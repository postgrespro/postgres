--- conflicted
+++ resolved
@@ -732,18 +732,11 @@
     The <function>to_tsvector</function> function internally calls a parser
     which breaks the document text into tokens and assigns a type to
     each token.  For each token, a list of
-<<<<<<< HEAD
     condition/command pairs is consulted, where the list can vary depending
     on the token type, condition and command are logical and set expressions
     on dictionaries(<xref linkend="textsearch-dictionaries">) respectively.
     The first pair with true-resulted condition emits one or more normalized
     <firstterm>lexemes</firstterm> to represent the token based on command.  For example,
-=======
-    dictionaries (<xref linkend="textsearch-dictionaries"/>) is consulted,
-    where the list can vary depending on the token type.  The first dictionary
-    that <firstterm>recognizes</firstterm> the token emits one or more normalized
-    <firstterm>lexemes</firstterm> to represent the token.  For example,
->>>>>>> 9373baa0
     <literal>rats</literal> became <literal>rat</literal> because one of the
     dictionaries recognized that the word <literal>rats</literal> is a plural
     form of <literal>rat</literal>.  Some words are recognized as
@@ -2335,14 +2328,10 @@
    Filtering dictionaries are useful to partially
    normalize words to simplify the task of later dictionaries.  For example,
    a filtering dictionary could be used to remove accents from accented
-<<<<<<< HEAD
    letters, as is done by the <xref linkend="unaccent"> module.
    Otherwise filter dictionary should be placed at left of <literal>MAP</literal>
    operator. If filter dictionary returns <literal>NULL</literal> it pass initial token
    further in processing chain.
-=======
-   letters, as is done by the <xref linkend="unaccent"/> module.
->>>>>>> 9373baa0
   </para>
 
   <sect2 id="textsearch-stopwords">
