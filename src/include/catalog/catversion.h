/*-------------------------------------------------------------------------
 *
 * catversion.h
 *	  "Catalog version number" for PostgreSQL.
 *
 * The catalog version number is used to flag incompatible changes in
 * the PostgreSQL system catalogs.  Whenever anyone changes the format of
 * a system catalog relation, or adds, deletes, or modifies standard
 * catalog entries in such a way that an updated backend wouldn't work
 * with an old database (or vice versa), the catalog version number
 * should be changed.  The version number stored in pg_control by initdb
 * is checked against the version number compiled into the backend at
 * startup time, so that a backend can refuse to run in an incompatible
 * database.
 *
 * The point of this feature is to provide a finer grain of compatibility
 * checking than is possible from looking at the major version number
 * stored in PG_VERSION.  It shouldn't matter to end users, but during
 * development cycles we usually make quite a few incompatible changes
 * to the contents of the system catalogs, and we don't want to bump the
 * major version number for each one.  What we can do instead is bump
 * this internal version number.  This should save some grief for
 * developers who might otherwise waste time tracking down "bugs" that
 * are really just code-vs-database incompatibilities.
 *
 * The rule for developers is: if you commit a change that requires
 * an initdb, you should update the catalog version number (as well as
 * notifying the pghackers mailing list, which has been the informal
 * practice for a long time).
 *
 * The catalog version number is placed here since modifying files in
 * include/catalog is the most common kind of initdb-forcing change.
 * But it could be used to protect any kind of incompatible change in
 * database contents or layout, such as altering tuple headers.
 *
 *
 * Portions Copyright (c) 1996-2018, PostgreSQL Global Development Group
 * Portions Copyright (c) 1994, Regents of the University of California
 *
 * src/include/catalog/catversion.h
 *
 *-------------------------------------------------------------------------
 */
#ifndef CATVERSION_H
#define CATVERSION_H

/*
 * We could use anything we wanted for version numbers, but I recommend
 * following the "YYYYMMDDN" style often used for DNS zone serial numbers.
 * YYYYMMDD are the date of the change, and N is the number of the change
 * on that day.  (Hopefully we'll never commit ten independent sets of
 * catalog changes on the same day...)
 */

/*							yyyymmddN */
<<<<<<< HEAD
#define CATALOG_VERSION_NO	201712191
=======
#define CATALOG_VERSION_NO	201712251
>>>>>>> a2a22057

#endif<|MERGE_RESOLUTION|>--- conflicted
+++ resolved
@@ -53,10 +53,6 @@
  */
 
 /*							yyyymmddN */
-<<<<<<< HEAD
-#define CATALOG_VERSION_NO	201712191
-=======
 #define CATALOG_VERSION_NO	201712251
->>>>>>> a2a22057
 
 #endif