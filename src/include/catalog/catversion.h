--- conflicted
+++ resolved
@@ -53,10 +53,6 @@
  */
 
 /*							yyyymmddN */
-<<<<<<< HEAD
-#define CATALOG_VERSION_NO	201710181
-=======
 #define CATALOG_VERSION_NO	201711301
->>>>>>> 9373baa0
 
 #endif