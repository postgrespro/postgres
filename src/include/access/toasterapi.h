--- conflicted
+++ resolved
@@ -52,7 +52,6 @@
 								Datum toast_ptr,
 								int offset, int length);
 
-<<<<<<< HEAD
 /* Delete toast function */
 typedef Datum (*del_toast_function) (Relation toast_rel,
 								Datum value);
@@ -60,10 +59,7 @@
 /* Return virtual table of functions */
 typedef Size (*get_rawsize_function) (Datum toast_ptr);
 
-/* Return virtual table of functions */
-=======
 /* Return virtual table of functions, optional */
->>>>>>> 4245f1fa
 typedef void * (*get_vtable_function) (Datum toast_ptr);
 
 /* validate definition of a toaster Oid */
