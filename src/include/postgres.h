/*-------------------------------------------------------------------------
 *
 * postgres.h
 *	  Primary include file for PostgreSQL server .c files
 *
 * This should be the first file included by PostgreSQL backend modules.
 * Client-side code should include postgres_fe.h instead.
 *
 *
 * Portions Copyright (c) 1996-2021, PostgreSQL Global Development Group
 * Portions Copyright (c) 1995, Regents of the University of California
 *
 * src/include/postgres.h
 *
 *-------------------------------------------------------------------------
 */
/*
 *----------------------------------------------------------------
 *	 TABLE OF CONTENTS
 *
 *		When adding stuff to this file, please try to put stuff
 *		into the relevant section, or add new sections as appropriate.
 *
 *	  section	description
 *	  -------	------------------------------------------------
 *		1)		variable-length datatypes (TOAST support)
 *		2)		Datum type + support macros
 *
 *	 NOTES
 *
 *	In general, this file should contain declarations that are widely needed
 *	in the backend environment, but are of no interest outside the backend.
 *
 *	Simple type definitions live in c.h, where they are shared with
 *	postgres_fe.h.  We do that since those type definitions are needed by
 *	frontend modules that want to deal with binary data transmission to or
 *	from the backend.  Type definitions in this file should be for
 *	representations that never escape the backend, such as Datum or
 *	TOASTed varlena objects.
 *
 *----------------------------------------------------------------
 */
#ifndef POSTGRES_H
#define POSTGRES_H

#include "c.h"
#include "utils/elog.h"
#include "utils/palloc.h"

/* ----------------------------------------------------------------
 *				Section 1:	variable-length datatypes (TOAST support)
 * ----------------------------------------------------------------
 */

/*
 * struct varatt_external is a traditional "TOAST pointer", that is, the
 * information needed to fetch a Datum stored out-of-line in a TOAST table.
 * The data is compressed if and only if the external size stored in
 * va_extinfo is less than va_rawsize - VARHDRSZ.
 *
 * This struct must not contain any padding, because we sometimes compare
 * these pointers using memcmp.
 *
 * Note that this information is stored unaligned within actual tuples, so
 * you need to memcpy from the tuple into a local struct variable before
 * you can look at these fields!  (The reason we use memcmp is to avoid
 * having to do that just to detect equality of two TOAST pointers...)
 */
typedef struct varatt_external
{
	int32		va_rawsize;		/* Original data size (includes header) */
	uint32		va_extinfo;		/* External saved size (without header) and
								 * compression method */
	Oid			va_valueid;		/* Unique ID of value within TOAST table */
	Oid			va_toastrelid;	/* RelID of TOAST table containing it */
}			varatt_external;

<<<<<<< HEAD
typedef struct varatt_custom
{
	int32		va_rawsize;		/* Original data size (includes header) */
	uint32		va_toasterdatalen;/* total size of toast pointer */
	Oid			va_toasterid;	/* Toaster ID */
	Oid			va_version;		/* Reserved field for version and alignment */
=======
typedef struct uint32align16
{
	uint16	hi;
	uint16	lo;
} uint32align16;

#define set_uint32align16(p, v)	\
	( \
		(p)->hi = (v) >> 16, \
		(p)->lo = (v) & 0xffff \
	)

#define get_uint32align16(p)	\
	(((uint32)((p)->hi)) << 16 | ((uint32)((p)->lo)))

/* varatt_custom uses 16bit aligment */
typedef struct varatt_custom
{
	uint16			va_toasterdatalen;/* total size of toast pointer, < BLCKSZ */
	uint32align16	va_rawsize;		/* Original data size (includes header) */
	uint32align16	va_toasterid;	/* Toaster ID, actually Oid */
>>>>>>> d7a30a26
	char		va_toasterdata[FLEXIBLE_ARRAY_MEMBER];	/* Custom toaster data */
}			varatt_custom;

/*
 * These macros define the "saved size" portion of va_extinfo.  Its remaining
 * two high-order bits identify the compression method.
 */
#define VARLENA_EXTSIZE_BITS	30
#define VARLENA_EXTSIZE_MASK	((1U << VARLENA_EXTSIZE_BITS) - 1)

/*
 * struct varatt_indirect is a "TOAST pointer" representing an out-of-line
 * Datum that's stored in memory, not in an external toast relation.
 * The creator of such a Datum is entirely responsible that the referenced
 * storage survives for as long as referencing pointer Datums can exist.
 *
 * Note that just as for struct varatt_external, this struct is stored
 * unaligned within any containing tuple.
 */
typedef struct varatt_indirect
{
	struct varlena *pointer;	/* Pointer to in-memory varlena */
}			varatt_indirect;

/*
 * struct varatt_expanded is a "TOAST pointer" representing an out-of-line
 * Datum that is stored in memory, in some type-specific, not necessarily
 * physically contiguous format that is convenient for computation not
 * storage.  APIs for this, in particular the definition of struct
 * ExpandedObjectHeader, are in src/include/utils/expandeddatum.h.
 *
 * Note that just as for struct varatt_external, this struct is stored
 * unaligned within any containing tuple.
 */
typedef struct ExpandedObjectHeader ExpandedObjectHeader;

typedef struct varatt_expanded
{
	ExpandedObjectHeader *eohptr;
} varatt_expanded;

/*
 * Type tag for the various sorts of "TOAST pointer" datums.  The peculiar
 * value for VARTAG_ONDISK comes from a requirement for on-disk compatibility
 * with a previous notion that the tag field was the pointer datum's length.
 */
typedef enum vartag_external
{
	VARTAG_INDIRECT = 1,
	VARTAG_EXPANDED_RO = 2,
	VARTAG_EXPANDED_RW = 3,
	VARTAG_CUSTOM = 4,
	VARTAG_ONDISK = 18,
} vartag_external;

/* this test relies on the specific tag values above */
#define VARTAG_IS_EXPANDED(tag) \
	(((tag) & ~1) == VARTAG_EXPANDED_RO)

#define VARTAG_SIZE(tag) \
	((tag) == VARTAG_INDIRECT ? sizeof(varatt_indirect) : \
	 VARTAG_IS_EXPANDED(tag) ? sizeof(varatt_expanded) : \
	 (tag) == VARTAG_ONDISK ? sizeof(varatt_external) : \
	 (tag) == VARTAG_CUSTOM ? offsetof(varatt_custom, va_toasterdata)	: \
	 TrapMacro(true, "unrecognized TOAST vartag"))

/*
 * These structs describe the header of a varlena object that may have been
 * TOASTed.  Generally, don't reference these structs directly, but use the
 * macros below.
 *
 * We use separate structs for the aligned and unaligned cases because the
 * compiler might otherwise think it could generate code that assumes
 * alignment while touching fields of a 1-byte-header varlena.
 */
typedef union
{
	struct						/* Normal varlena (4-byte length) */
	{
		uint32		va_header;
		char		va_data[FLEXIBLE_ARRAY_MEMBER];
	}			va_4byte;
	struct						/* Compressed-in-line format */
	{
		uint32		va_header;
		uint32		va_tcinfo;	/* Original data size (excludes header) and
								 * compression method; see va_extinfo */
		char		va_data[FLEXIBLE_ARRAY_MEMBER]; /* Compressed data */
	}			va_compressed;
} varattrib_4b;

typedef struct
{
	uint8		va_header;
	char		va_data[FLEXIBLE_ARRAY_MEMBER]; /* Data begins here */
} varattrib_1b;

/* TOAST pointers are a subset of varattrib_1b with an identifying tag byte */
typedef struct
{
	uint8		va_header;		/* Always 0x80 or 0x01 */
	uint8		va_tag;			/* Type of datum */
	char		va_data[FLEXIBLE_ARRAY_MEMBER]; /* Type-specific data */
} varattrib_1b_e;

/*
 * Bit layouts for varlena headers on big-endian machines:
 *
 * 00xxxxxx 4-byte length word, aligned, uncompressed data (up to 1G)
 * 01xxxxxx 4-byte length word, aligned, *compressed* data (up to 1G)
 * 10000000 1-byte length word, unaligned, TOAST pointer
 * 1xxxxxxx 1-byte length word, unaligned, uncompressed data (up to 126b)
 *
 * Bit layouts for varlena headers on little-endian machines:
 *
 * xxxxxx00 4-byte length word, aligned, uncompressed data (up to 1G)
 * xxxxxx10 4-byte length word, aligned, *compressed* data (up to 1G)
 * 00000001 1-byte length word, unaligned, TOAST pointer
 * xxxxxxx1 1-byte length word, unaligned, uncompressed data (up to 126b)
 *
 * The "xxx" bits are the length field (which includes itself in all cases).
 * In the big-endian case we mask to extract the length, in the little-endian
 * case we shift.  Note that in both cases the flag bits are in the physically
 * first byte.  Also, it is not possible for a 1-byte length word to be zero;
 * this lets us disambiguate alignment padding bytes from the start of an
 * unaligned datum.  (We now *require* pad bytes to be filled with zero!)
 *
 * In TOAST pointers the va_tag field (see varattrib_1b_e) is used to discern
 * the specific type and length of the pointer datum.
 */

/*
 * Endian-dependent macros.  These are considered internal --- use the
 * external macros below instead of using these directly.
 *
 * Note: IS_1B is true for external toast records but VARSIZE_1B will return 0
 * for such records. Hence you should usually check for IS_EXTERNAL before
 * checking for IS_1B.
 */

#ifdef WORDS_BIGENDIAN

#define VARATT_IS_4B(PTR) \
	((((varattrib_1b *) (PTR))->va_header & 0x80) == 0x00)
#define VARATT_IS_4B_U(PTR) \
	((((varattrib_1b *) (PTR))->va_header & 0xC0) == 0x00)
#define VARATT_IS_4B_C(PTR) \
	((((varattrib_1b *) (PTR))->va_header & 0xC0) == 0x40)
#define VARATT_IS_1B(PTR) \
	((((varattrib_1b *) (PTR))->va_header & 0x80) == 0x80)
#define VARATT_IS_1B_E(PTR) \
	((((varattrib_1b *) (PTR))->va_header) == 0x80)
#define VARATT_NOT_PAD_BYTE(PTR) \
	(*((uint8 *) (PTR)) != 0)

/* VARSIZE_4B() should only be used on known-aligned data */
#define VARSIZE_4B(PTR) \
	(((varattrib_4b *) (PTR))->va_4byte.va_header & 0x3FFFFFFF)
#define VARSIZE_1B(PTR) \
	(((varattrib_1b *) (PTR))->va_header & 0x7F)
#define VARTAG_1B_E(PTR) \
	(((varattrib_1b_e *) (PTR))->va_tag)

#define SET_VARSIZE_4B(PTR,len) \
	(((varattrib_4b *) (PTR))->va_4byte.va_header = (len) & 0x3FFFFFFF)
#define SET_VARSIZE_4B_C(PTR,len) \
	(((varattrib_4b *) (PTR))->va_4byte.va_header = ((len) & 0x3FFFFFFF) | 0x40000000)
#define SET_VARSIZE_1B(PTR,len) \
	(((varattrib_1b *) (PTR))->va_header = (len) | 0x80)
#define SET_VARTAG_1B_E(PTR,tag) \
	(((varattrib_1b_e *) (PTR))->va_header = 0x80, \
	 ((varattrib_1b_e *) (PTR))->va_tag = (tag))

#else							/* !WORDS_BIGENDIAN */

#define VARATT_IS_4B(PTR) \
	((((varattrib_1b *) (PTR))->va_header & 0x01) == 0x00)
#define VARATT_IS_4B_U(PTR) \
	((((varattrib_1b *) (PTR))->va_header & 0x03) == 0x00)
#define VARATT_IS_4B_C(PTR) \
	((((varattrib_1b *) (PTR))->va_header & 0x03) == 0x02)
#define VARATT_IS_1B(PTR) \
	((((varattrib_1b *) (PTR))->va_header & 0x01) == 0x01)
#define VARATT_IS_1B_E(PTR) \
	((((varattrib_1b *) (PTR))->va_header) == 0x01)
#define VARATT_NOT_PAD_BYTE(PTR) \
	(*((uint8 *) (PTR)) != 0)

/* VARSIZE_4B() should only be used on known-aligned data */
#define VARSIZE_4B(PTR) \
	((((varattrib_4b *) (PTR))->va_4byte.va_header >> 2) & 0x3FFFFFFF)
#define VARSIZE_1B(PTR) \
	((((varattrib_1b *) (PTR))->va_header >> 1) & 0x7F)
#define VARTAG_1B_E(PTR) \
	(((varattrib_1b_e *) (PTR))->va_tag)

#define SET_VARSIZE_4B(PTR,len) \
	(((varattrib_4b *) (PTR))->va_4byte.va_header = (((uint32) (len)) << 2))
#define SET_VARSIZE_4B_C(PTR,len) \
	(((varattrib_4b *) (PTR))->va_4byte.va_header = (((uint32) (len)) << 2) | 0x02)
#define SET_VARSIZE_1B(PTR,len) \
	(((varattrib_1b *) (PTR))->va_header = (((uint8) (len)) << 1) | 0x01)
#define SET_VARTAG_1B_E(PTR,tag) \
	(((varattrib_1b_e *) (PTR))->va_header = 0x01, \
	 ((varattrib_1b_e *) (PTR))->va_tag = (tag))

#endif							/* WORDS_BIGENDIAN */

#define VARDATA_4B(PTR)		(((varattrib_4b *) (PTR))->va_4byte.va_data)
#define VARDATA_4B_C(PTR)	(((varattrib_4b *) (PTR))->va_compressed.va_data)
#define VARDATA_1B(PTR)		(((varattrib_1b *) (PTR))->va_data)
#define VARDATA_1B_E(PTR)	(((varattrib_1b_e *) (PTR))->va_data)

/*
 * Externally visible TOAST macros begin here.
 */

#define VARHDRSZ_EXTERNAL		offsetof(varattrib_1b_e, va_data)
#define VARHDRSZ_COMPRESSED		offsetof(varattrib_4b, va_compressed.va_data)
#define VARHDRSZ_SHORT			offsetof(varattrib_1b, va_data)
#define VARHDRSZ_CUSTOM			offsetof(varattrib_1b_e, va_data)


#define VARATT_SHORT_MAX		0x7F
#define VARATT_CAN_MAKE_SHORT(PTR) \
	(VARATT_IS_4B_U(PTR) && \
	 (VARSIZE(PTR) - VARHDRSZ + VARHDRSZ_SHORT) <= VARATT_SHORT_MAX)
#define VARATT_CONVERTED_SHORT_SIZE(PTR) \
	(VARSIZE(PTR) - VARHDRSZ + VARHDRSZ_SHORT)

/*
 * In consumers oblivious to data alignment, call PG_DETOAST_DATUM_PACKED(),
 * VARDATA_ANY(), VARSIZE_ANY() and VARSIZE_ANY_EXHDR().  Elsewhere, call
 * PG_DETOAST_DATUM(), VARDATA() and VARSIZE().  Directly fetching an int16,
 * int32 or wider field in the struct representing the datum layout requires
 * aligned data.  memcpy() is alignment-oblivious, as are most operations on
 * datatypes, such as text, whose layout struct contains only char fields.
 *
 * Code assembling a new datum should call VARDATA() and SET_VARSIZE().
 * (Datums begin life untoasted.)
 *
 * Other macros here should usually be used only by tuple assembly/disassembly
 * code and code that specifically wants to work with still-toasted Datums.
 */
#define VARDATA(PTR)						VARDATA_4B(PTR)
#define VARSIZE(PTR)						VARSIZE_4B(PTR)

#define VARSIZE_SHORT(PTR)					VARSIZE_1B(PTR)
#define VARDATA_SHORT(PTR)					VARDATA_1B(PTR)

#define VARTAG_EXTERNAL(PTR)				VARTAG_1B_E(PTR)
#define VARSIZE_EXTERNAL(PTR)				(VARATT_IS_CUSTOM(PTR) ? \
											 VARATT_CUSTOM_GET_DATA_SIZE(PTR) : \
											 (VARHDRSZ_EXTERNAL + \
											  VARTAG_SIZE(VARTAG_EXTERNAL(PTR))))
#define VARDATA_EXTERNAL(PTR)				VARDATA_1B_E(PTR)
<<<<<<< HEAD
#define VARDATA_TOASTER(PTR)				VARDATA_1B_E(PTR)
#define VARSIZE_TOASTER(PTR)				(VARHDRSZ_EXTERNAL + VARTAG_CUSTOM_SIZE(VARTAG_EXTERNAL(PTR), PTR))
#define VARSIZE_CUSTOM(PTR)					(VARHDRSZ_EXTERNAL + VARTAG_CUSTOM_SIZE(VARTAG_EXTERNAL(PTR), PTR))
=======
>>>>>>> d7a30a26

#define VARATT_IS_COMPRESSED(PTR)			VARATT_IS_4B_C(PTR)
#define VARATT_IS_EXTERNAL(PTR)				VARATT_IS_1B_E(PTR)
#define VARATT_IS_EXTERNAL_ONDISK(PTR) \
	(VARATT_IS_EXTERNAL(PTR) && VARTAG_EXTERNAL(PTR) == VARTAG_ONDISK)
#define VARATT_IS_EXTERNAL_INDIRECT(PTR) \
	(VARATT_IS_EXTERNAL(PTR) && VARTAG_EXTERNAL(PTR) == VARTAG_INDIRECT)
#define VARATT_IS_EXTERNAL_EXPANDED_RO(PTR) \
	(VARATT_IS_EXTERNAL(PTR) && VARTAG_EXTERNAL(PTR) == VARTAG_EXPANDED_RO)
#define VARATT_IS_EXTERNAL_EXPANDED_RW(PTR) \
	(VARATT_IS_EXTERNAL(PTR) && VARTAG_EXTERNAL(PTR) == VARTAG_EXPANDED_RW)
#define VARATT_IS_EXTERNAL_EXPANDED(PTR) \
	(VARATT_IS_EXTERNAL(PTR) && VARTAG_IS_EXPANDED(VARTAG_EXTERNAL(PTR)))
#define VARATT_IS_CUSTOM(PTR) \
	(VARATT_IS_EXTERNAL(PTR) && VARTAG_EXTERNAL(PTR) == VARTAG_CUSTOM)
#define VARATT_IS_EXTERNAL_NON_EXPANDED(PTR) \
	(VARATT_IS_EXTERNAL(PTR) && !VARTAG_IS_EXPANDED(VARTAG_EXTERNAL(PTR)))
#define VARATT_IS_EXTERNAL_TOASTER(PTR) \
	(VARATT_IS_EXTERNAL(PTR) && VARTAG_EXTERNAL(PTR) == VARTAG_CUSTOM)
#define VARATT_IS_SHORT(PTR)				VARATT_IS_1B(PTR)
#define VARATT_IS_EXTENDED(PTR)				(!VARATT_IS_4B_U(PTR))

/* Custom Toast pointer */
<<<<<<< HEAD
#define VARATT_IS_CUSTOM(PTR) \
	(VARATT_IS_EXTERNAL(PTR) && VARTAG_EXTERNAL(PTR) == VARTAG_CUSTOM)

=======
>>>>>>> d7a30a26
#define VARATT_CUSTOM_GET_TOASTPOINTER(PTR) \
	((varatt_custom *) VARDATA_EXTERNAL(PTR))

#define VARATT_CUSTOM_GET_TOASTERID(PTR) \
<<<<<<< HEAD
	(VARATT_CUSTOM_GET_TOASTPOINTER(PTR)->va_toasterid)

#define VARATT_CUSTOM_GET_DATA_RAW_SIZE(PTR) \
	(VARATT_CUSTOM_GET_TOASTPOINTER(PTR)->va_rawsize)
=======
	(get_uint32align16(&VARATT_CUSTOM_GET_TOASTPOINTER(PTR)->va_toasterid))

#define VARATT_CUSTOM_SET_TOASTERID(PTR, V) \
	(set_uint32align16(&VARATT_CUSTOM_GET_TOASTPOINTER(PTR)->va_toasterid, (V)))

#define VARATT_CUSTOM_GET_DATA_RAW_SIZE(PTR) \
	(get_uint32align16(&VARATT_CUSTOM_GET_TOASTPOINTER(PTR)->va_rawsize))

#define VARATT_CUSTOM_SET_DATA_RAW_SIZE(PTR, V) \
	(set_uint32align16(&VARATT_CUSTOM_GET_TOASTPOINTER(PTR)->va_rawsize, (V)))
>>>>>>> d7a30a26

#define VARATT_CUSTOM_GET_DATA_SIZE(PTR) \
	(VARATT_CUSTOM_GET_TOASTPOINTER(PTR)->va_toasterdatalen)

<<<<<<< HEAD
=======
#define VARATT_CUSTOM_SET_DATA_SIZE(PTR, V) \
	(VARATT_CUSTOM_GET_TOASTPOINTER(PTR)->va_toasterdatalen = (V))

>>>>>>> d7a30a26
#define VARATT_CUSTOM_GET_DATA(PTR) \
	(VARATT_CUSTOM_GET_TOASTPOINTER(PTR)->va_toasterdata)

#define VARATT_CUSTOM_SIZE(datalen) \
	((Size) VARHDRSZ_EXTERNAL + offsetof(varatt_custom, va_toasterdata) + (datalen))


#define SET_VARSIZE(PTR, len)				SET_VARSIZE_4B(PTR, len)
#define SET_VARSIZE_SHORT(PTR, len)			SET_VARSIZE_1B(PTR, len)
#define SET_VARSIZE_COMPRESSED(PTR, len)	SET_VARSIZE_4B_C(PTR, len)

#define SET_VARTAG_EXTERNAL(PTR, tag)		SET_VARTAG_1B_E(PTR, tag)

#define VARSIZE_ANY(PTR) \
	(VARATT_IS_1B_E(PTR) ? VARSIZE_EXTERNAL(PTR) : \
	 (VARATT_IS_1B(PTR) ? VARSIZE_1B(PTR) : \
	  VARSIZE_4B(PTR)))

/* Size of a varlena data, excluding header */
#define VARSIZE_ANY_EXHDR(PTR) \
	(VARATT_IS_1B_E(PTR) ? VARSIZE_EXTERNAL(PTR)-VARHDRSZ_EXTERNAL : \
	 (VARATT_IS_1B(PTR) ? VARSIZE_1B(PTR)-VARHDRSZ_SHORT : \
	  VARSIZE_4B(PTR)-VARHDRSZ))

/* caution: this will not work on an external or compressed-in-line Datum */
/* caution: this will return a possibly unaligned pointer */
#define VARDATA_ANY(PTR) \
	 (VARATT_IS_1B(PTR) ? VARDATA_1B(PTR) : VARDATA_4B(PTR))

/* Decompressed size and compression method of a compressed-in-line Datum */
#define VARDATA_COMPRESSED_GET_EXTSIZE(PTR) \
	(((varattrib_4b *) (PTR))->va_compressed.va_tcinfo & VARLENA_EXTSIZE_MASK)
#define VARDATA_COMPRESSED_GET_COMPRESS_METHOD(PTR) \
	(((varattrib_4b *) (PTR))->va_compressed.va_tcinfo >> VARLENA_EXTSIZE_BITS)

/* Same for external Datums; but note argument is a struct varatt_external */
#define VARATT_EXTERNAL_GET_EXTSIZE(toast_pointer) \
	((toast_pointer).va_extinfo & VARLENA_EXTSIZE_MASK)
#define VARATT_EXTERNAL_GET_COMPRESS_METHOD(toast_pointer) \
	((toast_pointer).va_extinfo >> VARLENA_EXTSIZE_BITS)

#define VARATT_EXTERNAL_SET_SIZE_AND_COMPRESS_METHOD(toast_pointer, len, cm) \
	do { \
		Assert((cm) == TOAST_PGLZ_COMPRESSION_ID || \
			   (cm) == TOAST_LZ4_COMPRESSION_ID); \
		((toast_pointer).va_extinfo = \
			(len) | ((uint32) (cm) << VARLENA_EXTSIZE_BITS)); \
	} while (0)

/*
 * Testing whether an externally-stored value is compressed now requires
 * comparing size stored in va_extinfo (the actual length of the external data)
 * to rawsize (the original uncompressed datum's size).  The latter includes
 * VARHDRSZ overhead, the former doesn't.  We never use compression unless it
 * actually saves space, so we expect either equality or less-than.
 */
#define VARATT_EXTERNAL_IS_COMPRESSED(toast_pointer) \
	(VARATT_EXTERNAL_GET_EXTSIZE(toast_pointer) < \
	 (toast_pointer).va_rawsize - VARHDRSZ)


/* ----------------------------------------------------------------
 *				Section 2:	Datum type + support macros
 * ----------------------------------------------------------------
 */

/*
 * A Datum contains either a value of a pass-by-value type or a pointer to a
 * value of a pass-by-reference type.  Therefore, we require:
 *
 * sizeof(Datum) == sizeof(void *) == 4 or 8
 *
 * The macros below and the analogous macros for other types should be used to
 * convert between a Datum and the appropriate C type.
 */

typedef uintptr_t Datum;

/*
 * A NullableDatum is used in places where both a Datum and its nullness needs
 * to be stored. This can be more efficient than storing datums and nullness
 * in separate arrays, due to better spatial locality, even if more space may
 * be wasted due to padding.
 */
typedef struct NullableDatum
{
#define FIELDNO_NULLABLE_DATUM_DATUM 0
	Datum		value;
#define FIELDNO_NULLABLE_DATUM_ISNULL 1
	bool		isnull;
	/* due to alignment padding this could be used for flags for free */
} NullableDatum;

#define SIZEOF_DATUM SIZEOF_VOID_P

/*
 * DatumGetBool
 *		Returns boolean value of a datum.
 *
 * Note: any nonzero value will be considered true.
 */

#define DatumGetBool(X) ((bool) ((X) != 0))

/*
 * BoolGetDatum
 *		Returns datum representation for a boolean.
 *
 * Note: any nonzero value will be considered true.
 */

#define BoolGetDatum(X) ((Datum) ((X) ? 1 : 0))

/*
 * DatumGetChar
 *		Returns character value of a datum.
 */

#define DatumGetChar(X) ((char) (X))

/*
 * CharGetDatum
 *		Returns datum representation for a character.
 */

#define CharGetDatum(X) ((Datum) (X))

/*
 * Int8GetDatum
 *		Returns datum representation for an 8-bit integer.
 */

#define Int8GetDatum(X) ((Datum) (X))

/*
 * DatumGetUInt8
 *		Returns 8-bit unsigned integer value of a datum.
 */

#define DatumGetUInt8(X) ((uint8) (X))

/*
 * UInt8GetDatum
 *		Returns datum representation for an 8-bit unsigned integer.
 */

#define UInt8GetDatum(X) ((Datum) (X))

/*
 * DatumGetInt16
 *		Returns 16-bit integer value of a datum.
 */

#define DatumGetInt16(X) ((int16) (X))

/*
 * Int16GetDatum
 *		Returns datum representation for a 16-bit integer.
 */

#define Int16GetDatum(X) ((Datum) (X))

/*
 * DatumGetUInt16
 *		Returns 16-bit unsigned integer value of a datum.
 */

#define DatumGetUInt16(X) ((uint16) (X))

/*
 * UInt16GetDatum
 *		Returns datum representation for a 16-bit unsigned integer.
 */

#define UInt16GetDatum(X) ((Datum) (X))

/*
 * DatumGetInt32
 *		Returns 32-bit integer value of a datum.
 */

#define DatumGetInt32(X) ((int32) (X))

/*
 * Int32GetDatum
 *		Returns datum representation for a 32-bit integer.
 */

#define Int32GetDatum(X) ((Datum) (X))

/*
 * DatumGetUInt32
 *		Returns 32-bit unsigned integer value of a datum.
 */

#define DatumGetUInt32(X) ((uint32) (X))

/*
 * UInt32GetDatum
 *		Returns datum representation for a 32-bit unsigned integer.
 */

#define UInt32GetDatum(X) ((Datum) (X))

/*
 * DatumGetObjectId
 *		Returns object identifier value of a datum.
 */

#define DatumGetObjectId(X) ((Oid) (X))

/*
 * ObjectIdGetDatum
 *		Returns datum representation for an object identifier.
 */

#define ObjectIdGetDatum(X) ((Datum) (X))

/*
 * DatumGetTransactionId
 *		Returns transaction identifier value of a datum.
 */

#define DatumGetTransactionId(X) ((TransactionId) (X))

/*
 * TransactionIdGetDatum
 *		Returns datum representation for a transaction identifier.
 */

#define TransactionIdGetDatum(X) ((Datum) (X))

/*
 * MultiXactIdGetDatum
 *		Returns datum representation for a multixact identifier.
 */

#define MultiXactIdGetDatum(X) ((Datum) (X))

/*
 * DatumGetCommandId
 *		Returns command identifier value of a datum.
 */

#define DatumGetCommandId(X) ((CommandId) (X))

/*
 * CommandIdGetDatum
 *		Returns datum representation for a command identifier.
 */

#define CommandIdGetDatum(X) ((Datum) (X))

/*
 * DatumGetPointer
 *		Returns pointer value of a datum.
 */

#define DatumGetPointer(X) ((Pointer) (X))

/*
 * PointerGetDatum
 *		Returns datum representation for a pointer.
 */

#define PointerGetDatum(X) ((Datum) (X))

/*
 * DatumGetCString
 *		Returns C string (null-terminated string) value of a datum.
 *
 * Note: C string is not a full-fledged Postgres type at present,
 * but type input functions use this conversion for their inputs.
 */

#define DatumGetCString(X) ((char *) DatumGetPointer(X))

/*
 * CStringGetDatum
 *		Returns datum representation for a C string (null-terminated string).
 *
 * Note: C string is not a full-fledged Postgres type at present,
 * but type output functions use this conversion for their outputs.
 * Note: CString is pass-by-reference; caller must ensure the pointed-to
 * value has adequate lifetime.
 */

#define CStringGetDatum(X) PointerGetDatum(X)

/*
 * DatumGetName
 *		Returns name value of a datum.
 */

#define DatumGetName(X) ((Name) DatumGetPointer(X))

/*
 * NameGetDatum
 *		Returns datum representation for a name.
 *
 * Note: Name is pass-by-reference; caller must ensure the pointed-to
 * value has adequate lifetime.
 */

#define NameGetDatum(X) CStringGetDatum(NameStr(*(X)))

/*
 * DatumGetInt64
 *		Returns 64-bit integer value of a datum.
 *
 * Note: this macro hides whether int64 is pass by value or by reference.
 */

#ifdef USE_FLOAT8_BYVAL
#define DatumGetInt64(X) ((int64) (X))
#else
#define DatumGetInt64(X) (* ((int64 *) DatumGetPointer(X)))
#endif

/*
 * Int64GetDatum
 *		Returns datum representation for a 64-bit integer.
 *
 * Note: if int64 is pass by reference, this function returns a reference
 * to palloc'd space.
 */

#ifdef USE_FLOAT8_BYVAL
#define Int64GetDatum(X) ((Datum) (X))
#else
extern Datum Int64GetDatum(int64 X);
#endif

/*
 * DatumGetUInt64
 *		Returns 64-bit unsigned integer value of a datum.
 *
 * Note: this macro hides whether int64 is pass by value or by reference.
 */

#ifdef USE_FLOAT8_BYVAL
#define DatumGetUInt64(X) ((uint64) (X))
#else
#define DatumGetUInt64(X) (* ((uint64 *) DatumGetPointer(X)))
#endif

/*
 * UInt64GetDatum
 *		Returns datum representation for a 64-bit unsigned integer.
 *
 * Note: if int64 is pass by reference, this function returns a reference
 * to palloc'd space.
 */

#ifdef USE_FLOAT8_BYVAL
#define UInt64GetDatum(X) ((Datum) (X))
#else
#define UInt64GetDatum(X) Int64GetDatum((int64) (X))
#endif

/*
 * Float <-> Datum conversions
 *
 * These have to be implemented as inline functions rather than macros, when
 * passing by value, because many machines pass int and float function
 * parameters/results differently; so we need to play weird games with unions.
 */

/*
 * DatumGetFloat4
 *		Returns 4-byte floating point value of a datum.
 */
static inline float4
DatumGetFloat4(Datum X)
{
	union
	{
		int32		value;
		float4		retval;
	}			myunion;

	myunion.value = DatumGetInt32(X);
	return myunion.retval;
}

/*
 * Float4GetDatum
 *		Returns datum representation for a 4-byte floating point number.
 */
static inline Datum
Float4GetDatum(float4 X)
{
	union
	{
		float4		value;
		int32		retval;
	}			myunion;

	myunion.value = X;
	return Int32GetDatum(myunion.retval);
}

/*
 * DatumGetFloat8
 *		Returns 8-byte floating point value of a datum.
 *
 * Note: this macro hides whether float8 is pass by value or by reference.
 */

#ifdef USE_FLOAT8_BYVAL
static inline float8
DatumGetFloat8(Datum X)
{
	union
	{
		int64		value;
		float8		retval;
	}			myunion;

	myunion.value = DatumGetInt64(X);
	return myunion.retval;
}
#else
#define DatumGetFloat8(X) (* ((float8 *) DatumGetPointer(X)))
#endif

/*
 * Float8GetDatum
 *		Returns datum representation for an 8-byte floating point number.
 *
 * Note: if float8 is pass by reference, this function returns a reference
 * to palloc'd space.
 */

#ifdef USE_FLOAT8_BYVAL
static inline Datum
Float8GetDatum(float8 X)
{
	union
	{
		float8		value;
		int64		retval;
	}			myunion;

	myunion.value = X;
	return Int64GetDatum(myunion.retval);
}
#else
extern Datum Float8GetDatum(float8 X);
#endif


/*
 * Int64GetDatumFast
 * Float8GetDatumFast
 *
 * These macros are intended to allow writing code that does not depend on
 * whether int64 and float8 are pass-by-reference types, while not
 * sacrificing performance when they are.  The argument must be a variable
 * that will exist and have the same value for as long as the Datum is needed.
 * In the pass-by-ref case, the address of the variable is taken to use as
 * the Datum.  In the pass-by-val case, these will be the same as the non-Fast
 * macros.
 */

#ifdef USE_FLOAT8_BYVAL
#define Int64GetDatumFast(X)  Int64GetDatum(X)
#define Float8GetDatumFast(X) Float8GetDatum(X)
#else
#define Int64GetDatumFast(X)  PointerGetDatum(&(X))
#define Float8GetDatumFast(X) PointerGetDatum(&(X))
#endif

#endif							/* POSTGRES_H */<|MERGE_RESOLUTION|>--- conflicted
+++ resolved
@@ -75,14 +75,6 @@
 	Oid			va_toastrelid;	/* RelID of TOAST table containing it */
 }			varatt_external;
 
-<<<<<<< HEAD
-typedef struct varatt_custom
-{
-	int32		va_rawsize;		/* Original data size (includes header) */
-	uint32		va_toasterdatalen;/* total size of toast pointer */
-	Oid			va_toasterid;	/* Toaster ID */
-	Oid			va_version;		/* Reserved field for version and alignment */
-=======
 typedef struct uint32align16
 {
 	uint16	hi;
@@ -104,7 +96,6 @@
 	uint16			va_toasterdatalen;/* total size of toast pointer, < BLCKSZ */
 	uint32align16	va_rawsize;		/* Original data size (includes header) */
 	uint32align16	va_toasterid;	/* Toaster ID, actually Oid */
->>>>>>> d7a30a26
 	char		va_toasterdata[FLEXIBLE_ARRAY_MEMBER];	/* Custom toaster data */
 }			varatt_custom;
 
@@ -361,12 +352,6 @@
 											 (VARHDRSZ_EXTERNAL + \
 											  VARTAG_SIZE(VARTAG_EXTERNAL(PTR))))
 #define VARDATA_EXTERNAL(PTR)				VARDATA_1B_E(PTR)
-<<<<<<< HEAD
-#define VARDATA_TOASTER(PTR)				VARDATA_1B_E(PTR)
-#define VARSIZE_TOASTER(PTR)				(VARHDRSZ_EXTERNAL + VARTAG_CUSTOM_SIZE(VARTAG_EXTERNAL(PTR), PTR))
-#define VARSIZE_CUSTOM(PTR)					(VARHDRSZ_EXTERNAL + VARTAG_CUSTOM_SIZE(VARTAG_EXTERNAL(PTR), PTR))
-=======
->>>>>>> d7a30a26
 
 #define VARATT_IS_COMPRESSED(PTR)			VARATT_IS_4B_C(PTR)
 #define VARATT_IS_EXTERNAL(PTR)				VARATT_IS_1B_E(PTR)
@@ -390,22 +375,10 @@
 #define VARATT_IS_EXTENDED(PTR)				(!VARATT_IS_4B_U(PTR))
 
 /* Custom Toast pointer */
-<<<<<<< HEAD
-#define VARATT_IS_CUSTOM(PTR) \
-	(VARATT_IS_EXTERNAL(PTR) && VARTAG_EXTERNAL(PTR) == VARTAG_CUSTOM)
-
-=======
->>>>>>> d7a30a26
 #define VARATT_CUSTOM_GET_TOASTPOINTER(PTR) \
 	((varatt_custom *) VARDATA_EXTERNAL(PTR))
 
 #define VARATT_CUSTOM_GET_TOASTERID(PTR) \
-<<<<<<< HEAD
-	(VARATT_CUSTOM_GET_TOASTPOINTER(PTR)->va_toasterid)
-
-#define VARATT_CUSTOM_GET_DATA_RAW_SIZE(PTR) \
-	(VARATT_CUSTOM_GET_TOASTPOINTER(PTR)->va_rawsize)
-=======
 	(get_uint32align16(&VARATT_CUSTOM_GET_TOASTPOINTER(PTR)->va_toasterid))
 
 #define VARATT_CUSTOM_SET_TOASTERID(PTR, V) \
@@ -416,17 +389,13 @@
 
 #define VARATT_CUSTOM_SET_DATA_RAW_SIZE(PTR, V) \
 	(set_uint32align16(&VARATT_CUSTOM_GET_TOASTPOINTER(PTR)->va_rawsize, (V)))
->>>>>>> d7a30a26
 
 #define VARATT_CUSTOM_GET_DATA_SIZE(PTR) \
 	(VARATT_CUSTOM_GET_TOASTPOINTER(PTR)->va_toasterdatalen)
 
-<<<<<<< HEAD
-=======
 #define VARATT_CUSTOM_SET_DATA_SIZE(PTR, V) \
 	(VARATT_CUSTOM_GET_TOASTPOINTER(PTR)->va_toasterdatalen = (V))
 
->>>>>>> d7a30a26
 #define VARATT_CUSTOM_GET_DATA(PTR) \
 	(VARATT_CUSTOM_GET_TOASTPOINTER(PTR)->va_toasterdata)
 
