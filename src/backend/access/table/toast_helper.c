--- conflicted
+++ resolved
@@ -20,12 +20,8 @@
 #include "access/toast_internals.h"
 #include "catalog/pg_type_d.h"
 #include "access/toasterapi.h"
-<<<<<<< HEAD
 #include "catalog/pg_toaster_d.h"
 #include "access/heaptoast.h"
-=======
-
->>>>>>> c01e164d
 
 /*
  * Prepare to TOAST a tuple.
@@ -157,11 +153,7 @@
 			 */
 			ttc->ttc_attr[i].tai_size = VARSIZE_ANY(new_value);
 			ttc->ttc_attr[i].tai_toaster = (OidIsValid(att->atttoaster) 
-<<<<<<< HEAD
-				? GetTsrRoutineByOid(att->atttoaster, false) : NULL);
-=======
 				? SearchTsrCache(att->atttoaster) : NULL);
->>>>>>> c01e164d
 			ttc->ttc_attr[i].tai_toasterid = att->atttoaster;
 		}
 		else
@@ -276,7 +268,6 @@
 	Size		hoff;
 	ToastAttrInfo *attr = &ttc->ttc_attr[attribute];
 
-<<<<<<< HEAD
 	if ( ttc->ttc_attr[attribute].tai_toasterid != InvalidOid )
 	{
 		TsrRoutine *toaster = GetTsrRoutineByOid(ttc->ttc_attr[attribute].tai_toasterid, false);
@@ -308,10 +299,6 @@
 	}
 	/* Redirect to new API above */
 	/*
-=======
-	attr->tai_colflags |= TOASTCOL_IGNORE;
-	/* TODO if column attribute Toaster call toast routine */
->>>>>>> c01e164d
 	*value = toast_save_datum(ttc->ttc_rel, old_value, attr->tai_oldexternal,
 							  options);
 	*/							  
@@ -386,14 +373,14 @@
 			if (isnull[i])
 				continue;
 			else if (VARATT_IS_EXTERNAL_ONDISK(PointerGetDatum(value)))
-<<<<<<< HEAD
 				toasterid = DEFAULT_TOASTER_OID;
 			else if (VARATT_IS_CUSTOM(PointerGetDatum(value)))
 				toasterid = VARATT_CUSTOM_GET_TOASTERID(value);
 			
 			if(toasterid != InvalidOid)
 			{
-				toaster = GetTsrRoutineByOid(toasterid, false);
+				Oid	toasterid = VARATT_CUSTOM_GET_TOASTERID(value);
+				TsrRoutine *toaster = SearchTsrCache(toasterid);
 				toaster->deltoast(rel, value);
 			}
 		}
@@ -777,15 +764,6 @@
 
 			/* New API */
 			/* return toast_fetch_datum_slice(attr, sliceoffset, slicelength);  */
-=======
-				toast_delete_datum(rel, value, is_speculative);
-			else if (VARATT_IS_CUSTOM(PointerGetDatum(value)))
-			{
-				Oid	toasterid = VARATT_CUSTOM_GET_TOASTERID(value);
-				TsrRoutine *toaster = SearchTsrCache(toasterid);
-				toaster->deltoast(rel, value);
-			}
->>>>>>> c01e164d
 		}
 
 		/*
