--- conflicted
+++ resolved
@@ -408,11 +408,9 @@
 		for (i = 0; i < numAttrs; i++)
 		{
 			ToastAttrInfo *attr = &ttc->ttc_attr[i];
+			Oid			   toasterid;
 
 			if ((attr->tai_colflags & TOASTCOL_NEEDS_DELETE_OLD) != 0)
-<<<<<<< HEAD
-				toast_delete_external_datum(PointerGetDatum(ttc->ttc_oldvalues[i]), false);
-=======
 			{
 				if (VARATT_IS_EXTERNAL(PointerGetDatum(ttc->ttc_oldvalues[i])))
 					toasterid = DEFAULT_TOASTER_OID;
@@ -425,7 +423,6 @@
 					toaster->deltoast(ttc->ttc_oldvalues[i], false);
 				}
 			}
->>>>>>> da363d92
 		}
 	}
 }
