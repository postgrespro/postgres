--- conflicted
+++ resolved
@@ -186,13 +186,8 @@
 		elog(ERROR, "function toastervalidate is not defined for toaster %s",
 			 get_toaster_name(toasteroid));
 
-<<<<<<< HEAD
-	result = tsrroutine->toastervalidate(typeoid, amoid, false_ok);
-=======
 	result = tsrroutine->toastervalidate(typeoid, storage, compression,
 										 amoid, false_ok);
-#endif
->>>>>>> be6c7a92
 
 	pfree(tsrroutine);
 
