/*-------------------------------------------------------------------------
 *
 * toasterapi.c
 *	  Support routines for API for Postgres PG_TOASTER methods.
 *
 * Copyright (c) 2015-2021, PostgreSQL Global Development Group
 *
 *
 * IDENTIFICATION
 *	  src/backend/access/index/toasterapi.c
 *
 *-------------------------------------------------------------------------
 */
#include "postgres.h"

#include "access/toasterapi.h"
#include "access/htup_details.h"
#include "catalog/pg_toaster.h"
#include "commands/defrem.h"
#include "lib/pairingheap.h"
#include "utils/builtins.h"
#include "utils/memutils.h"
#include "utils/lsyscache.h"
#include "utils/syscache.h"


/*
 * Toasters is very often called so syscache lookup and TsrRoutine allocation are
 * expensive and we need to cache them.
 *
 * We believe what there are only a few toasters and there is high chance that
 * only one or only two of them are heavy used, so most used toasters should be
 * found as easy as possible. So, let us use a simple list, in future it could
 * be changed to other structure. For now it will be stored in TopCacheContext
 * and never destroed in backend life cycle - toasters are never deleted.
 */

typedef struct ToasterCacheEntry
{
	Oid			toasterOid;
	TsrRoutine *routine;
} ToasterCacheEntry;

static List	*ToasterCache = NIL;

/*
 * SearchTsrCache - get cached toaster routine, emits an error if toaster
 * doesn't exist
 */
TsrRoutine*
SearchTsrCache(Oid	toasterOid)
{
	ListCell		   *lc;
	ToasterCacheEntry  *entry;
	MemoryContext		ctx;

	/* fast path */
	entry = (ToasterCacheEntry*)linitial(ToasterCache);
	if (entry != NULL && entry->toasterOid == toasterOid)
		return entry->routine;

	/* didn't find in first position */
	ctx = MemoryContextSwitchTo(CacheMemoryContext);

	for_each_from(lc, ToasterCache, 1)
	{
		entry = (ToasterCacheEntry*)lfirst(lc);

		if (entry->toasterOid == toasterOid)
		{
			/* remove entry from list, it will be added in a head of list below */
			foreach_delete_current(ToasterCache, lc);
			goto out;
		}
	}

	/* did not find entry, make a new one */
	entry = palloc(sizeof(*entry));

	entry->toasterOid = toasterOid;
	entry->routine = GetTsrRoutineByOid(toasterOid, false);

out:
	ToasterCache = lcons(entry, ToasterCache);
	MemoryContextSwitchTo(ctx);

	return entry->routine;
}

/*
 * GetRoutine - call the specified toaster handler routine to get
 * its TsrRoutine struct, which will be palloc'd in the caller's context.
 *
 */
TsrRoutine *
GetTsrRoutine(Oid tsrhandler)
{
	Datum		datum;
	TsrRoutine *routine;

	datum = OidFunctionCall0(tsrhandler);
	routine = (TsrRoutine *) DatumGetPointer(datum);

	if (routine == NULL || !IsA(routine, TsrRoutine))
		elog(ERROR, "toaster handler function %u did not return an TsrRoutine struct",
			 tsrhandler);

	return routine;
}

/*
 * GetTsrRoutineByOid - look up the handler of the toaster
 * with the given OID, and get its TsrRoutine struct.
 *
 * If the given OID isn't a valid toaster, returns NULL if
 * noerror is true, else throws error.
 */
TsrRoutine *
GetTsrRoutineByOid(Oid tsroid, bool noerror)
{
	HeapTuple	tuple;
	Form_pg_toaster	tsrform;
	regproc		tsrhandler;

	/* Get handler function OID for the access method */
	tuple = SearchSysCache1(TOASTEROID, ObjectIdGetDatum(tsroid));
	if (!HeapTupleIsValid(tuple))
	{
		if (noerror)
			return NULL;
		elog(ERROR, "cache lookup failed for toaster %u",
			 tsroid);
	}
	tsrform = (Form_pg_toaster) GETSTRUCT(tuple);

	tsrhandler = tsrform->tsrhandler;

	/* Complain if handler OID is invalid */
	if (!RegProcedureIsValid(tsrhandler))
	{
		if (noerror)
		{
			ReleaseSysCache(tuple);
			return NULL;
		}
		ereport(ERROR,
				(errcode(ERRCODE_OBJECT_NOT_IN_PREREQUISITE_STATE),
				 errmsg("toaster \"%s\" does not have a handler",
						NameStr(tsrform->tsrname))));
	}

	ReleaseSysCache(tuple);

	/* And finally, call the handler function to get the API struct. */
	return GetTsrRoutine(tsrhandler);
}

/*
 * could toaster operates with given type and access method?
 * If it can't then validate method should emit an error if false_ok = false
 */
bool
validateToaster(Oid toasteroid, Oid typeoid,
				char storage, char compression, Oid amoid, bool false_ok)
{
	TsrRoutine *tsrroutine;
	bool	result = true;

	if (!TypeIsToastable(typeoid))
		ereport(ERROR,
				(errcode(ERRCODE_FEATURE_NOT_SUPPORTED),
				 errmsg("data type %s can not be toasted",
						format_type_be(typeoid))));

	tsrroutine = GetTsrRoutineByOid(toasteroid, false_ok);

	/* if false_ok == false then GetTsrRoutineByOid emits an error */
	if (tsrroutine == NULL)
		return false;

	/* should not happen */
	if (tsrroutine->toastervalidate == NULL)
		elog(ERROR, "function toastervalidate is not defined for toaster %s",
			 get_toaster_name(toasteroid));

<<<<<<< HEAD
	result = tsrroutine->toastervalidate(typeoid, amoid, false_ok);
=======
	result = tsrroutine->toastervalidate(typeoid, storage, compression,
										 amoid, false_ok);
#endif
>>>>>>> 03e31842

	pfree(tsrroutine);

	return result;
}<|MERGE_RESOLUTION|>--- conflicted
+++ resolved
@@ -183,13 +183,8 @@
 		elog(ERROR, "function toastervalidate is not defined for toaster %s",
 			 get_toaster_name(toasteroid));
 
-<<<<<<< HEAD
-	result = tsrroutine->toastervalidate(typeoid, amoid, false_ok);
-=======
 	result = tsrroutine->toastervalidate(typeoid, storage, compression,
 										 amoid, false_ok);
-#endif
->>>>>>> 03e31842
 
 	pfree(tsrroutine);
 
