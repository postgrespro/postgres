--- conflicted
+++ resolved
@@ -14,53 +14,24 @@
 
 #include "postgres.h"
 
-#include "access/genam.h"
 #include "access/heapam.h"
-#include "access/htup_details.h"
+#include "access/heaptoast.h"
 #include "access/toasterapi.h"
-#include "access/xact.h"
-#include "catalog/indexing.h"
+#include "access/toast_internals.h"
+#include "catalog/pg_am.h"
 #include "catalog/pg_toaster.h"
 #include "catalog/pg_type.h"
-#include "miscadmin.h"
-#include "nodes/makefuncs.h"
-#include "storage/lmgr.h"
-#include "utils/array.h"
-#include "utils/builtins.h"
-#include "utils/fmgroids.h"
-#include "utils/lsyscache.h"
-#include "utils/pg_lsn.h"
-#include "utils/rel.h"
-#include "utils/syscache.h"
-#include "access/toasterapi.h"
+#include "commands/defrem.h"
+#include "utils/fmgrprotos.h"
 #include "access/detoast.h"
 
-extern bool toastrel_valueid_exists(Relation toastrel, Oid valueid);
-extern bool toastid_valueid_exists(Oid toastrelid, Oid valueid);
-
-extern Datum
-toast_save_datum(Relation rel, Datum value,
-	 struct varlena *oldexternal, int options);
-
-extern void
-heap_fetch_toast_slice(Relation toastrel, Oid valueid, int32 attrsize,
-		   int32 sliceoffset, int32 slicelength,
-		   struct varlena *result);
-
-/*
- *  * Validate the generic options given to a FOREIGN DATA WRAPPER, SERVER,
- *   * USER MAPPING or FOREIGN TABLE that uses file_fdw.
- *    *
- *     * Raise an ERROR if the option or its value is considered invalid.
- *      */
-Datum genericDetoast(Relation toast_rel,
-	Datum toast_ptr,
-	int offset, int length)
+static Datum
+genericDetoast(Relation toast_rel, Datum toast_ptr, int offset, int length)
 {
 	struct varlena *attr = (struct varlena *) DatumGetPointer(toast_ptr);
 	struct varlena *result = 0;
 	varatt_external toast_pointer;
-    	Relation	toastrel;
+		Relation	toastrel;
 
 	Assert(VARATT_IS_EXTERNAL(attr));
 	VARATT_EXTERNAL_GET_POINTER(toast_pointer, attr);
@@ -68,17 +39,16 @@
 	toastrel = table_open(toast_pointer.va_toastrelid, AccessShareLock);
 
 	heap_fetch_toast_slice(toastrel, toast_pointer.va_valueid,
-	toast_pointer.va_extinfo, offset, length,
-result);
+	toast_pointer.va_extinfo, offset, length, result);
 
 	table_close(toastrel, AccessShareLock);
 
 	return PointerGetDatum(result);
 }
 
-Datum genericToast(Relation toast_rel,
-		Datum newvalue, Datum oldvalue,
-		int max_inline_size)
+static Datum
+genericToast(Relation toast_rel, Datum newvalue,
+			 Datum oldvalue, int max_inline_size)
 {
 	struct varlena *new_attr = (struct varlena *) DatumGetPointer(newvalue);
 	struct varlena *old_attr = (struct varlena *) DatumGetPointer(oldvalue);
@@ -87,7 +57,7 @@
 	if (VARATT_IS_EXTERNAL(new_attr))
 	{
 		result = (struct varlena *) DatumGetPointer( toast_save_datum(toast_rel, newvalue,
-	        old_attr, max_inline_size));
+			old_attr, max_inline_size));
 	}
 	else
 	{
@@ -97,40 +67,29 @@
 	return PointerGetDatum(result);
 }
 
-void *
-genericGetVtable(Datum toast_ptr)
-{
-	TsrRoutine *routine = palloc0(sizeof(*routine));
-	return routine;
-}
-
-Datum
+static Datum
 genericDeleteToast(Relation rel, Datum toast_ptr)
 {
 	PG_RETURN_VOID();
 }
 
-bool
-genericToasterValidate(Oid toasteroid)
+static bool
+genericToasterValidate(Oid typeoid, Oid amoid, bool false_ok)
 {
-	bool result = true;
-
-<<<<<<< HEAD
-	return result;
+	/* generic toaster works for every type and access method */
+	return true;
 }
 
-PG_FUNCTION_INFO_V1(default_toaster_handler);
 Datum
 default_toaster_handler(PG_FUNCTION_ARGS)
 {
 	TsrRoutine *tsrroutine = makeNode(TsrRoutine);
+
 	tsrroutine->toast = genericToast;
 	tsrroutine->detoast = genericDetoast;
 	tsrroutine->deltoast = genericDeleteToast;
-	tsrroutine->get_vtable = genericGetVtable;
+	tsrroutine->get_vtable = NULL;
 	tsrroutine->toastervalidate = genericToasterValidate;
+
 	PG_RETURN_POINTER(tsrroutine);
-=======
-	PG_RETURN_POINTER(tsr);
->>>>>>> 4245f1fa
 }
