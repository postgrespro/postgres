--- conflicted
+++ resolved
@@ -1019,17 +1019,11 @@
 
 #ifdef MEMORY_CONTEXT_CHECKING
 		{
-<<<<<<< HEAD
-=======
-			Size		chunk_size = block->endptr - (char *) pointer;
->>>>>>> 59444b9b
 			/* Test for someone scribbling on unused space in chunk */
 			Assert(chunk->requested_size < (block->endptr - (char *) pointer));
 			if (!sentinel_ok(pointer, chunk->requested_size))
-				elog(WARNING, "1 detected write past chunk end in %s %p req size %ld ch size %ld",
-					 set->header.name, chunk, chunk->requested_size, chunk_size);
-/*				elog(WARNING, "detected write past chunk end in %s %p",
-					 set->header.name, chunk); */
+				elog(WARNING, "detected write past chunk end in %s %p",
+					 set->header.name, chunk);
 		}
 #endif
 
@@ -1150,12 +1144,8 @@
 		/* Test for someone scribbling on unused space in chunk */
 		Assert(chunk->requested_size < oldchksize);
 		if (!sentinel_ok(pointer, chunk->requested_size))
-			elog(WARNING, "detected write past chunk end in %s %p  size %ld oldsize %ld",
-				 set->header.name, chunk, chunk->requested_size, oldsize);
-/*
 			elog(WARNING, "detected write past chunk end in %s %p",
 				 set->header.name, chunk);
-*/
 #endif
 
 #ifdef MEMORY_CONTEXT_CHECKING
@@ -1263,15 +1253,10 @@
 
 #ifdef MEMORY_CONTEXT_CHECKING
 	/* Test for someone scribbling on unused space in chunk */
-<<<<<<< HEAD
 	if (chunk->requested_size < oldchksize)
-=======
-//	elog(NOTICE, "write past chunk 4 req size %ld oldsize %ld", chunk->requested_size, oldsize);
-	if (chunk->requested_size < oldsize)
->>>>>>> 59444b9b
 		if (!sentinel_ok(pointer, chunk->requested_size))
-			elog(WARNING, "detected write past chunk end in %s %p size %ld oldsize %ld",
-				 set->header.name, chunk, chunk->requested_size, oldsize);
+			elog(WARNING, "detected write past chunk end in %s %p",
+				 set->header.name, chunk);
 #endif
 
 	/*
@@ -1647,23 +1632,10 @@
 			 */
 			if (dsize != InvalidAllocSize && dsize < chsize &&
 				!sentinel_ok(chunk, ALLOC_CHUNKHDRSZ + dsize))
-<<<<<<< HEAD
 				elog(WARNING, "problem in alloc set %s: detected write past chunk end in block %p, chunk %p",
 					 name, block, chunk);
 
 			/* if chunk is allocated, disallow access to the chunk header */
-=======
-				elog(WARNING, "problem in alloc set %s: detected write past chunk end in block %p, chunk %p size %ld oldsize %ld",
-					 name, block, chunk, dsize, chsize);
-/*
-				elog(WARNING, "problem in alloc set %s: detected write past chunk end in block %p, chunk %p size %ld oldsize %ld",
-					 name, block, chunk, dsize, chsize);
-*/
-			/*
-			 * If chunk is allocated, disallow external access to private part
-			 * of chunk header.
-			 */
->>>>>>> 59444b9b
 			if (dsize != InvalidAllocSize)
 				VALGRIND_MAKE_MEM_NOACCESS(chunk, ALLOC_CHUNKHDRSZ);
 
