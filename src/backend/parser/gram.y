%{

/*#define YYDEBUG 1*/
/*-------------------------------------------------------------------------
 *
 * gram.y
 *	  POSTGRESQL BISON rules/actions
 *
 * Portions Copyright (c) 1996-2018, PostgreSQL Global Development Group
 * Portions Copyright (c) 1994, Regents of the University of California
 *
 *
 * IDENTIFICATION
 *	  src/backend/parser/gram.y
 *
 * HISTORY
 *	  AUTHOR			DATE			MAJOR EVENT
 *	  Andrew Yu			Sept, 1994		POSTQUEL to SQL conversion
 *	  Andrew Yu			Oct, 1994		lispy code conversion
 *
 * NOTES
 *	  CAPITALS are used to represent terminal symbols.
 *	  non-capitals are used to represent non-terminals.
 *
 *	  In general, nothing in this file should initiate database accesses
 *	  nor depend on changeable state (such as SET variables).  If you do
 *	  database accesses, your code will fail when we have aborted the
 *	  current transaction and are just parsing commands to find the next
 *	  ROLLBACK or COMMIT.  If you make use of SET variables, then you
 *	  will do the wrong thing in multi-query strings like this:
 *			SET constraint_exclusion TO off; SELECT * FROM foo;
 *	  because the entire string is parsed by gram.y before the SET gets
 *	  executed.  Anything that depends on the database or changeable state
 *	  should be handled during parse analysis so that it happens at the
 *	  right time not the wrong time.
 *
 * WARNINGS
 *	  If you use a list, make sure the datum is a node so that the printing
 *	  routines work.
 *
 *	  Sometimes we assign constants to makeStrings. Make sure we don't free
 *	  those.
 *
 *-------------------------------------------------------------------------
 */
#include "postgres.h"

#include <ctype.h>
#include <limits.h>

#include "catalog/index.h"
#include "catalog/namespace.h"
#include "catalog/pg_am.h"
#include "catalog/pg_trigger.h"
#include "catalog/pg_ts_config_map.h"
#include "commands/defrem.h"
#include "commands/trigger.h"
#include "nodes/makefuncs.h"
#include "nodes/nodeFuncs.h"
#include "parser/gramparse.h"
#include "parser/parser.h"
#include "parser/parse_expr.h"
#include "storage/lmgr.h"
#include "utils/date.h"
#include "utils/datetime.h"
#include "utils/numeric.h"
#include "utils/xml.h"


/*
 * Location tracking support --- simpler than bison's default, since we only
 * want to track the start position not the end position of each nonterminal.
 */
#define YYLLOC_DEFAULT(Current, Rhs, N) \
	do { \
		if ((N) > 0) \
			(Current) = (Rhs)[1]; \
		else \
			(Current) = (-1); \
	} while (0)

/*
 * The above macro assigns -1 (unknown) as the parse location of any
 * nonterminal that was reduced from an empty rule, or whose leftmost
 * component was reduced from an empty rule.  This is problematic
 * for nonterminals defined like
 *		OptFooList: / * EMPTY * / { ... } | OptFooList Foo { ... } ;
 * because we'll set -1 as the location during the first reduction and then
 * copy it during each subsequent reduction, leaving us with -1 for the
 * location even when the list is not empty.  To fix that, do this in the
 * action for the nonempty rule(s):
 *		if (@$ < 0) @$ = @2;
 * (Although we have many nonterminals that follow this pattern, we only
 * bother with fixing @$ like this when the nonterminal's parse location
 * is actually referenced in some rule.)
 *
 * A cleaner answer would be to make YYLLOC_DEFAULT scan all the Rhs
 * locations until it's found one that's not -1.  Then we'd get a correct
 * location for any nonterminal that isn't entirely empty.  But this way
 * would add overhead to every rule reduction, and so far there's not been
 * a compelling reason to pay that overhead.
 */

/*
 * Bison doesn't allocate anything that needs to live across parser calls,
 * so we can easily have it use palloc instead of malloc.  This prevents
 * memory leaks if we error out during parsing.  Note this only works with
 * bison >= 2.0.  However, in bison 1.875 the default is to use alloca()
 * if possible, so there's not really much problem anyhow, at least if
 * you're building with gcc.
 */
#define YYMALLOC palloc
#define YYFREE   pfree

/* Private struct for the result of privilege_target production */
typedef struct PrivTarget
{
	GrantTargetType targtype;
	ObjectType	objtype;
	List	   *objs;
} PrivTarget;

/* Private struct for the result of import_qualification production */
typedef struct ImportQual
{
	ImportForeignSchemaType type;
	List	   *table_names;
} ImportQual;

/* ConstraintAttributeSpec yields an integer bitmask of these flags: */
#define CAS_NOT_DEFERRABLE			0x01
#define CAS_DEFERRABLE				0x02
#define CAS_INITIALLY_IMMEDIATE		0x04
#define CAS_INITIALLY_DEFERRED		0x08
#define CAS_NOT_VALID				0x10
#define CAS_NO_INHERIT				0x20


#define parser_yyerror(msg)  scanner_yyerror(msg, yyscanner)
#define parser_errposition(pos)  scanner_errposition(pos, yyscanner)

static void base_yyerror(YYLTYPE *yylloc, core_yyscan_t yyscanner,
						 const char *msg);
static RawStmt *makeRawStmt(Node *stmt, int stmt_location);
static void updateRawStmtEnd(RawStmt *rs, int end_location);
static Node *makeColumnRef(char *colname, List *indirection,
						   int location, core_yyscan_t yyscanner);
static Node *makeTypeCast(Node *arg, TypeName *typename, int location);
static Node *makeStringConst(char *str, int location);
static Node *makeStringConstCast(char *str, int location, TypeName *typename);
static Node *makeIntConst(int val, int location);
static Node *makeFloatConst(char *str, int location);
static Node *makeBitStringConst(char *str, int location);
static Node *makeNullAConst(int location);
static Node *makeAConst(Value *v, int location);
static Node *makeBoolAConst(bool state, int location);
static RoleSpec *makeRoleSpec(RoleSpecType type, int location);
static void check_qualified_name(List *names, core_yyscan_t yyscanner);
static List *check_func_name(List *names, core_yyscan_t yyscanner);
static List *check_indirection(List *indirection, core_yyscan_t yyscanner);
static List *extractArgTypes(List *parameters);
static List *extractAggrArgTypes(List *aggrargs);
static List *makeOrderedSetArgs(List *directargs, List *orderedargs,
								core_yyscan_t yyscanner);
static void insertSelectOptions(SelectStmt *stmt,
								List *sortClause, List *lockingClause,
								Node *limitOffset, Node *limitCount,
								WithClause *withClause,
								core_yyscan_t yyscanner);
static Node *makeSetOp(SetOperation op, bool all, Node *larg, Node *rarg);
static Node *doNegate(Node *n, int location);
static void doNegateFloat(Value *v);
static Node *makeAndExpr(Node *lexpr, Node *rexpr, int location);
static Node *makeOrExpr(Node *lexpr, Node *rexpr, int location);
static Node *makeNotExpr(Node *expr, int location);
static Node *makeAArrayExpr(List *elements, int location);
static Node *makeSQLValueFunction(SQLValueFunctionOp op, int32 typmod,
								  int location);
static Node *makeXmlExpr(XmlExprOp op, char *name, List *named_args,
						 List *args, int location);
static List *mergeTableFuncParameters(List *func_args, List *columns);
static TypeName *TableFuncTypeName(List *columns);
static RangeVar *makeRangeVarFromAnyName(List *names, int position, core_yyscan_t yyscanner);
static void SplitColQualList(List *qualList,
							 List **constraintList, CollateClause **collClause,
							 core_yyscan_t yyscanner);
static void processCASbits(int cas_bits, int location, const char *constrType,
			   bool *deferrable, bool *initdeferred, bool *not_valid,
			   bool *no_inherit, core_yyscan_t yyscanner);
static Node *makeRecursiveViewSelect(char *relname, List *aliases, Node *query);

%}

%pure-parser
%expect 0
%name-prefix="base_yy"
%locations

%parse-param {core_yyscan_t yyscanner}
%lex-param   {core_yyscan_t yyscanner}

%union
{
	core_YYSTYPE		core_yystype;
	/* these fields must match core_YYSTYPE: */
	int					ival;
	char				*str;
	const char			*keyword;

	char				chr;
	bool				boolean;
	JoinType			jtype;
	DropBehavior		dbehavior;
	OnCommitAction		oncommit;
	List				*list;
	Node				*node;
	Value				*value;
	ObjectType			objtype;
	TypeName			*typnam;
	FunctionParameter   *fun_param;
	FunctionParameterMode fun_param_mode;
	ObjectWithArgs		*objwithargs;
	DefElem				*defelt;
	SortBy				*sortby;
	WindowDef			*windef;
	JoinExpr			*jexpr;
	IndexElem			*ielem;
	Alias				*alias;
	RangeVar			*range;
	IntoClause			*into;
	WithClause			*with;
	InferClause			*infer;
	OnConflictClause	*onconflict;
	A_Indices			*aind;
	ResTarget			*target;
	struct PrivTarget	*privtarget;
	AccessPriv			*accesspriv;
	struct ImportQual	*importqual;
	InsertStmt			*istmt;
	VariableSetStmt		*vsetstmt;
	PartitionElem		*partelem;
	PartitionSpec		*partspec;
	PartitionBoundSpec	*partboundspec;
	RoleSpec			*rolespec;
<<<<<<< HEAD
	DictMapElem			*dmapelem;
=======
	MergeWhenClause		*mergewhen;
>>>>>>> 1671c016
}

%type <node>	stmt schema_stmt
		AlterEventTrigStmt AlterCollationStmt
		AlterDatabaseStmt AlterDatabaseSetStmt AlterDomainStmt AlterEnumStmt
		AlterFdwStmt AlterForeignServerStmt AlterGroupStmt
		AlterObjectDependsStmt AlterObjectSchemaStmt AlterOwnerStmt
		AlterOperatorStmt AlterSeqStmt AlterSystemStmt AlterTableStmt
		AlterTblSpcStmt AlterExtensionStmt AlterExtensionContentsStmt AlterForeignTableStmt
		AlterCompositeTypeStmt AlterUserMappingStmt
		AlterRoleStmt AlterRoleSetStmt AlterPolicyStmt
		AlterDefaultPrivilegesStmt DefACLAction
		AnalyzeStmt CallStmt ClosePortalStmt ClusterStmt CommentStmt
		ConstraintsSetStmt CopyStmt CreateAsStmt CreateCastStmt
		CreateDomainStmt CreateExtensionStmt CreateGroupStmt CreateOpClassStmt
		CreateOpFamilyStmt AlterOpFamilyStmt CreatePLangStmt
		CreateSchemaStmt CreateSeqStmt CreateStmt CreateStatsStmt CreateTableSpaceStmt
		CreateFdwStmt CreateForeignServerStmt CreateForeignTableStmt
		CreateAssertStmt CreateTransformStmt CreateTrigStmt CreateEventTrigStmt
		CreateUserStmt CreateUserMappingStmt CreateRoleStmt CreatePolicyStmt
		CreatedbStmt DeclareCursorStmt DefineStmt DeleteStmt DiscardStmt DoStmt
		DropOpClassStmt DropOpFamilyStmt DropPLangStmt DropStmt
		DropAssertStmt DropCastStmt DropRoleStmt
		DropdbStmt DropTableSpaceStmt
		DropTransformStmt
		DropUserMappingStmt ExplainStmt FetchStmt
		GrantStmt GrantRoleStmt ImportForeignSchemaStmt IndexStmt InsertStmt
		ListenStmt LoadStmt LockStmt NotifyStmt ExplainableStmt PreparableStmt
		CreateFunctionStmt AlterFunctionStmt ReindexStmt RemoveAggrStmt
		RemoveFuncStmt RemoveOperStmt RenameStmt RevokeStmt RevokeRoleStmt
		RuleActionStmt RuleActionStmtOrEmpty RuleStmt
		SecLabelStmt SelectStmt TransactionStmt TruncateStmt
		UnlistenStmt UpdateStmt VacuumStmt
		VariableResetStmt VariableSetStmt VariableShowStmt
		ViewStmt CheckPointStmt CreateConversionStmt
		DeallocateStmt PrepareStmt ExecuteStmt
		DropOwnedStmt ReassignOwnedStmt
		AlterTSConfigurationStmt AlterTSDictionaryStmt
		CreateMatViewStmt RefreshMatViewStmt CreateAmStmt
		CreatePublicationStmt AlterPublicationStmt
		CreateSubscriptionStmt AlterSubscriptionStmt DropSubscriptionStmt
		MergeStmt

%type <node>	select_no_parens select_with_parens select_clause
				simple_select values_clause

%type <node>	alter_column_default opclass_item opclass_drop alter_using
%type <ival>	add_drop opt_asc_desc opt_nulls_order

%type <node>	alter_table_cmd alter_type_cmd opt_collate_clause
	   replica_identity partition_cmd index_partition_cmd
%type <list>	alter_table_cmds alter_type_cmds
%type <list>    alter_identity_column_option_list
%type <defelt>  alter_identity_column_option

%type <dbehavior>	opt_drop_behavior

%type <list>	createdb_opt_list createdb_opt_items copy_opt_list
				transaction_mode_list
				create_extension_opt_list alter_extension_opt_list
%type <defelt>	createdb_opt_item copy_opt_item
				transaction_mode_item
				create_extension_opt_item alter_extension_opt_item

%type <ival>	opt_lock lock_type cast_context
%type <ival>	vacuum_option_list vacuum_option_elem
				analyze_option_list analyze_option_elem
%type <boolean>	opt_or_replace
				opt_grant_grant_option opt_grant_admin_option
				opt_nowait opt_if_exists opt_with_data opt_dictionary_map_no
%type <ival>	opt_nowait_or_skip

%type <list>	OptRoleList AlterOptRoleList
%type <defelt>	CreateOptRoleElem AlterOptRoleElem

%type <str>		opt_type
%type <str>		foreign_server_version opt_foreign_server_version
%type <str>		opt_in_database

%type <str>		OptSchemaName
%type <list>	OptSchemaEltList

%type <boolean> TriggerForSpec TriggerForType
%type <ival>	TriggerActionTime
%type <list>	TriggerEvents TriggerOneEvent
%type <value>	TriggerFuncArg
%type <node>	TriggerWhen
%type <str>		TransitionRelName
%type <boolean>	TransitionRowOrTable TransitionOldOrNew
%type <node>	TriggerTransition

%type <list>	event_trigger_when_list event_trigger_value_list
%type <defelt>	event_trigger_when_item
%type <chr>		enable_trigger

%type <str>		copy_file_name
				database_name access_method_clause access_method attr_name
				name cursor_name file_name
				index_name opt_index_name cluster_index_specification

%type <list>	func_name handler_name qual_Op qual_all_Op subquery_Op
				opt_class opt_inline_handler opt_validator validator_clause
				opt_collate

%type <range>	qualified_name insert_target OptConstrFromTable

%type <str>		all_Op MathOp

%type <str>		row_security_cmd RowSecurityDefaultForCmd
%type <boolean> RowSecurityDefaultPermissive
%type <node>	RowSecurityOptionalWithCheck RowSecurityOptionalExpr
%type <list>	RowSecurityDefaultToRole RowSecurityOptionalToRole

%type <str>		iso_level opt_encoding
%type <rolespec> grantee
%type <list>	grantee_list
%type <accesspriv> privilege
%type <list>	privileges privilege_list
%type <privtarget> privilege_target
%type <objwithargs> function_with_argtypes aggregate_with_argtypes operator_with_argtypes
%type <list>	function_with_argtypes_list aggregate_with_argtypes_list operator_with_argtypes_list
%type <ival>	defacl_privilege_target
%type <defelt>	DefACLOption
%type <list>	DefACLOptionList
%type <ival>	import_qualification_type
%type <importqual> import_qualification
%type <node>	vacuum_relation

%type <list>	stmtblock stmtmulti
				OptTableElementList TableElementList OptInherit definition
				OptTypedTableElementList TypedTableElementList
				reloptions opt_reloptions
				OptWith distinct_clause opt_all_clause opt_definition func_args func_args_list
				func_args_with_defaults func_args_with_defaults_list
				aggr_args aggr_args_list
				func_as createfunc_opt_list alterfunc_opt_list
				old_aggr_definition old_aggr_list
				oper_argtypes RuleActionList RuleActionMulti
				opt_column_list columnList opt_name_list
				sort_clause opt_sort_clause sortby_list index_params
				opt_include opt_c_include index_including_params
				name_list role_list from_clause from_list opt_array_bounds
				qualified_name_list any_name any_name_list type_name_list
				any_operator expr_list attrs
				target_list opt_target_list insert_column_list set_target_list
				set_clause_list set_clause
				def_list operator_def_list indirection opt_indirection
				reloption_list group_clause TriggerFuncArgs select_limit
				opt_select_limit opclass_item_list opclass_drop_list
				opclass_purpose opt_opfamily transaction_mode_list_or_empty
				OptTableFuncElementList TableFuncElementList opt_type_modifiers
				prep_type_clause
				execute_param_clause using_clause returning_clause
				opt_enum_val_list enum_val_list table_func_column_list
				create_generic_options alter_generic_options
				relation_expr_list dostmt_opt_list
				transform_element_list transform_type_list
				TriggerTransitions TriggerReferencing
				publication_name_list
				vacuum_relation_list opt_vacuum_relation_list
				merge_values_clause

%type <list>	group_by_list
%type <node>	group_by_item empty_grouping_set rollup_clause cube_clause
%type <node>	grouping_sets_clause
%type <node>	opt_publication_for_tables publication_for_tables
%type <value>	publication_name_item

%type <list>	opt_fdw_options fdw_options
%type <defelt>	fdw_option

%type <range>	OptTempTableName
%type <into>	into_clause create_as_target create_mv_target

%type <defelt>	createfunc_opt_item common_func_opt_item dostmt_opt_item
%type <fun_param> func_arg func_arg_with_default table_func_column aggr_arg
%type <fun_param_mode> arg_class
%type <typnam>	func_return func_type

%type <boolean>  opt_trusted opt_restart_seqs
%type <ival>	 OptTemp
%type <ival>	 OptNoLog
%type <oncommit> OnCommitOption

%type <ival>	for_locking_strength
%type <node>	for_locking_item
%type <list>	for_locking_clause opt_for_locking_clause for_locking_items
%type <list>	locked_rels_list
%type <boolean>	all_or_distinct

%type <node>	join_outer join_qual
%type <jtype>	join_type

%type <list>	extract_list overlay_list position_list
%type <list>	substr_list trim_list
%type <list>	opt_interval interval_second
%type <node>	overlay_placing substr_from substr_for

%type <boolean> opt_instead
%type <boolean> opt_unique opt_concurrently opt_verbose opt_full
%type <boolean> opt_freeze opt_analyze opt_default opt_recheck
%type <defelt>	opt_binary opt_oids copy_delimiter

%type <boolean> copy_from opt_program

%type <ival>	opt_column event cursor_options opt_hold opt_set_data
%type <objtype>	drop_type_any_name drop_type_name drop_type_name_on_any_name
				comment_type_any_name comment_type_name
				security_label_type_any_name security_label_type_name

%type <node>	fetch_args limit_clause select_limit_value
				offset_clause select_offset_value
				select_offset_value2 opt_select_fetch_first_value
%type <ival>	row_or_rows first_or_next

%type <list>	OptSeqOptList SeqOptList OptParenthesizedSeqOptList
%type <defelt>	SeqOptElem

%type <istmt>	insert_rest
%type <infer>	opt_conf_expr
%type <onconflict> opt_on_conflict
%type <mergewhen>	merge_insert merge_update merge_delete

%type <vsetstmt> generic_set set_rest set_rest_more generic_reset reset_rest
				 SetResetClause FunctionSetResetClause

%type <node>	TableElement TypedTableElement ConstraintElem TableFuncElement
%type <node>	columnDef columnOptions
%type <defelt>	def_elem reloption_elem old_aggr_elem operator_def_elem
%type <node>	def_arg columnElem where_clause where_or_current_clause
				a_expr b_expr c_expr AexprConst indirection_el opt_slice_bound
				columnref in_expr having_clause func_table xmltable array_expr
				ExclusionWhereClause operator_def_arg
%type <list>	rowsfrom_item rowsfrom_list opt_col_def_list
%type <boolean> opt_ordinality
%type <list>	ExclusionConstraintList ExclusionConstraintElem
%type <list>	func_arg_list
%type <node>	func_arg_expr
%type <list>	row explicit_row implicit_row type_list array_expr_list
%type <node>	case_expr case_arg when_clause case_default
%type <list>	when_clause_list
%type <ival>	sub_type
%type <value>	NumericOnly
%type <list>	NumericOnly_list
%type <alias>	alias_clause opt_alias_clause
%type <list>	func_alias_clause
%type <sortby>	sortby
%type <ielem>	index_elem
%type <node>	table_ref
%type <jexpr>	joined_table
%type <range>	relation_expr
%type <range>	relation_expr_opt_alias
%type <node>	tablesample_clause opt_repeatable_clause
%type <target>	target_el set_target insert_column_item

%type <str>		generic_option_name
%type <node>	generic_option_arg
%type <defelt>	generic_option_elem alter_generic_option_elem
%type <list>	generic_option_list alter_generic_option_list
%type <str>		explain_option_name
%type <node>	explain_option_arg
%type <defelt>	explain_option_elem
%type <list>	explain_option_list

%type <ival>	reindex_target_type reindex_target_multitable
%type <ival>	reindex_option_list reindex_option_elem

%type <node>	copy_generic_opt_arg copy_generic_opt_arg_list_item
%type <defelt>	copy_generic_opt_elem
%type <list>	copy_generic_opt_list copy_generic_opt_arg_list
%type <list>	copy_options

%type <typnam>	Typename SimpleTypename ConstTypename
				GenericType Numeric opt_float
				Character ConstCharacter
				CharacterWithLength CharacterWithoutLength
				ConstDatetime ConstInterval
				Bit ConstBit BitWithLength BitWithoutLength
%type <str>		character
%type <str>		extract_arg
%type <boolean> opt_varying opt_timezone opt_no_inherit

%type <ival>	Iconst SignedIconst
%type <str>		Sconst comment_text notify_payload
%type <str>		RoleId opt_boolean_or_string
%type <list>	var_list
%type <str>		ColId ColLabel var_name type_function_name param_name
%type <str>		NonReservedWord NonReservedWord_or_Sconst
%type <str>		createdb_opt_name
%type <node>	var_value zone_value
%type <rolespec> auth_ident RoleSpec opt_granted_by

%type <keyword> unreserved_keyword type_func_name_keyword
%type <keyword> col_name_keyword reserved_keyword

%type <node>	TableConstraint TableLikeClause
%type <ival>	TableLikeOptionList TableLikeOption
%type <list>	ColQualList
%type <node>	ColConstraint ColConstraintElem ConstraintAttr
%type <ival>	key_actions key_delete key_match key_update key_action
%type <ival>	ConstraintAttributeSpec ConstraintAttributeElem
%type <str>		ExistingIndex

%type <list>	constraints_set_list
%type <boolean> constraints_set_mode
%type <str>		OptTableSpace OptConsTableSpace
%type <rolespec> OptTableSpaceOwner
%type <ival>	opt_check_option

%type <str>		opt_provider security_label

%type <target>	xml_attribute_el
%type <list>	xml_attribute_list xml_attributes
%type <node>	xml_root_version opt_xml_root_standalone
%type <node>	xmlexists_argument
%type <ival>	document_or_content
%type <boolean> xml_whitespace_option
%type <list>	xmltable_column_list xmltable_column_option_list
%type <node>	xmltable_column_el
%type <defelt>	xmltable_column_option_el
%type <list>	xml_namespace_list
%type <target>	xml_namespace_el

%type <node>	func_application func_expr_common_subexpr
%type <node>	func_expr func_expr_windowless
%type <node>	common_table_expr
%type <with>	with_clause opt_with_clause
%type <list>	cte_list

%type <list>	within_group_clause
%type <node>	filter_clause
%type <list>	window_clause window_definition_list opt_partition_clause
%type <windef>	window_definition over_clause window_specification
				opt_frame_clause frame_extent frame_bound
%type <ival>	opt_window_exclusion_clause
%type <str>		opt_existing_window_name
%type <boolean> opt_if_not_exists
%type <ival>	generated_when override_kind
%type <partspec>	PartitionSpec OptPartitionSpec
%type <str>			part_strategy
%type <partelem>	part_elem
%type <list>		part_params
%type <partboundspec> PartitionBoundSpec
%type <node>		partbound_datum PartitionRangeDatum
%type <list>		hash_partbound partbound_datum_list range_datum_list
%type <defelt>		hash_partbound_elem

<<<<<<< HEAD
%type <ival>		dictionary_map_set_expr_operator
%type <dmapelem>	dictionary_map_dict dictionary_map_command_expr_paren
					dictionary_config dictionary_map_case
					dictionary_map_action opt_dictionary_map_case_else
					dictionary_config_comma

%type <node>	merge_when_clause opt_and_condition
=======
%type <node>	merge_when_clause opt_merge_when_and_condition
>>>>>>> 1671c016
%type <list>	merge_when_list

/*
 * Non-keyword token types.  These are hard-wired into the "flex" lexer.
 * They must be listed first so that their numeric codes do not depend on
 * the set of keywords.  PL/pgSQL depends on this so that it can share the
 * same lexer.  If you add/change tokens here, fix PL/pgSQL to match!
 *
 * DOT_DOT is unused in the core SQL grammar, and so will always provoke
 * parse errors.  It is needed by PL/pgSQL.
 */
%token <str>	IDENT FCONST SCONST BCONST XCONST Op
%token <ival>	ICONST PARAM
%token			TYPECAST DOT_DOT COLON_EQUALS EQUALS_GREATER
%token			LESS_EQUALS GREATER_EQUALS NOT_EQUALS

/*
 * If you want to make any keyword changes, update the keyword table in
 * src/include/parser/kwlist.h and add new keywords to the appropriate one
 * of the reserved-or-not-so-reserved keyword lists, below; search
 * this file for "Keyword category lists".
 */

/* ordinary key words in alphabetical order */
%token <keyword> ABORT_P ABSOLUTE_P ACCESS ACTION ADD_P ADMIN AFTER
	AGGREGATE ALL ALSO ALTER ALWAYS ANALYSE ANALYZE AND ANY ARRAY AS ASC
	ASSERTION ASSIGNMENT ASYMMETRIC AT ATTACH ATTRIBUTE AUTHORIZATION

	BACKWARD BEFORE BEGIN_P BETWEEN BIGINT BINARY BIT
	BOOLEAN_P BOTH BY

	CACHE CALL CALLED CASCADE CASCADED CASE CAST CATALOG_P CHAIN CHAR_P
	CHARACTER CHARACTERISTICS CHECK CHECKPOINT CLASS CLOSE
	CLUSTER COALESCE COLLATE COLLATION COLUMN COLUMNS COMMENT COMMENTS COMMIT
	COMMITTED CONCURRENTLY CONFIGURATION CONFLICT CONNECTION CONSTRAINT
	CONSTRAINTS CONTENT_P CONTINUE_P CONVERSION_P COPY COST CREATE
	CROSS CSV CUBE CURRENT_P
	CURRENT_CATALOG CURRENT_DATE CURRENT_ROLE CURRENT_SCHEMA
	CURRENT_TIME CURRENT_TIMESTAMP CURRENT_USER CURSOR CYCLE

	DATA_P DATABASE DAY_P DEALLOCATE DEC DECIMAL_P DECLARE DEFAULT DEFAULTS
	DEFERRABLE DEFERRED DEFINER DELETE_P DELIMITER DELIMITERS DEPENDS DESC
	DETACH DICTIONARY DISABLE_P DISCARD DISTINCT DO DOCUMENT_P DOMAIN_P
	DOUBLE_P DROP

	EACH ELSE ENABLE_P ENCODING ENCRYPTED END_P ENUM_P ESCAPE EVENT EXCEPT
	EXCLUDE EXCLUDING EXCLUSIVE EXECUTE EXISTS EXPLAIN
	EXTENSION EXTERNAL EXTRACT

	FALSE_P FAMILY FETCH FILTER FIRST_P FLOAT_P FOLLOWING FOR
	FORCE FOREIGN FORWARD FREEZE FROM FULL FUNCTION FUNCTIONS

	GENERATED GLOBAL GRANT GRANTED GREATEST GROUP_P GROUPING GROUPS

	HANDLER HAVING HEADER_P HOLD HOUR_P

	IDENTITY_P IF_P ILIKE IMMEDIATE IMMUTABLE IMPLICIT_P IMPORT_P IN_P INCLUDE
	INCLUDING INCREMENT INDEX INDEXES INHERIT INHERITS INITIALLY INLINE_P
	INNER_P INOUT INPUT_P INSENSITIVE INSERT INSTEAD INT_P INTEGER
	INTERSECT INTERVAL INTO INVOKER IS ISNULL ISOLATION

	JOIN

	KEEP KEY

	LABEL LANGUAGE LARGE_P LAST_P LATERAL_P
	LEADING LEAKPROOF LEAST LEFT LEVEL LIKE LIMIT LISTEN LOAD LOCAL
	LOCALTIME LOCALTIMESTAMP LOCATION LOCK_P LOCKED LOGGED

	MAP MAPPING MATCH MATCHED MATERIALIZED MAXVALUE MERGE METHOD
	MINUTE_P MINVALUE MODE MONTH_P MOVE

	NAME_P NAMES NATIONAL NATURAL NCHAR NEW NEXT NO NONE
	NOT NOTHING NOTIFY NOTNULL NOWAIT NULL_P NULLIF
	NULLS_P NUMERIC

	OBJECT_P OF OFF OFFSET OIDS OLD ON ONLY OPERATOR OPTION OPTIONS OR
	ORDER ORDINALITY OTHERS OUT_P OUTER_P
	OVER OVERLAPS OVERLAY OVERRIDING OWNED OWNER

	PARALLEL PARSER PARTIAL PARTITION PASSING PASSWORD PLACING PLANS POLICY
	POSITION PRECEDING PRECISION PRESERVE PREPARE PREPARED PRIMARY
	PRIOR PRIVILEGES PROCEDURAL PROCEDURE PROCEDURES PROGRAM PUBLICATION

	QUOTE

	RANGE READ REAL REASSIGN RECHECK RECURSIVE REF REFERENCES REFERENCING
	REFRESH REINDEX RELATIVE_P RELEASE RENAME REPEATABLE REPLACE REPLICA
	RESET RESTART RESTRICT RETURNING RETURNS REVOKE RIGHT ROLE ROLLBACK ROLLUP
	ROUTINE ROUTINES ROW ROWS RULE

	SAVEPOINT SCHEMA SCHEMAS SCROLL SEARCH SECOND_P SECURITY SELECT SEQUENCE SEQUENCES
	SERIALIZABLE SERVER SESSION SESSION_USER SET SETS SETOF SHARE SHOW
	SIMILAR SIMPLE SKIP SMALLINT SNAPSHOT SOME SQL_P STABLE STANDALONE_P
	START STATEMENT STATISTICS STDIN STDOUT STORAGE STRICT_P STRIP_P
	SUBSCRIPTION SUBSTRING SYMMETRIC SYSID SYSTEM_P

	TABLE TABLES TABLESAMPLE TABLESPACE TEMP TEMPLATE TEMPORARY TEXT_P THEN
	TIES TIME TIMESTAMP TO TRAILING TRANSACTION TRANSFORM
	TREAT TRIGGER TRIM TRUE_P
	TRUNCATE TRUSTED TYPE_P TYPES_P

	UNBOUNDED UNCOMMITTED UNENCRYPTED UNION UNIQUE UNKNOWN UNLISTEN UNLOGGED
	UNTIL UPDATE USER USING

	VACUUM VALID VALIDATE VALIDATOR VALUE_P VALUES VARCHAR VARIADIC VARYING
	VERBOSE VERSION_P VIEW VIEWS VOLATILE

	WHEN WHERE WHITESPACE_P WINDOW WITH WITHIN WITHOUT WORK WRAPPER WRITE

	XML_P XMLATTRIBUTES XMLCONCAT XMLELEMENT XMLEXISTS XMLFOREST XMLNAMESPACES
	XMLPARSE XMLPI XMLROOT XMLSERIALIZE XMLTABLE

	YEAR_P YES_P

	ZONE

/*
 * The grammar thinks these are keywords, but they are not in the kwlist.h
 * list and so can never be entered directly.  The filter in parser.c
 * creates these tokens when required (based on looking one token ahead).
 *
 * NOT_LA exists so that productions such as NOT LIKE can be given the same
 * precedence as LIKE; otherwise they'd effectively have the same precedence
 * as NOT, at least with respect to their left-hand subexpression.
 * NULLS_LA and WITH_LA are needed to make the grammar LALR(1).
 */
%token		NOT_LA NULLS_LA WITH_LA


/* Precedence: lowest to highest */
%nonassoc	SET				/* see relation_expr_opt_alias */
%left		UNION EXCEPT
%left		INTERSECT
%left		OR
%left		AND
%right		NOT
%nonassoc	IS ISNULL NOTNULL	/* IS sets precedence for IS NULL, etc */
%nonassoc	'<' '>' '=' LESS_EQUALS GREATER_EQUALS NOT_EQUALS
%nonassoc	BETWEEN IN_P LIKE ILIKE SIMILAR NOT_LA
%nonassoc	ESCAPE			/* ESCAPE must be just above LIKE/ILIKE/SIMILAR */
%left		POSTFIXOP		/* dummy for postfix Op rules */
/*
 * To support target_el without AS, we must give IDENT an explicit priority
 * between POSTFIXOP and Op.  We can safely assign the same priority to
 * various unreserved keywords as needed to resolve ambiguities (this can't
 * have any bad effects since obviously the keywords will still behave the
 * same as if they weren't keywords).  We need to do this:
 * for PARTITION, RANGE, ROWS, GROUPS to support opt_existing_window_name;
 * for RANGE, ROWS, GROUPS so that they can follow a_expr without creating
 * postfix-operator problems;
 * for GENERATED so that it can follow b_expr;
 * and for NULL so that it can follow b_expr in ColQualList without creating
 * postfix-operator problems.
 *
 * To support CUBE and ROLLUP in GROUP BY without reserving them, we give them
 * an explicit priority lower than '(', so that a rule with CUBE '(' will shift
 * rather than reducing a conflicting rule that takes CUBE as a function name.
 * Using the same precedence as IDENT seems right for the reasons given above.
 *
 * The frame_bound productions UNBOUNDED PRECEDING and UNBOUNDED FOLLOWING
 * are even messier: since UNBOUNDED is an unreserved keyword (per spec!),
 * there is no principled way to distinguish these from the productions
 * a_expr PRECEDING/FOLLOWING.  We hack this up by giving UNBOUNDED slightly
 * lower precedence than PRECEDING and FOLLOWING.  At present this doesn't
 * appear to cause UNBOUNDED to be treated differently from other unreserved
 * keywords anywhere else in the grammar, but it's definitely risky.  We can
 * blame any funny behavior of UNBOUNDED on the SQL standard, though.
 */
%nonassoc	UNBOUNDED		/* ideally should have same precedence as IDENT */
%nonassoc	IDENT GENERATED NULL_P PARTITION RANGE ROWS GROUPS PRECEDING FOLLOWING CUBE ROLLUP
%left		Op OPERATOR		/* multi-character ops and user-defined operators */
%left		'+' '-'
%left		'*' '/' '%'
%left		'^'
/* Unary Operators */
%left		AT				/* sets precedence for AT TIME ZONE */
%left		COLLATE
%right		UMINUS
%left		'[' ']'
%left		'(' ')'
%left		TYPECAST
%left		'.'
/*
 * These might seem to be low-precedence, but actually they are not part
 * of the arithmetic hierarchy at all in their use as JOIN operators.
 * We make them high-precedence to support their use as function names.
 * They wouldn't be given a precedence at all, were it not that we need
 * left-associativity among the JOIN rules themselves.
 */
%left		JOIN CROSS LEFT FULL RIGHT INNER_P NATURAL
/* kluge to keep xml_whitespace_option from causing shift/reduce conflicts */
%right		PRESERVE STRIP_P

%%

/*
 *	The target production for the whole parse.
 */
stmtblock:	stmtmulti
			{
				pg_yyget_extra(yyscanner)->parsetree = $1;
			}
		;

/*
 * At top level, we wrap each stmt with a RawStmt node carrying start location
 * and length of the stmt's text.  Notice that the start loc/len are driven
 * entirely from semicolon locations (@2).  It would seem natural to use
 * @1 or @3 to get the true start location of a stmt, but that doesn't work
 * for statements that can start with empty nonterminals (opt_with_clause is
 * the main offender here); as noted in the comments for YYLLOC_DEFAULT,
 * we'd get -1 for the location in such cases.
 * We also take care to discard empty statements entirely.
 */
stmtmulti:	stmtmulti ';' stmt
				{
					if ($1 != NIL)
					{
						/* update length of previous stmt */
						updateRawStmtEnd(llast_node(RawStmt, $1), @2);
					}
					if ($3 != NULL)
						$$ = lappend($1, makeRawStmt($3, @2 + 1));
					else
						$$ = $1;
				}
			| stmt
				{
					if ($1 != NULL)
						$$ = list_make1(makeRawStmt($1, 0));
					else
						$$ = NIL;
				}
		;

stmt :
			AlterEventTrigStmt
			| AlterCollationStmt
			| AlterDatabaseStmt
			| AlterDatabaseSetStmt
			| AlterDefaultPrivilegesStmt
			| AlterDomainStmt
			| AlterEnumStmt
			| AlterExtensionStmt
			| AlterExtensionContentsStmt
			| AlterFdwStmt
			| AlterForeignServerStmt
			| AlterForeignTableStmt
			| AlterFunctionStmt
			| AlterGroupStmt
			| AlterObjectDependsStmt
			| AlterObjectSchemaStmt
			| AlterOwnerStmt
			| AlterOperatorStmt
			| AlterPolicyStmt
			| AlterSeqStmt
			| AlterSystemStmt
			| AlterTableStmt
			| AlterTblSpcStmt
			| AlterCompositeTypeStmt
			| AlterPublicationStmt
			| AlterRoleSetStmt
			| AlterRoleStmt
			| AlterSubscriptionStmt
			| AlterTSConfigurationStmt
			| AlterTSDictionaryStmt
			| AlterUserMappingStmt
			| AnalyzeStmt
			| CallStmt
			| CheckPointStmt
			| ClosePortalStmt
			| ClusterStmt
			| CommentStmt
			| ConstraintsSetStmt
			| CopyStmt
			| CreateAmStmt
			| CreateAsStmt
			| CreateAssertStmt
			| CreateCastStmt
			| CreateConversionStmt
			| CreateDomainStmt
			| CreateExtensionStmt
			| CreateFdwStmt
			| CreateForeignServerStmt
			| CreateForeignTableStmt
			| CreateFunctionStmt
			| CreateGroupStmt
			| CreateMatViewStmt
			| CreateOpClassStmt
			| CreateOpFamilyStmt
			| CreatePublicationStmt
			| AlterOpFamilyStmt
			| CreatePolicyStmt
			| CreatePLangStmt
			| CreateSchemaStmt
			| CreateSeqStmt
			| CreateStmt
			| CreateSubscriptionStmt
			| CreateStatsStmt
			| CreateTableSpaceStmt
			| CreateTransformStmt
			| CreateTrigStmt
			| CreateEventTrigStmt
			| CreateRoleStmt
			| CreateUserStmt
			| CreateUserMappingStmt
			| CreatedbStmt
			| DeallocateStmt
			| DeclareCursorStmt
			| DefineStmt
			| DeleteStmt
			| DiscardStmt
			| DoStmt
			| DropAssertStmt
			| DropCastStmt
			| DropOpClassStmt
			| DropOpFamilyStmt
			| DropOwnedStmt
			| DropPLangStmt
			| DropStmt
			| DropSubscriptionStmt
			| DropTableSpaceStmt
			| DropTransformStmt
			| DropRoleStmt
			| DropUserMappingStmt
			| DropdbStmt
			| ExecuteStmt
			| ExplainStmt
			| FetchStmt
			| GrantStmt
			| GrantRoleStmt
			| ImportForeignSchemaStmt
			| IndexStmt
			| InsertStmt
			| ListenStmt
			| RefreshMatViewStmt
			| LoadStmt
			| LockStmt
			| MergeStmt
			| NotifyStmt
			| PrepareStmt
			| ReassignOwnedStmt
			| ReindexStmt
			| RemoveAggrStmt
			| RemoveFuncStmt
			| RemoveOperStmt
			| RenameStmt
			| RevokeStmt
			| RevokeRoleStmt
			| RuleStmt
			| SecLabelStmt
			| SelectStmt
			| TransactionStmt
			| TruncateStmt
			| UnlistenStmt
			| UpdateStmt
			| VacuumStmt
			| VariableResetStmt
			| VariableSetStmt
			| VariableShowStmt
			| ViewStmt
			| /*EMPTY*/
				{ $$ = NULL; }
		;

/*****************************************************************************
 *
 * CALL statement
 *
 *****************************************************************************/

CallStmt:	CALL func_application
				{
					CallStmt *n = makeNode(CallStmt);
					n->funccall = castNode(FuncCall, $2);
					$$ = (Node *)n;
				}
		;

/*****************************************************************************
 *
 * Create a new Postgres DBMS role
 *
 *****************************************************************************/

CreateRoleStmt:
			CREATE ROLE RoleId opt_with OptRoleList
				{
					CreateRoleStmt *n = makeNode(CreateRoleStmt);
					n->stmt_type = ROLESTMT_ROLE;
					n->role = $3;
					n->options = $5;
					$$ = (Node *)n;
				}
		;


opt_with:	WITH									{}
			| WITH_LA								{}
			| /*EMPTY*/								{}
		;

/*
 * Options for CREATE ROLE and ALTER ROLE (also used by CREATE/ALTER USER
 * for backwards compatibility).  Note: the only option required by SQL99
 * is "WITH ADMIN name".
 */
OptRoleList:
			OptRoleList CreateOptRoleElem			{ $$ = lappend($1, $2); }
			| /* EMPTY */							{ $$ = NIL; }
		;

AlterOptRoleList:
			AlterOptRoleList AlterOptRoleElem		{ $$ = lappend($1, $2); }
			| /* EMPTY */							{ $$ = NIL; }
		;

AlterOptRoleElem:
			PASSWORD Sconst
				{
					$$ = makeDefElem("password",
									 (Node *)makeString($2), @1);
				}
			| PASSWORD NULL_P
				{
					$$ = makeDefElem("password", NULL, @1);
				}
			| ENCRYPTED PASSWORD Sconst
				{
					/*
					 * These days, passwords are always stored in encrypted
					 * form, so there is no difference between PASSWORD and
					 * ENCRYPTED PASSWORD.
					 */
					$$ = makeDefElem("password",
									 (Node *)makeString($3), @1);
				}
			| UNENCRYPTED PASSWORD Sconst
				{
					ereport(ERROR,
							(errcode(ERRCODE_FEATURE_NOT_SUPPORTED),
							 errmsg("UNENCRYPTED PASSWORD is no longer supported"),
							 errhint("Remove UNENCRYPTED to store the password in encrypted form instead."),
							 parser_errposition(@1)));
				}
			| INHERIT
				{
					$$ = makeDefElem("inherit", (Node *)makeInteger(true), @1);
				}
			| CONNECTION LIMIT SignedIconst
				{
					$$ = makeDefElem("connectionlimit", (Node *)makeInteger($3), @1);
				}
			| VALID UNTIL Sconst
				{
					$$ = makeDefElem("validUntil", (Node *)makeString($3), @1);
				}
		/*	Supported but not documented for roles, for use by ALTER GROUP. */
			| USER role_list
				{
					$$ = makeDefElem("rolemembers", (Node *)$2, @1);
				}
			| IDENT
				{
					/*
					 * We handle identifiers that aren't parser keywords with
					 * the following special-case codes, to avoid bloating the
					 * size of the main parser.
					 */
					if (strcmp($1, "superuser") == 0)
						$$ = makeDefElem("superuser", (Node *)makeInteger(true), @1);
					else if (strcmp($1, "nosuperuser") == 0)
						$$ = makeDefElem("superuser", (Node *)makeInteger(false), @1);
					else if (strcmp($1, "createrole") == 0)
						$$ = makeDefElem("createrole", (Node *)makeInteger(true), @1);
					else if (strcmp($1, "nocreaterole") == 0)
						$$ = makeDefElem("createrole", (Node *)makeInteger(false), @1);
					else if (strcmp($1, "replication") == 0)
						$$ = makeDefElem("isreplication", (Node *)makeInteger(true), @1);
					else if (strcmp($1, "noreplication") == 0)
						$$ = makeDefElem("isreplication", (Node *)makeInteger(false), @1);
					else if (strcmp($1, "createdb") == 0)
						$$ = makeDefElem("createdb", (Node *)makeInteger(true), @1);
					else if (strcmp($1, "nocreatedb") == 0)
						$$ = makeDefElem("createdb", (Node *)makeInteger(false), @1);
					else if (strcmp($1, "login") == 0)
						$$ = makeDefElem("canlogin", (Node *)makeInteger(true), @1);
					else if (strcmp($1, "nologin") == 0)
						$$ = makeDefElem("canlogin", (Node *)makeInteger(false), @1);
					else if (strcmp($1, "bypassrls") == 0)
						$$ = makeDefElem("bypassrls", (Node *)makeInteger(true), @1);
					else if (strcmp($1, "nobypassrls") == 0)
						$$ = makeDefElem("bypassrls", (Node *)makeInteger(false), @1);
					else if (strcmp($1, "noinherit") == 0)
					{
						/*
						 * Note that INHERIT is a keyword, so it's handled by main parser, but
						 * NOINHERIT is handled here.
						 */
						$$ = makeDefElem("inherit", (Node *)makeInteger(false), @1);
					}
					else
						ereport(ERROR,
								(errcode(ERRCODE_SYNTAX_ERROR),
								 errmsg("unrecognized role option \"%s\"", $1),
									 parser_errposition(@1)));
				}
		;

CreateOptRoleElem:
			AlterOptRoleElem			{ $$ = $1; }
			/* The following are not supported by ALTER ROLE/USER/GROUP */
			| SYSID Iconst
				{
					$$ = makeDefElem("sysid", (Node *)makeInteger($2), @1);
				}
			| ADMIN role_list
				{
					$$ = makeDefElem("adminmembers", (Node *)$2, @1);
				}
			| ROLE role_list
				{
					$$ = makeDefElem("rolemembers", (Node *)$2, @1);
				}
			| IN_P ROLE role_list
				{
					$$ = makeDefElem("addroleto", (Node *)$3, @1);
				}
			| IN_P GROUP_P role_list
				{
					$$ = makeDefElem("addroleto", (Node *)$3, @1);
				}
		;


/*****************************************************************************
 *
 * Create a new Postgres DBMS user (role with implied login ability)
 *
 *****************************************************************************/

CreateUserStmt:
			CREATE USER RoleId opt_with OptRoleList
				{
					CreateRoleStmt *n = makeNode(CreateRoleStmt);
					n->stmt_type = ROLESTMT_USER;
					n->role = $3;
					n->options = $5;
					$$ = (Node *)n;
				}
		;


/*****************************************************************************
 *
 * Alter a postgresql DBMS role
 *
 *****************************************************************************/

AlterRoleStmt:
			ALTER ROLE RoleSpec opt_with AlterOptRoleList
				 {
					AlterRoleStmt *n = makeNode(AlterRoleStmt);
					n->role = $3;
					n->action = +1;	/* add, if there are members */
					n->options = $5;
					$$ = (Node *)n;
				 }
			| ALTER USER RoleSpec opt_with AlterOptRoleList
				 {
					AlterRoleStmt *n = makeNode(AlterRoleStmt);
					n->role = $3;
					n->action = +1;	/* add, if there are members */
					n->options = $5;
					$$ = (Node *)n;
				 }
		;

opt_in_database:
			   /* EMPTY */					{ $$ = NULL; }
			| IN_P DATABASE database_name	{ $$ = $3; }
		;

AlterRoleSetStmt:
			ALTER ROLE RoleSpec opt_in_database SetResetClause
				{
					AlterRoleSetStmt *n = makeNode(AlterRoleSetStmt);
					n->role = $3;
					n->database = $4;
					n->setstmt = $5;
					$$ = (Node *)n;
				}
			| ALTER ROLE ALL opt_in_database SetResetClause
				{
					AlterRoleSetStmt *n = makeNode(AlterRoleSetStmt);
					n->role = NULL;
					n->database = $4;
					n->setstmt = $5;
					$$ = (Node *)n;
				}
			| ALTER USER RoleSpec opt_in_database SetResetClause
				{
					AlterRoleSetStmt *n = makeNode(AlterRoleSetStmt);
					n->role = $3;
					n->database = $4;
					n->setstmt = $5;
					$$ = (Node *)n;
				}
			| ALTER USER ALL opt_in_database SetResetClause
				{
					AlterRoleSetStmt *n = makeNode(AlterRoleSetStmt);
					n->role = NULL;
					n->database = $4;
					n->setstmt = $5;
					$$ = (Node *)n;
				}
		;


/*****************************************************************************
 *
 * Drop a postgresql DBMS role
 *
 * XXX Ideally this would have CASCADE/RESTRICT options, but a role
 * might own objects in multiple databases, and there is presently no way to
 * implement cascading to other databases.  So we always behave as RESTRICT.
 *****************************************************************************/

DropRoleStmt:
			DROP ROLE role_list
				{
					DropRoleStmt *n = makeNode(DropRoleStmt);
					n->missing_ok = false;
					n->roles = $3;
					$$ = (Node *)n;
				}
			| DROP ROLE IF_P EXISTS role_list
				{
					DropRoleStmt *n = makeNode(DropRoleStmt);
					n->missing_ok = true;
					n->roles = $5;
					$$ = (Node *)n;
				}
			| DROP USER role_list
				{
					DropRoleStmt *n = makeNode(DropRoleStmt);
					n->missing_ok = false;
					n->roles = $3;
					$$ = (Node *)n;
				}
			| DROP USER IF_P EXISTS role_list
				{
					DropRoleStmt *n = makeNode(DropRoleStmt);
					n->roles = $5;
					n->missing_ok = true;
					$$ = (Node *)n;
				}
			| DROP GROUP_P role_list
				{
					DropRoleStmt *n = makeNode(DropRoleStmt);
					n->missing_ok = false;
					n->roles = $3;
					$$ = (Node *)n;
				}
			| DROP GROUP_P IF_P EXISTS role_list
				{
					DropRoleStmt *n = makeNode(DropRoleStmt);
					n->missing_ok = true;
					n->roles = $5;
					$$ = (Node *)n;
				}
			;


/*****************************************************************************
 *
 * Create a postgresql group (role without login ability)
 *
 *****************************************************************************/

CreateGroupStmt:
			CREATE GROUP_P RoleId opt_with OptRoleList
				{
					CreateRoleStmt *n = makeNode(CreateRoleStmt);
					n->stmt_type = ROLESTMT_GROUP;
					n->role = $3;
					n->options = $5;
					$$ = (Node *)n;
				}
		;


/*****************************************************************************
 *
 * Alter a postgresql group
 *
 *****************************************************************************/

AlterGroupStmt:
			ALTER GROUP_P RoleSpec add_drop USER role_list
				{
					AlterRoleStmt *n = makeNode(AlterRoleStmt);
					n->role = $3;
					n->action = $4;
					n->options = list_make1(makeDefElem("rolemembers",
														(Node *)$6, @6));
					$$ = (Node *)n;
				}
		;

add_drop:	ADD_P									{ $$ = +1; }
			| DROP									{ $$ = -1; }
		;


/*****************************************************************************
 *
 * Manipulate a schema
 *
 *****************************************************************************/

CreateSchemaStmt:
			CREATE SCHEMA OptSchemaName AUTHORIZATION RoleSpec OptSchemaEltList
				{
					CreateSchemaStmt *n = makeNode(CreateSchemaStmt);
					/* One can omit the schema name or the authorization id. */
					n->schemaname = $3;
					n->authrole = $5;
					n->schemaElts = $6;
					n->if_not_exists = false;
					$$ = (Node *)n;
				}
			| CREATE SCHEMA ColId OptSchemaEltList
				{
					CreateSchemaStmt *n = makeNode(CreateSchemaStmt);
					/* ...but not both */
					n->schemaname = $3;
					n->authrole = NULL;
					n->schemaElts = $4;
					n->if_not_exists = false;
					$$ = (Node *)n;
				}
			| CREATE SCHEMA IF_P NOT EXISTS OptSchemaName AUTHORIZATION RoleSpec OptSchemaEltList
				{
					CreateSchemaStmt *n = makeNode(CreateSchemaStmt);
					/* schema name can be omitted here, too */
					n->schemaname = $6;
					n->authrole = $8;
					if ($9 != NIL)
						ereport(ERROR,
								(errcode(ERRCODE_FEATURE_NOT_SUPPORTED),
								 errmsg("CREATE SCHEMA IF NOT EXISTS cannot include schema elements"),
								 parser_errposition(@9)));
					n->schemaElts = $9;
					n->if_not_exists = true;
					$$ = (Node *)n;
				}
			| CREATE SCHEMA IF_P NOT EXISTS ColId OptSchemaEltList
				{
					CreateSchemaStmt *n = makeNode(CreateSchemaStmt);
					/* ...but not here */
					n->schemaname = $6;
					n->authrole = NULL;
					if ($7 != NIL)
						ereport(ERROR,
								(errcode(ERRCODE_FEATURE_NOT_SUPPORTED),
								 errmsg("CREATE SCHEMA IF NOT EXISTS cannot include schema elements"),
								 parser_errposition(@7)));
					n->schemaElts = $7;
					n->if_not_exists = true;
					$$ = (Node *)n;
				}
		;

OptSchemaName:
			ColId									{ $$ = $1; }
			| /* EMPTY */							{ $$ = NULL; }
		;

OptSchemaEltList:
			OptSchemaEltList schema_stmt
				{
					if (@$ < 0)			/* see comments for YYLLOC_DEFAULT */
						@$ = @2;
					$$ = lappend($1, $2);
				}
			| /* EMPTY */
				{ $$ = NIL; }
		;

/*
 *	schema_stmt are the ones that can show up inside a CREATE SCHEMA
 *	statement (in addition to by themselves).
 */
schema_stmt:
			CreateStmt
			| IndexStmt
			| CreateSeqStmt
			| CreateTrigStmt
			| GrantStmt
			| ViewStmt
		;


/*****************************************************************************
 *
 * Set PG internal variable
 *	  SET name TO 'var_value'
 * Include SQL syntax (thomas 1997-10-22):
 *	  SET TIME ZONE 'var_value'
 *
 *****************************************************************************/

VariableSetStmt:
			SET set_rest
				{
					VariableSetStmt *n = $2;
					n->is_local = false;
					$$ = (Node *) n;
				}
			| SET LOCAL set_rest
				{
					VariableSetStmt *n = $3;
					n->is_local = true;
					$$ = (Node *) n;
				}
			| SET SESSION set_rest
				{
					VariableSetStmt *n = $3;
					n->is_local = false;
					$$ = (Node *) n;
				}
		;

set_rest:
			TRANSACTION transaction_mode_list
				{
					VariableSetStmt *n = makeNode(VariableSetStmt);
					n->kind = VAR_SET_MULTI;
					n->name = "TRANSACTION";
					n->args = $2;
					$$ = n;
				}
			| SESSION CHARACTERISTICS AS TRANSACTION transaction_mode_list
				{
					VariableSetStmt *n = makeNode(VariableSetStmt);
					n->kind = VAR_SET_MULTI;
					n->name = "SESSION CHARACTERISTICS";
					n->args = $5;
					$$ = n;
				}
			| set_rest_more
			;

generic_set:
			var_name TO var_list
				{
					VariableSetStmt *n = makeNode(VariableSetStmt);
					n->kind = VAR_SET_VALUE;
					n->name = $1;
					n->args = $3;
					$$ = n;
				}
			| var_name '=' var_list
				{
					VariableSetStmt *n = makeNode(VariableSetStmt);
					n->kind = VAR_SET_VALUE;
					n->name = $1;
					n->args = $3;
					$$ = n;
				}
			| var_name TO DEFAULT
				{
					VariableSetStmt *n = makeNode(VariableSetStmt);
					n->kind = VAR_SET_DEFAULT;
					n->name = $1;
					$$ = n;
				}
			| var_name '=' DEFAULT
				{
					VariableSetStmt *n = makeNode(VariableSetStmt);
					n->kind = VAR_SET_DEFAULT;
					n->name = $1;
					$$ = n;
				}

set_rest_more:	/* Generic SET syntaxes: */
			generic_set 						{$$ = $1;}
			| var_name FROM CURRENT_P
				{
					VariableSetStmt *n = makeNode(VariableSetStmt);
					n->kind = VAR_SET_CURRENT;
					n->name = $1;
					$$ = n;
				}
			/* Special syntaxes mandated by SQL standard: */
			| TIME ZONE zone_value
				{
					VariableSetStmt *n = makeNode(VariableSetStmt);
					n->kind = VAR_SET_VALUE;
					n->name = "timezone";
					if ($3 != NULL)
						n->args = list_make1($3);
					else
						n->kind = VAR_SET_DEFAULT;
					$$ = n;
				}
			| CATALOG_P Sconst
				{
					ereport(ERROR,
							(errcode(ERRCODE_FEATURE_NOT_SUPPORTED),
							 errmsg("current database cannot be changed"),
							 parser_errposition(@2)));
					$$ = NULL; /*not reached*/
				}
			| SCHEMA Sconst
				{
					VariableSetStmt *n = makeNode(VariableSetStmt);
					n->kind = VAR_SET_VALUE;
					n->name = "search_path";
					n->args = list_make1(makeStringConst($2, @2));
					$$ = n;
				}
			| NAMES opt_encoding
				{
					VariableSetStmt *n = makeNode(VariableSetStmt);
					n->kind = VAR_SET_VALUE;
					n->name = "client_encoding";
					if ($2 != NULL)
						n->args = list_make1(makeStringConst($2, @2));
					else
						n->kind = VAR_SET_DEFAULT;
					$$ = n;
				}
			| ROLE NonReservedWord_or_Sconst
				{
					VariableSetStmt *n = makeNode(VariableSetStmt);
					n->kind = VAR_SET_VALUE;
					n->name = "role";
					n->args = list_make1(makeStringConst($2, @2));
					$$ = n;
				}
			| SESSION AUTHORIZATION NonReservedWord_or_Sconst
				{
					VariableSetStmt *n = makeNode(VariableSetStmt);
					n->kind = VAR_SET_VALUE;
					n->name = "session_authorization";
					n->args = list_make1(makeStringConst($3, @3));
					$$ = n;
				}
			| SESSION AUTHORIZATION DEFAULT
				{
					VariableSetStmt *n = makeNode(VariableSetStmt);
					n->kind = VAR_SET_DEFAULT;
					n->name = "session_authorization";
					$$ = n;
				}
			| XML_P OPTION document_or_content
				{
					VariableSetStmt *n = makeNode(VariableSetStmt);
					n->kind = VAR_SET_VALUE;
					n->name = "xmloption";
					n->args = list_make1(makeStringConst($3 == XMLOPTION_DOCUMENT ? "DOCUMENT" : "CONTENT", @3));
					$$ = n;
				}
			/* Special syntaxes invented by PostgreSQL: */
			| TRANSACTION SNAPSHOT Sconst
				{
					VariableSetStmt *n = makeNode(VariableSetStmt);
					n->kind = VAR_SET_MULTI;
					n->name = "TRANSACTION SNAPSHOT";
					n->args = list_make1(makeStringConst($3, @3));
					$$ = n;
				}
		;

var_name:	ColId								{ $$ = $1; }
			| var_name '.' ColId
				{ $$ = psprintf("%s.%s", $1, $3); }
		;

var_list:	var_value								{ $$ = list_make1($1); }
			| var_list ',' var_value				{ $$ = lappend($1, $3); }
		;

var_value:	opt_boolean_or_string
				{ $$ = makeStringConst($1, @1); }
			| NumericOnly
				{ $$ = makeAConst($1, @1); }
		;

iso_level:	READ UNCOMMITTED						{ $$ = "read uncommitted"; }
			| READ COMMITTED						{ $$ = "read committed"; }
			| REPEATABLE READ						{ $$ = "repeatable read"; }
			| SERIALIZABLE							{ $$ = "serializable"; }
		;

opt_boolean_or_string:
			TRUE_P									{ $$ = "true"; }
			| FALSE_P								{ $$ = "false"; }
			| ON									{ $$ = "on"; }
			/*
			 * OFF is also accepted as a boolean value, but is handled by
			 * the NonReservedWord rule.  The action for booleans and strings
			 * is the same, so we don't need to distinguish them here.
			 */
			| NonReservedWord_or_Sconst				{ $$ = $1; }
		;

/* Timezone values can be:
 * - a string such as 'pst8pdt'
 * - an identifier such as "pst8pdt"
 * - an integer or floating point number
 * - a time interval per SQL99
 * ColId gives reduce/reduce errors against ConstInterval and LOCAL,
 * so use IDENT (meaning we reject anything that is a key word).
 */
zone_value:
			Sconst
				{
					$$ = makeStringConst($1, @1);
				}
			| IDENT
				{
					$$ = makeStringConst($1, @1);
				}
			| ConstInterval Sconst opt_interval
				{
					TypeName *t = $1;
					if ($3 != NIL)
					{
						A_Const *n = (A_Const *) linitial($3);
						if ((n->val.val.ival & ~(INTERVAL_MASK(HOUR) | INTERVAL_MASK(MINUTE))) != 0)
							ereport(ERROR,
									(errcode(ERRCODE_SYNTAX_ERROR),
									 errmsg("time zone interval must be HOUR or HOUR TO MINUTE"),
									 parser_errposition(@3)));
					}
					t->typmods = $3;
					$$ = makeStringConstCast($2, @2, t);
				}
			| ConstInterval '(' Iconst ')' Sconst
				{
					TypeName *t = $1;
					t->typmods = list_make2(makeIntConst(INTERVAL_FULL_RANGE, -1),
											makeIntConst($3, @3));
					$$ = makeStringConstCast($5, @5, t);
				}
			| NumericOnly							{ $$ = makeAConst($1, @1); }
			| DEFAULT								{ $$ = NULL; }
			| LOCAL									{ $$ = NULL; }
		;

opt_encoding:
			Sconst									{ $$ = $1; }
			| DEFAULT								{ $$ = NULL; }
			| /*EMPTY*/								{ $$ = NULL; }
		;

NonReservedWord_or_Sconst:
			NonReservedWord							{ $$ = $1; }
			| Sconst								{ $$ = $1; }
		;

VariableResetStmt:
			RESET reset_rest						{ $$ = (Node *) $2; }
		;

reset_rest:
			generic_reset							{ $$ = $1; }
			| TIME ZONE
				{
					VariableSetStmt *n = makeNode(VariableSetStmt);
					n->kind = VAR_RESET;
					n->name = "timezone";
					$$ = n;
				}
			| TRANSACTION ISOLATION LEVEL
				{
					VariableSetStmt *n = makeNode(VariableSetStmt);
					n->kind = VAR_RESET;
					n->name = "transaction_isolation";
					$$ = n;
				}
			| SESSION AUTHORIZATION
				{
					VariableSetStmt *n = makeNode(VariableSetStmt);
					n->kind = VAR_RESET;
					n->name = "session_authorization";
					$$ = n;
				}
		;

generic_reset:
			var_name
				{
					VariableSetStmt *n = makeNode(VariableSetStmt);
					n->kind = VAR_RESET;
					n->name = $1;
					$$ = n;
				}
			| ALL
				{
					VariableSetStmt *n = makeNode(VariableSetStmt);
					n->kind = VAR_RESET_ALL;
					$$ = n;
				}
		;

/* SetResetClause allows SET or RESET without LOCAL */
SetResetClause:
			SET set_rest					{ $$ = $2; }
			| VariableResetStmt				{ $$ = (VariableSetStmt *) $1; }
		;

/* SetResetClause allows SET or RESET without LOCAL */
FunctionSetResetClause:
			SET set_rest_more				{ $$ = $2; }
			| VariableResetStmt				{ $$ = (VariableSetStmt *) $1; }
		;


VariableShowStmt:
			SHOW var_name
				{
					VariableShowStmt *n = makeNode(VariableShowStmt);
					n->name = $2;
					$$ = (Node *) n;
				}
			| SHOW TIME ZONE
				{
					VariableShowStmt *n = makeNode(VariableShowStmt);
					n->name = "timezone";
					$$ = (Node *) n;
				}
			| SHOW TRANSACTION ISOLATION LEVEL
				{
					VariableShowStmt *n = makeNode(VariableShowStmt);
					n->name = "transaction_isolation";
					$$ = (Node *) n;
				}
			| SHOW SESSION AUTHORIZATION
				{
					VariableShowStmt *n = makeNode(VariableShowStmt);
					n->name = "session_authorization";
					$$ = (Node *) n;
				}
			| SHOW ALL
				{
					VariableShowStmt *n = makeNode(VariableShowStmt);
					n->name = "all";
					$$ = (Node *) n;
				}
		;


ConstraintsSetStmt:
			SET CONSTRAINTS constraints_set_list constraints_set_mode
				{
					ConstraintsSetStmt *n = makeNode(ConstraintsSetStmt);
					n->constraints = $3;
					n->deferred = $4;
					$$ = (Node *) n;
				}
		;

constraints_set_list:
			ALL										{ $$ = NIL; }
			| qualified_name_list					{ $$ = $1; }
		;

constraints_set_mode:
			DEFERRED								{ $$ = true; }
			| IMMEDIATE								{ $$ = false; }
		;


/*
 * Checkpoint statement
 */
CheckPointStmt:
			CHECKPOINT
				{
					CheckPointStmt *n = makeNode(CheckPointStmt);
					$$ = (Node *)n;
				}
		;


/*****************************************************************************
 *
 * DISCARD { ALL | TEMP | PLANS | SEQUENCES }
 *
 *****************************************************************************/

DiscardStmt:
			DISCARD ALL
				{
					DiscardStmt *n = makeNode(DiscardStmt);
					n->target = DISCARD_ALL;
					$$ = (Node *) n;
				}
			| DISCARD TEMP
				{
					DiscardStmt *n = makeNode(DiscardStmt);
					n->target = DISCARD_TEMP;
					$$ = (Node *) n;
				}
			| DISCARD TEMPORARY
				{
					DiscardStmt *n = makeNode(DiscardStmt);
					n->target = DISCARD_TEMP;
					$$ = (Node *) n;
				}
			| DISCARD PLANS
				{
					DiscardStmt *n = makeNode(DiscardStmt);
					n->target = DISCARD_PLANS;
					$$ = (Node *) n;
				}
			| DISCARD SEQUENCES
				{
					DiscardStmt *n = makeNode(DiscardStmt);
					n->target = DISCARD_SEQUENCES;
					$$ = (Node *) n;
				}

		;


/*****************************************************************************
 *
 *	ALTER [ TABLE | INDEX | SEQUENCE | VIEW | MATERIALIZED VIEW ] variations
 *
 * Note: we accept all subcommands for each of the five variants, and sort
 * out what's really legal at execution time.
 *****************************************************************************/

AlterTableStmt:
			ALTER TABLE relation_expr alter_table_cmds
				{
					AlterTableStmt *n = makeNode(AlterTableStmt);
					n->relation = $3;
					n->cmds = $4;
					n->relkind = OBJECT_TABLE;
					n->missing_ok = false;
					$$ = (Node *)n;
				}
		|	ALTER TABLE IF_P EXISTS relation_expr alter_table_cmds
				{
					AlterTableStmt *n = makeNode(AlterTableStmt);
					n->relation = $5;
					n->cmds = $6;
					n->relkind = OBJECT_TABLE;
					n->missing_ok = true;
					$$ = (Node *)n;
				}
		|	ALTER TABLE relation_expr partition_cmd
				{
					AlterTableStmt *n = makeNode(AlterTableStmt);
					n->relation = $3;
					n->cmds = list_make1($4);
					n->relkind = OBJECT_TABLE;
					n->missing_ok = false;
					$$ = (Node *)n;
				}
		|	ALTER TABLE IF_P EXISTS relation_expr partition_cmd
				{
					AlterTableStmt *n = makeNode(AlterTableStmt);
					n->relation = $5;
					n->cmds = list_make1($6);
					n->relkind = OBJECT_TABLE;
					n->missing_ok = true;
					$$ = (Node *)n;
				}
		|	ALTER TABLE ALL IN_P TABLESPACE name SET TABLESPACE name opt_nowait
				{
					AlterTableMoveAllStmt *n =
						makeNode(AlterTableMoveAllStmt);
					n->orig_tablespacename = $6;
					n->objtype = OBJECT_TABLE;
					n->roles = NIL;
					n->new_tablespacename = $9;
					n->nowait = $10;
					$$ = (Node *)n;
				}
		|	ALTER TABLE ALL IN_P TABLESPACE name OWNED BY role_list SET TABLESPACE name opt_nowait
				{
					AlterTableMoveAllStmt *n =
						makeNode(AlterTableMoveAllStmt);
					n->orig_tablespacename = $6;
					n->objtype = OBJECT_TABLE;
					n->roles = $9;
					n->new_tablespacename = $12;
					n->nowait = $13;
					$$ = (Node *)n;
				}
		|	ALTER INDEX qualified_name alter_table_cmds
				{
					AlterTableStmt *n = makeNode(AlterTableStmt);
					n->relation = $3;
					n->cmds = $4;
					n->relkind = OBJECT_INDEX;
					n->missing_ok = false;
					$$ = (Node *)n;
				}
		|	ALTER INDEX IF_P EXISTS qualified_name alter_table_cmds
				{
					AlterTableStmt *n = makeNode(AlterTableStmt);
					n->relation = $5;
					n->cmds = $6;
					n->relkind = OBJECT_INDEX;
					n->missing_ok = true;
					$$ = (Node *)n;
				}
		|	ALTER INDEX qualified_name index_partition_cmd
				{
					AlterTableStmt *n = makeNode(AlterTableStmt);
					n->relation = $3;
					n->cmds = list_make1($4);
					n->relkind = OBJECT_INDEX;
					n->missing_ok = false;
					$$ = (Node *)n;
				}
		|	ALTER INDEX ALL IN_P TABLESPACE name SET TABLESPACE name opt_nowait
				{
					AlterTableMoveAllStmt *n =
						makeNode(AlterTableMoveAllStmt);
					n->orig_tablespacename = $6;
					n->objtype = OBJECT_INDEX;
					n->roles = NIL;
					n->new_tablespacename = $9;
					n->nowait = $10;
					$$ = (Node *)n;
				}
		|	ALTER INDEX ALL IN_P TABLESPACE name OWNED BY role_list SET TABLESPACE name opt_nowait
				{
					AlterTableMoveAllStmt *n =
						makeNode(AlterTableMoveAllStmt);
					n->orig_tablespacename = $6;
					n->objtype = OBJECT_INDEX;
					n->roles = $9;
					n->new_tablespacename = $12;
					n->nowait = $13;
					$$ = (Node *)n;
				}
		|	ALTER SEQUENCE qualified_name alter_table_cmds
				{
					AlterTableStmt *n = makeNode(AlterTableStmt);
					n->relation = $3;
					n->cmds = $4;
					n->relkind = OBJECT_SEQUENCE;
					n->missing_ok = false;
					$$ = (Node *)n;
				}
		|	ALTER SEQUENCE IF_P EXISTS qualified_name alter_table_cmds
				{
					AlterTableStmt *n = makeNode(AlterTableStmt);
					n->relation = $5;
					n->cmds = $6;
					n->relkind = OBJECT_SEQUENCE;
					n->missing_ok = true;
					$$ = (Node *)n;
				}
		|	ALTER VIEW qualified_name alter_table_cmds
				{
					AlterTableStmt *n = makeNode(AlterTableStmt);
					n->relation = $3;
					n->cmds = $4;
					n->relkind = OBJECT_VIEW;
					n->missing_ok = false;
					$$ = (Node *)n;
				}
		|	ALTER VIEW IF_P EXISTS qualified_name alter_table_cmds
				{
					AlterTableStmt *n = makeNode(AlterTableStmt);
					n->relation = $5;
					n->cmds = $6;
					n->relkind = OBJECT_VIEW;
					n->missing_ok = true;
					$$ = (Node *)n;
				}
		|	ALTER MATERIALIZED VIEW qualified_name alter_table_cmds
				{
					AlterTableStmt *n = makeNode(AlterTableStmt);
					n->relation = $4;
					n->cmds = $5;
					n->relkind = OBJECT_MATVIEW;
					n->missing_ok = false;
					$$ = (Node *)n;
				}
		|	ALTER MATERIALIZED VIEW IF_P EXISTS qualified_name alter_table_cmds
				{
					AlterTableStmt *n = makeNode(AlterTableStmt);
					n->relation = $6;
					n->cmds = $7;
					n->relkind = OBJECT_MATVIEW;
					n->missing_ok = true;
					$$ = (Node *)n;
				}
		|	ALTER MATERIALIZED VIEW ALL IN_P TABLESPACE name SET TABLESPACE name opt_nowait
				{
					AlterTableMoveAllStmt *n =
						makeNode(AlterTableMoveAllStmt);
					n->orig_tablespacename = $7;
					n->objtype = OBJECT_MATVIEW;
					n->roles = NIL;
					n->new_tablespacename = $10;
					n->nowait = $11;
					$$ = (Node *)n;
				}
		|	ALTER MATERIALIZED VIEW ALL IN_P TABLESPACE name OWNED BY role_list SET TABLESPACE name opt_nowait
				{
					AlterTableMoveAllStmt *n =
						makeNode(AlterTableMoveAllStmt);
					n->orig_tablespacename = $7;
					n->objtype = OBJECT_MATVIEW;
					n->roles = $10;
					n->new_tablespacename = $13;
					n->nowait = $14;
					$$ = (Node *)n;
				}
		;

alter_table_cmds:
			alter_table_cmd							{ $$ = list_make1($1); }
			| alter_table_cmds ',' alter_table_cmd	{ $$ = lappend($1, $3); }
		;

partition_cmd:
			/* ALTER TABLE <name> ATTACH PARTITION <table_name> FOR VALUES */
			ATTACH PARTITION qualified_name PartitionBoundSpec
				{
					AlterTableCmd *n = makeNode(AlterTableCmd);
					PartitionCmd *cmd = makeNode(PartitionCmd);

					n->subtype = AT_AttachPartition;
					cmd->name = $3;
					cmd->bound = $4;
					n->def = (Node *) cmd;

					$$ = (Node *) n;
				}
			/* ALTER TABLE <name> DETACH PARTITION <partition_name> */
			| DETACH PARTITION qualified_name
				{
					AlterTableCmd *n = makeNode(AlterTableCmd);
					PartitionCmd *cmd = makeNode(PartitionCmd);

					n->subtype = AT_DetachPartition;
					cmd->name = $3;
					cmd->bound = NULL;
					n->def = (Node *) cmd;

					$$ = (Node *) n;
				}
		;

index_partition_cmd:
			/* ALTER INDEX <name> ATTACH PARTITION <index_name> */
			ATTACH PARTITION qualified_name
				{
					AlterTableCmd *n = makeNode(AlterTableCmd);
					PartitionCmd *cmd = makeNode(PartitionCmd);

					n->subtype = AT_AttachPartition;
					cmd->name = $3;
					cmd->bound = NULL;
					n->def = (Node *) cmd;

					$$ = (Node *) n;
				}
		;

alter_table_cmd:
			/* ALTER TABLE <name> ADD <coldef> */
			ADD_P columnDef
				{
					AlterTableCmd *n = makeNode(AlterTableCmd);
					n->subtype = AT_AddColumn;
					n->def = $2;
					n->missing_ok = false;
					$$ = (Node *)n;
				}
			/* ALTER TABLE <name> ADD IF NOT EXISTS <coldef> */
			| ADD_P IF_P NOT EXISTS columnDef
				{
					AlterTableCmd *n = makeNode(AlterTableCmd);
					n->subtype = AT_AddColumn;
					n->def = $5;
					n->missing_ok = true;
					$$ = (Node *)n;
				}
			/* ALTER TABLE <name> ADD COLUMN <coldef> */
			| ADD_P COLUMN columnDef
				{
					AlterTableCmd *n = makeNode(AlterTableCmd);
					n->subtype = AT_AddColumn;
					n->def = $3;
					n->missing_ok = false;
					$$ = (Node *)n;
				}
			/* ALTER TABLE <name> ADD COLUMN IF NOT EXISTS <coldef> */
			| ADD_P COLUMN IF_P NOT EXISTS columnDef
				{
					AlterTableCmd *n = makeNode(AlterTableCmd);
					n->subtype = AT_AddColumn;
					n->def = $6;
					n->missing_ok = true;
					$$ = (Node *)n;
				}
			/* ALTER TABLE <name> ALTER [COLUMN] <colname> {SET DEFAULT <expr>|DROP DEFAULT} */
			| ALTER opt_column ColId alter_column_default
				{
					AlterTableCmd *n = makeNode(AlterTableCmd);
					n->subtype = AT_ColumnDefault;
					n->name = $3;
					n->def = $4;
					$$ = (Node *)n;
				}
			/* ALTER TABLE <name> ALTER [COLUMN] <colname> DROP NOT NULL */
			| ALTER opt_column ColId DROP NOT NULL_P
				{
					AlterTableCmd *n = makeNode(AlterTableCmd);
					n->subtype = AT_DropNotNull;
					n->name = $3;
					$$ = (Node *)n;
				}
			/* ALTER TABLE <name> ALTER [COLUMN] <colname> SET NOT NULL */
			| ALTER opt_column ColId SET NOT NULL_P
				{
					AlterTableCmd *n = makeNode(AlterTableCmd);
					n->subtype = AT_SetNotNull;
					n->name = $3;
					$$ = (Node *)n;
				}
			/* ALTER TABLE <name> ALTER [COLUMN] <colname> SET STATISTICS <SignedIconst> */
			| ALTER opt_column ColId SET STATISTICS SignedIconst
				{
					AlterTableCmd *n = makeNode(AlterTableCmd);
					n->subtype = AT_SetStatistics;
					n->name = $3;
					n->def = (Node *) makeInteger($6);
					$$ = (Node *)n;
				}
			/* ALTER TABLE <name> ALTER [COLUMN] <colnum> SET STATISTICS <SignedIconst> */
			| ALTER opt_column Iconst SET STATISTICS SignedIconst
				{
					AlterTableCmd *n = makeNode(AlterTableCmd);

					if ($3 <= 0 || $3 > PG_INT16_MAX)
						ereport(ERROR,
								(errcode(ERRCODE_INVALID_PARAMETER_VALUE),
								 errmsg("column number must be in range from 1 to %d", PG_INT16_MAX),
								 parser_errposition(@3)));

					n->subtype = AT_SetStatistics;
					n->num = (int16) $3;
					n->def = (Node *) makeInteger($6);
					$$ = (Node *)n;
				}
			/* ALTER TABLE <name> ALTER [COLUMN] <colname> SET ( column_parameter = value [, ... ] ) */
			| ALTER opt_column ColId SET reloptions
				{
					AlterTableCmd *n = makeNode(AlterTableCmd);
					n->subtype = AT_SetOptions;
					n->name = $3;
					n->def = (Node *) $5;
					$$ = (Node *)n;
				}
			/* ALTER TABLE <name> ALTER [COLUMN] <colname> RESET ( column_parameter = value [, ... ] ) */
			| ALTER opt_column ColId RESET reloptions
				{
					AlterTableCmd *n = makeNode(AlterTableCmd);
					n->subtype = AT_ResetOptions;
					n->name = $3;
					n->def = (Node *) $5;
					$$ = (Node *)n;
				}
			/* ALTER TABLE <name> ALTER [COLUMN] <colname> SET STORAGE <storagemode> */
			| ALTER opt_column ColId SET STORAGE ColId
				{
					AlterTableCmd *n = makeNode(AlterTableCmd);
					n->subtype = AT_SetStorage;
					n->name = $3;
					n->def = (Node *) makeString($6);
					$$ = (Node *)n;
				}
			/* ALTER TABLE <name> ALTER [COLUMN] <colname> ADD GENERATED ... AS IDENTITY ... */
			| ALTER opt_column ColId ADD_P GENERATED generated_when AS IDENTITY_P OptParenthesizedSeqOptList
				{
					AlterTableCmd *n = makeNode(AlterTableCmd);
					Constraint *c = makeNode(Constraint);

					c->contype = CONSTR_IDENTITY;
					c->generated_when = $6;
					c->options = $9;
					c->location = @5;

					n->subtype = AT_AddIdentity;
					n->name = $3;
					n->def = (Node *) c;

					$$ = (Node *)n;
				}
			/* ALTER TABLE <name> ALTER [COLUMN] <colname> SET <sequence options>/RESET */
			| ALTER opt_column ColId alter_identity_column_option_list
				{
					AlterTableCmd *n = makeNode(AlterTableCmd);
					n->subtype = AT_SetIdentity;
					n->name = $3;
					n->def = (Node *) $4;
					$$ = (Node *)n;
				}
			/* ALTER TABLE <name> ALTER [COLUMN] <colname> DROP IDENTITY */
			| ALTER opt_column ColId DROP IDENTITY_P
				{
					AlterTableCmd *n = makeNode(AlterTableCmd);
					n->subtype = AT_DropIdentity;
					n->name = $3;
					n->missing_ok = false;
					$$ = (Node *)n;
				}
			/* ALTER TABLE <name> ALTER [COLUMN] <colname> DROP IDENTITY IF EXISTS */
			| ALTER opt_column ColId DROP IDENTITY_P IF_P EXISTS
				{
					AlterTableCmd *n = makeNode(AlterTableCmd);
					n->subtype = AT_DropIdentity;
					n->name = $3;
					n->missing_ok = true;
					$$ = (Node *)n;
				}
			/* ALTER TABLE <name> DROP [COLUMN] IF EXISTS <colname> [RESTRICT|CASCADE] */
			| DROP opt_column IF_P EXISTS ColId opt_drop_behavior
				{
					AlterTableCmd *n = makeNode(AlterTableCmd);
					n->subtype = AT_DropColumn;
					n->name = $5;
					n->behavior = $6;
					n->missing_ok = true;
					$$ = (Node *)n;
				}
			/* ALTER TABLE <name> DROP [COLUMN] <colname> [RESTRICT|CASCADE] */
			| DROP opt_column ColId opt_drop_behavior
				{
					AlterTableCmd *n = makeNode(AlterTableCmd);
					n->subtype = AT_DropColumn;
					n->name = $3;
					n->behavior = $4;
					n->missing_ok = false;
					$$ = (Node *)n;
				}
			/*
			 * ALTER TABLE <name> ALTER [COLUMN] <colname> [SET DATA] TYPE <typename>
			 *		[ USING <expression> ]
			 */
			| ALTER opt_column ColId opt_set_data TYPE_P Typename opt_collate_clause alter_using
				{
					AlterTableCmd *n = makeNode(AlterTableCmd);
					ColumnDef *def = makeNode(ColumnDef);
					n->subtype = AT_AlterColumnType;
					n->name = $3;
					n->def = (Node *) def;
					/* We only use these fields of the ColumnDef node */
					def->typeName = $6;
					def->collClause = (CollateClause *) $7;
					def->raw_default = $8;
					def->location = @3;
					$$ = (Node *)n;
				}
			/* ALTER FOREIGN TABLE <name> ALTER [COLUMN] <colname> OPTIONS */
			| ALTER opt_column ColId alter_generic_options
				{
					AlterTableCmd *n = makeNode(AlterTableCmd);
					n->subtype = AT_AlterColumnGenericOptions;
					n->name = $3;
					n->def = (Node *) $4;
					$$ = (Node *)n;
				}
			/* ALTER TABLE <name> ADD CONSTRAINT ... */
			| ADD_P TableConstraint
				{
					AlterTableCmd *n = makeNode(AlterTableCmd);
					n->subtype = AT_AddConstraint;
					n->def = $2;
					$$ = (Node *)n;
				}
			/* ALTER TABLE <name> ALTER CONSTRAINT ... */
			| ALTER CONSTRAINT name ConstraintAttributeSpec
				{
					AlterTableCmd *n = makeNode(AlterTableCmd);
					Constraint *c = makeNode(Constraint);
					n->subtype = AT_AlterConstraint;
					n->def = (Node *) c;
					c->contype = CONSTR_FOREIGN; /* others not supported, yet */
					c->conname = $3;
					processCASbits($4, @4, "ALTER CONSTRAINT statement",
									&c->deferrable,
									&c->initdeferred,
									NULL, NULL, yyscanner);
					$$ = (Node *)n;
				}
			/* ALTER TABLE <name> VALIDATE CONSTRAINT ... */
			| VALIDATE CONSTRAINT name
				{
					AlterTableCmd *n = makeNode(AlterTableCmd);
					n->subtype = AT_ValidateConstraint;
					n->name = $3;
					$$ = (Node *)n;
				}
			/* ALTER TABLE <name> DROP CONSTRAINT IF EXISTS <name> [RESTRICT|CASCADE] */
			| DROP CONSTRAINT IF_P EXISTS name opt_drop_behavior
				{
					AlterTableCmd *n = makeNode(AlterTableCmd);
					n->subtype = AT_DropConstraint;
					n->name = $5;
					n->behavior = $6;
					n->missing_ok = true;
					$$ = (Node *)n;
				}
			/* ALTER TABLE <name> DROP CONSTRAINT <name> [RESTRICT|CASCADE] */
			| DROP CONSTRAINT name opt_drop_behavior
				{
					AlterTableCmd *n = makeNode(AlterTableCmd);
					n->subtype = AT_DropConstraint;
					n->name = $3;
					n->behavior = $4;
					n->missing_ok = false;
					$$ = (Node *)n;
				}
			/* ALTER TABLE <name> SET WITH OIDS  */
			| SET WITH OIDS
				{
					AlterTableCmd *n = makeNode(AlterTableCmd);
					n->subtype = AT_AddOids;
					$$ = (Node *)n;
				}
			/* ALTER TABLE <name> SET WITHOUT OIDS  */
			| SET WITHOUT OIDS
				{
					AlterTableCmd *n = makeNode(AlterTableCmd);
					n->subtype = AT_DropOids;
					$$ = (Node *)n;
				}
			/* ALTER TABLE <name> CLUSTER ON <indexname> */
			| CLUSTER ON name
				{
					AlterTableCmd *n = makeNode(AlterTableCmd);
					n->subtype = AT_ClusterOn;
					n->name = $3;
					$$ = (Node *)n;
				}
			/* ALTER TABLE <name> SET WITHOUT CLUSTER */
			| SET WITHOUT CLUSTER
				{
					AlterTableCmd *n = makeNode(AlterTableCmd);
					n->subtype = AT_DropCluster;
					n->name = NULL;
					$$ = (Node *)n;
				}
			/* ALTER TABLE <name> SET LOGGED  */
			| SET LOGGED
				{
					AlterTableCmd *n = makeNode(AlterTableCmd);
					n->subtype = AT_SetLogged;
					$$ = (Node *)n;
				}
			/* ALTER TABLE <name> SET UNLOGGED  */
			| SET UNLOGGED
				{
					AlterTableCmd *n = makeNode(AlterTableCmd);
					n->subtype = AT_SetUnLogged;
					$$ = (Node *)n;
				}
			/* ALTER TABLE <name> ENABLE TRIGGER <trig> */
			| ENABLE_P TRIGGER name
				{
					AlterTableCmd *n = makeNode(AlterTableCmd);
					n->subtype = AT_EnableTrig;
					n->name = $3;
					$$ = (Node *)n;
				}
			/* ALTER TABLE <name> ENABLE ALWAYS TRIGGER <trig> */
			| ENABLE_P ALWAYS TRIGGER name
				{
					AlterTableCmd *n = makeNode(AlterTableCmd);
					n->subtype = AT_EnableAlwaysTrig;
					n->name = $4;
					$$ = (Node *)n;
				}
			/* ALTER TABLE <name> ENABLE REPLICA TRIGGER <trig> */
			| ENABLE_P REPLICA TRIGGER name
				{
					AlterTableCmd *n = makeNode(AlterTableCmd);
					n->subtype = AT_EnableReplicaTrig;
					n->name = $4;
					$$ = (Node *)n;
				}
			/* ALTER TABLE <name> ENABLE TRIGGER ALL */
			| ENABLE_P TRIGGER ALL
				{
					AlterTableCmd *n = makeNode(AlterTableCmd);
					n->subtype = AT_EnableTrigAll;
					$$ = (Node *)n;
				}
			/* ALTER TABLE <name> ENABLE TRIGGER USER */
			| ENABLE_P TRIGGER USER
				{
					AlterTableCmd *n = makeNode(AlterTableCmd);
					n->subtype = AT_EnableTrigUser;
					$$ = (Node *)n;
				}
			/* ALTER TABLE <name> DISABLE TRIGGER <trig> */
			| DISABLE_P TRIGGER name
				{
					AlterTableCmd *n = makeNode(AlterTableCmd);
					n->subtype = AT_DisableTrig;
					n->name = $3;
					$$ = (Node *)n;
				}
			/* ALTER TABLE <name> DISABLE TRIGGER ALL */
			| DISABLE_P TRIGGER ALL
				{
					AlterTableCmd *n = makeNode(AlterTableCmd);
					n->subtype = AT_DisableTrigAll;
					$$ = (Node *)n;
				}
			/* ALTER TABLE <name> DISABLE TRIGGER USER */
			| DISABLE_P TRIGGER USER
				{
					AlterTableCmd *n = makeNode(AlterTableCmd);
					n->subtype = AT_DisableTrigUser;
					$$ = (Node *)n;
				}
			/* ALTER TABLE <name> ENABLE RULE <rule> */
			| ENABLE_P RULE name
				{
					AlterTableCmd *n = makeNode(AlterTableCmd);
					n->subtype = AT_EnableRule;
					n->name = $3;
					$$ = (Node *)n;
				}
			/* ALTER TABLE <name> ENABLE ALWAYS RULE <rule> */
			| ENABLE_P ALWAYS RULE name
				{
					AlterTableCmd *n = makeNode(AlterTableCmd);
					n->subtype = AT_EnableAlwaysRule;
					n->name = $4;
					$$ = (Node *)n;
				}
			/* ALTER TABLE <name> ENABLE REPLICA RULE <rule> */
			| ENABLE_P REPLICA RULE name
				{
					AlterTableCmd *n = makeNode(AlterTableCmd);
					n->subtype = AT_EnableReplicaRule;
					n->name = $4;
					$$ = (Node *)n;
				}
			/* ALTER TABLE <name> DISABLE RULE <rule> */
			| DISABLE_P RULE name
				{
					AlterTableCmd *n = makeNode(AlterTableCmd);
					n->subtype = AT_DisableRule;
					n->name = $3;
					$$ = (Node *)n;
				}
			/* ALTER TABLE <name> INHERIT <parent> */
			| INHERIT qualified_name
				{
					AlterTableCmd *n = makeNode(AlterTableCmd);
					n->subtype = AT_AddInherit;
					n->def = (Node *) $2;
					$$ = (Node *)n;
				}
			/* ALTER TABLE <name> NO INHERIT <parent> */
			| NO INHERIT qualified_name
				{
					AlterTableCmd *n = makeNode(AlterTableCmd);
					n->subtype = AT_DropInherit;
					n->def = (Node *) $3;
					$$ = (Node *)n;
				}
			/* ALTER TABLE <name> OF <type_name> */
			| OF any_name
				{
					AlterTableCmd *n = makeNode(AlterTableCmd);
					TypeName *def = makeTypeNameFromNameList($2);
					def->location = @2;
					n->subtype = AT_AddOf;
					n->def = (Node *) def;
					$$ = (Node *)n;
				}
			/* ALTER TABLE <name> NOT OF */
			| NOT OF
				{
					AlterTableCmd *n = makeNode(AlterTableCmd);
					n->subtype = AT_DropOf;
					$$ = (Node *)n;
				}
			/* ALTER TABLE <name> OWNER TO RoleSpec */
			| OWNER TO RoleSpec
				{
					AlterTableCmd *n = makeNode(AlterTableCmd);
					n->subtype = AT_ChangeOwner;
					n->newowner = $3;
					$$ = (Node *)n;
				}
			/* ALTER TABLE <name> SET TABLESPACE <tablespacename> */
			| SET TABLESPACE name
				{
					AlterTableCmd *n = makeNode(AlterTableCmd);
					n->subtype = AT_SetTableSpace;
					n->name = $3;
					$$ = (Node *)n;
				}
			/* ALTER TABLE <name> SET (...) */
			| SET reloptions
				{
					AlterTableCmd *n = makeNode(AlterTableCmd);
					n->subtype = AT_SetRelOptions;
					n->def = (Node *)$2;
					$$ = (Node *)n;
				}
			/* ALTER TABLE <name> RESET (...) */
			| RESET reloptions
				{
					AlterTableCmd *n = makeNode(AlterTableCmd);
					n->subtype = AT_ResetRelOptions;
					n->def = (Node *)$2;
					$$ = (Node *)n;
				}
			/* ALTER TABLE <name> REPLICA IDENTITY  */
			| REPLICA IDENTITY_P replica_identity
				{
					AlterTableCmd *n = makeNode(AlterTableCmd);
					n->subtype = AT_ReplicaIdentity;
					n->def = $3;
					$$ = (Node *)n;
				}
			/* ALTER TABLE <name> ENABLE ROW LEVEL SECURITY */
			| ENABLE_P ROW LEVEL SECURITY
				{
					AlterTableCmd *n = makeNode(AlterTableCmd);
					n->subtype = AT_EnableRowSecurity;
					$$ = (Node *)n;
				}
			/* ALTER TABLE <name> DISABLE ROW LEVEL SECURITY */
			| DISABLE_P ROW LEVEL SECURITY
				{
					AlterTableCmd *n = makeNode(AlterTableCmd);
					n->subtype = AT_DisableRowSecurity;
					$$ = (Node *)n;
				}
			/* ALTER TABLE <name> FORCE ROW LEVEL SECURITY */
			| FORCE ROW LEVEL SECURITY
				{
					AlterTableCmd *n = makeNode(AlterTableCmd);
					n->subtype = AT_ForceRowSecurity;
					$$ = (Node *)n;
				}
			/* ALTER TABLE <name> NO FORCE ROW LEVEL SECURITY */
			| NO FORCE ROW LEVEL SECURITY
				{
					AlterTableCmd *n = makeNode(AlterTableCmd);
					n->subtype = AT_NoForceRowSecurity;
					$$ = (Node *)n;
				}
			| alter_generic_options
				{
					AlterTableCmd *n = makeNode(AlterTableCmd);
					n->subtype = AT_GenericOptions;
					n->def = (Node *)$1;
					$$ = (Node *) n;
				}
		;

alter_column_default:
			SET DEFAULT a_expr			{ $$ = $3; }
			| DROP DEFAULT				{ $$ = NULL; }
		;

opt_drop_behavior:
			CASCADE						{ $$ = DROP_CASCADE; }
			| RESTRICT					{ $$ = DROP_RESTRICT; }
			| /* EMPTY */				{ $$ = DROP_RESTRICT; /* default */ }
		;

opt_collate_clause:
			COLLATE any_name
				{
					CollateClause *n = makeNode(CollateClause);
					n->arg = NULL;
					n->collname = $2;
					n->location = @1;
					$$ = (Node *) n;
				}
			| /* EMPTY */				{ $$ = NULL; }
		;

alter_using:
			USING a_expr				{ $$ = $2; }
			| /* EMPTY */				{ $$ = NULL; }
		;

replica_identity:
			NOTHING
				{
					ReplicaIdentityStmt *n = makeNode(ReplicaIdentityStmt);
					n->identity_type = REPLICA_IDENTITY_NOTHING;
					n->name = NULL;
					$$ = (Node *) n;
				}
			| FULL
				{
					ReplicaIdentityStmt *n = makeNode(ReplicaIdentityStmt);
					n->identity_type = REPLICA_IDENTITY_FULL;
					n->name = NULL;
					$$ = (Node *) n;
				}
			| DEFAULT
				{
					ReplicaIdentityStmt *n = makeNode(ReplicaIdentityStmt);
					n->identity_type = REPLICA_IDENTITY_DEFAULT;
					n->name = NULL;
					$$ = (Node *) n;
				}
			| USING INDEX name
				{
					ReplicaIdentityStmt *n = makeNode(ReplicaIdentityStmt);
					n->identity_type = REPLICA_IDENTITY_INDEX;
					n->name = $3;
					$$ = (Node *) n;
				}
;

reloptions:
			'(' reloption_list ')'					{ $$ = $2; }
		;

opt_reloptions:		WITH reloptions					{ $$ = $2; }
			 |		/* EMPTY */						{ $$ = NIL; }
		;

reloption_list:
			reloption_elem							{ $$ = list_make1($1); }
			| reloption_list ',' reloption_elem		{ $$ = lappend($1, $3); }
		;

/* This should match def_elem and also allow qualified names */
reloption_elem:
			ColLabel '=' def_arg
				{
					$$ = makeDefElem($1, (Node *) $3, @1);
				}
			| ColLabel
				{
					$$ = makeDefElem($1, NULL, @1);
				}
			| ColLabel '.' ColLabel '=' def_arg
				{
					$$ = makeDefElemExtended($1, $3, (Node *) $5,
											 DEFELEM_UNSPEC, @1);
				}
			| ColLabel '.' ColLabel
				{
					$$ = makeDefElemExtended($1, $3, NULL, DEFELEM_UNSPEC, @1);
				}
		;

alter_identity_column_option_list:
			alter_identity_column_option
				{ $$ = list_make1($1); }
			| alter_identity_column_option_list alter_identity_column_option
				{ $$ = lappend($1, $2); }
		;

alter_identity_column_option:
			RESTART
				{
					$$ = makeDefElem("restart", NULL, @1);
				}
			| RESTART opt_with NumericOnly
				{
					$$ = makeDefElem("restart", (Node *)$3, @1);
				}
			| SET SeqOptElem
				{
					if (strcmp($2->defname, "as") == 0 ||
						strcmp($2->defname, "restart") == 0 ||
						strcmp($2->defname, "owned_by") == 0)
						ereport(ERROR,
								(errcode(ERRCODE_SYNTAX_ERROR),
								 errmsg("sequence option \"%s\" not supported here", $2->defname),
								 parser_errposition(@2)));
					$$ = $2;
				}
			| SET GENERATED generated_when
				{
					$$ = makeDefElem("generated", (Node *) makeInteger($3), @1);
				}
		;

PartitionBoundSpec:
			/* a HASH partition*/
			FOR VALUES WITH '(' hash_partbound ')'
				{
					ListCell   *lc;
					PartitionBoundSpec *n = makeNode(PartitionBoundSpec);

					n->strategy = PARTITION_STRATEGY_HASH;
					n->modulus = n->remainder = -1;

					foreach (lc, $5)
					{
						DefElem    *opt = lfirst_node(DefElem, lc);

						if (strcmp(opt->defname, "modulus") == 0)
						{
							if (n->modulus != -1)
								ereport(ERROR,
										(errcode(ERRCODE_DUPLICATE_OBJECT),
										 errmsg("modulus for hash partition provided more than once"),
										 parser_errposition(opt->location)));
							n->modulus = defGetInt32(opt);
						}
						else if (strcmp(opt->defname, "remainder") == 0)
						{
							if (n->remainder != -1)
								ereport(ERROR,
										(errcode(ERRCODE_DUPLICATE_OBJECT),
										 errmsg("remainder for hash partition provided more than once"),
										 parser_errposition(opt->location)));
							n->remainder = defGetInt32(opt);
						}
						else
							ereport(ERROR,
									(errcode(ERRCODE_SYNTAX_ERROR),
									 errmsg("unrecognized hash partition bound specification \"%s\"",
											opt->defname),
									 parser_errposition(opt->location)));
					}

					if (n->modulus == -1)
						ereport(ERROR,
								(errcode(ERRCODE_SYNTAX_ERROR),
								 errmsg("modulus for hash partition must be specified")));
					if (n->remainder == -1)
						ereport(ERROR,
								(errcode(ERRCODE_SYNTAX_ERROR),
								 errmsg("remainder for hash partition must be specified")));

					n->location = @3;

					$$ = n;
				}

			/* a LIST partition */
			| FOR VALUES IN_P '(' partbound_datum_list ')'
				{
					PartitionBoundSpec *n = makeNode(PartitionBoundSpec);

					n->strategy = PARTITION_STRATEGY_LIST;
					n->is_default = false;
					n->listdatums = $5;
					n->location = @3;

					$$ = n;
				}

			/* a RANGE partition */
			| FOR VALUES FROM '(' range_datum_list ')' TO '(' range_datum_list ')'
				{
					PartitionBoundSpec *n = makeNode(PartitionBoundSpec);

					n->strategy = PARTITION_STRATEGY_RANGE;
					n->is_default = false;
					n->lowerdatums = $5;
					n->upperdatums = $9;
					n->location = @3;

					$$ = n;
				}

			/* a DEFAULT partition */
			| DEFAULT
				{
					PartitionBoundSpec *n = makeNode(PartitionBoundSpec);

					n->is_default = true;
					n->location = @1;

					$$ = n;
				}
		;

hash_partbound_elem:
		NonReservedWord Iconst
			{
				$$ = makeDefElem($1, (Node *)makeInteger($2), @1);
			}
		;

hash_partbound:
		hash_partbound_elem
			{
				$$ = list_make1($1);
			}
		| hash_partbound ',' hash_partbound_elem
			{
				$$ = lappend($1, $3);
			}
		;

partbound_datum:
			Sconst			{ $$ = makeStringConst($1, @1); }
			| NumericOnly	{ $$ = makeAConst($1, @1); }
			| NULL_P		{ $$ = makeNullAConst(@1); }
		;

partbound_datum_list:
			partbound_datum						{ $$ = list_make1($1); }
			| partbound_datum_list ',' partbound_datum
												{ $$ = lappend($1, $3); }
		;

range_datum_list:
			PartitionRangeDatum					{ $$ = list_make1($1); }
			| range_datum_list ',' PartitionRangeDatum
												{ $$ = lappend($1, $3); }
		;

PartitionRangeDatum:
			MINVALUE
				{
					PartitionRangeDatum *n = makeNode(PartitionRangeDatum);

					n->kind = PARTITION_RANGE_DATUM_MINVALUE;
					n->value = NULL;
					n->location = @1;

					$$ = (Node *) n;
				}
			| MAXVALUE
				{
					PartitionRangeDatum *n = makeNode(PartitionRangeDatum);

					n->kind = PARTITION_RANGE_DATUM_MAXVALUE;
					n->value = NULL;
					n->location = @1;

					$$ = (Node *) n;
				}
			| partbound_datum
				{
					PartitionRangeDatum *n = makeNode(PartitionRangeDatum);

					n->kind = PARTITION_RANGE_DATUM_VALUE;
					n->value = $1;
					n->location = @1;

					$$ = (Node *) n;
				}
		;

/*****************************************************************************
 *
 *	ALTER TYPE
 *
 * really variants of the ALTER TABLE subcommands with different spellings
 *****************************************************************************/

AlterCompositeTypeStmt:
			ALTER TYPE_P any_name alter_type_cmds
				{
					AlterTableStmt *n = makeNode(AlterTableStmt);

					/* can't use qualified_name, sigh */
					n->relation = makeRangeVarFromAnyName($3, @3, yyscanner);
					n->cmds = $4;
					n->relkind = OBJECT_TYPE;
					$$ = (Node *)n;
				}
			;

alter_type_cmds:
			alter_type_cmd							{ $$ = list_make1($1); }
			| alter_type_cmds ',' alter_type_cmd	{ $$ = lappend($1, $3); }
		;

alter_type_cmd:
			/* ALTER TYPE <name> ADD ATTRIBUTE <coldef> [RESTRICT|CASCADE] */
			ADD_P ATTRIBUTE TableFuncElement opt_drop_behavior
				{
					AlterTableCmd *n = makeNode(AlterTableCmd);
					n->subtype = AT_AddColumn;
					n->def = $3;
					n->behavior = $4;
					$$ = (Node *)n;
				}
			/* ALTER TYPE <name> DROP ATTRIBUTE IF EXISTS <attname> [RESTRICT|CASCADE] */
			| DROP ATTRIBUTE IF_P EXISTS ColId opt_drop_behavior
				{
					AlterTableCmd *n = makeNode(AlterTableCmd);
					n->subtype = AT_DropColumn;
					n->name = $5;
					n->behavior = $6;
					n->missing_ok = true;
					$$ = (Node *)n;
				}
			/* ALTER TYPE <name> DROP ATTRIBUTE <attname> [RESTRICT|CASCADE] */
			| DROP ATTRIBUTE ColId opt_drop_behavior
				{
					AlterTableCmd *n = makeNode(AlterTableCmd);
					n->subtype = AT_DropColumn;
					n->name = $3;
					n->behavior = $4;
					n->missing_ok = false;
					$$ = (Node *)n;
				}
			/* ALTER TYPE <name> ALTER ATTRIBUTE <attname> [SET DATA] TYPE <typename> [RESTRICT|CASCADE] */
			| ALTER ATTRIBUTE ColId opt_set_data TYPE_P Typename opt_collate_clause opt_drop_behavior
				{
					AlterTableCmd *n = makeNode(AlterTableCmd);
					ColumnDef *def = makeNode(ColumnDef);
					n->subtype = AT_AlterColumnType;
					n->name = $3;
					n->def = (Node *) def;
					n->behavior = $8;
					/* We only use these fields of the ColumnDef node */
					def->typeName = $6;
					def->collClause = (CollateClause *) $7;
					def->raw_default = NULL;
					def->location = @3;
					$$ = (Node *)n;
				}
		;


/*****************************************************************************
 *
 *		QUERY :
 *				close <portalname>
 *
 *****************************************************************************/

ClosePortalStmt:
			CLOSE cursor_name
				{
					ClosePortalStmt *n = makeNode(ClosePortalStmt);
					n->portalname = $2;
					$$ = (Node *)n;
				}
			| CLOSE ALL
				{
					ClosePortalStmt *n = makeNode(ClosePortalStmt);
					n->portalname = NULL;
					$$ = (Node *)n;
				}
		;


/*****************************************************************************
 *
 *		QUERY :
 *				COPY relname [(columnList)] FROM/TO file [WITH] [(options)]
 *				COPY ( query ) TO file	[WITH] [(options)]
 *
 *				where 'query' can be one of:
 *				{ SELECT | UPDATE | INSERT | DELETE }
 *
 *				and 'file' can be one of:
 *				{ PROGRAM 'command' | STDIN | STDOUT | 'filename' }
 *
 *				In the preferred syntax the options are comma-separated
 *				and use generic identifiers instead of keywords.  The pre-9.0
 *				syntax had a hard-wired, space-separated set of options.
 *
 *				Really old syntax, from versions 7.2 and prior:
 *				COPY [ BINARY ] table [ WITH OIDS ] FROM/TO file
 *					[ [ USING ] DELIMITERS 'delimiter' ] ]
 *					[ WITH NULL AS 'null string' ]
 *				This option placement is not supported with COPY (query...).
 *
 *****************************************************************************/

CopyStmt:	COPY opt_binary qualified_name opt_column_list opt_oids
			copy_from opt_program copy_file_name copy_delimiter opt_with copy_options
				{
					CopyStmt *n = makeNode(CopyStmt);
					n->relation = $3;
					n->query = NULL;
					n->attlist = $4;
					n->is_from = $6;
					n->is_program = $7;
					n->filename = $8;

					if (n->is_program && n->filename == NULL)
						ereport(ERROR,
								(errcode(ERRCODE_SYNTAX_ERROR),
								 errmsg("STDIN/STDOUT not allowed with PROGRAM"),
								 parser_errposition(@8)));

					n->options = NIL;
					/* Concatenate user-supplied flags */
					if ($2)
						n->options = lappend(n->options, $2);
					if ($5)
						n->options = lappend(n->options, $5);
					if ($9)
						n->options = lappend(n->options, $9);
					if ($11)
						n->options = list_concat(n->options, $11);
					$$ = (Node *)n;
				}
			| COPY '(' PreparableStmt ')' TO opt_program copy_file_name opt_with copy_options
				{
					CopyStmt *n = makeNode(CopyStmt);
					n->relation = NULL;
					n->query = $3;
					n->attlist = NIL;
					n->is_from = false;
					n->is_program = $6;
					n->filename = $7;
					n->options = $9;

					if (n->is_program && n->filename == NULL)
						ereport(ERROR,
								(errcode(ERRCODE_SYNTAX_ERROR),
								 errmsg("STDIN/STDOUT not allowed with PROGRAM"),
								 parser_errposition(@5)));

					$$ = (Node *)n;
				}
		;

copy_from:
			FROM									{ $$ = true; }
			| TO									{ $$ = false; }
		;

opt_program:
			PROGRAM									{ $$ = true; }
			| /* EMPTY */							{ $$ = false; }
		;

/*
 * copy_file_name NULL indicates stdio is used. Whether stdin or stdout is
 * used depends on the direction. (It really doesn't make sense to copy from
 * stdout. We silently correct the "typo".)		 - AY 9/94
 */
copy_file_name:
			Sconst									{ $$ = $1; }
			| STDIN									{ $$ = NULL; }
			| STDOUT								{ $$ = NULL; }
		;

copy_options: copy_opt_list							{ $$ = $1; }
			| '(' copy_generic_opt_list ')'			{ $$ = $2; }
		;

/* old COPY option syntax */
copy_opt_list:
			copy_opt_list copy_opt_item				{ $$ = lappend($1, $2); }
			| /* EMPTY */							{ $$ = NIL; }
		;

copy_opt_item:
			BINARY
				{
					$$ = makeDefElem("format", (Node *)makeString("binary"), @1);
				}
			| OIDS
				{
					$$ = makeDefElem("oids", (Node *)makeInteger(true), @1);
				}
			| FREEZE
				{
					$$ = makeDefElem("freeze", (Node *)makeInteger(true), @1);
				}
			| DELIMITER opt_as Sconst
				{
					$$ = makeDefElem("delimiter", (Node *)makeString($3), @1);
				}
			| NULL_P opt_as Sconst
				{
					$$ = makeDefElem("null", (Node *)makeString($3), @1);
				}
			| CSV
				{
					$$ = makeDefElem("format", (Node *)makeString("csv"), @1);
				}
			| HEADER_P
				{
					$$ = makeDefElem("header", (Node *)makeInteger(true), @1);
				}
			| QUOTE opt_as Sconst
				{
					$$ = makeDefElem("quote", (Node *)makeString($3), @1);
				}
			| ESCAPE opt_as Sconst
				{
					$$ = makeDefElem("escape", (Node *)makeString($3), @1);
				}
			| FORCE QUOTE columnList
				{
					$$ = makeDefElem("force_quote", (Node *)$3, @1);
				}
			| FORCE QUOTE '*'
				{
					$$ = makeDefElem("force_quote", (Node *)makeNode(A_Star), @1);
				}
			| FORCE NOT NULL_P columnList
				{
					$$ = makeDefElem("force_not_null", (Node *)$4, @1);
				}
			| FORCE NULL_P columnList
				{
					$$ = makeDefElem("force_null", (Node *)$3, @1);
				}
			| ENCODING Sconst
				{
					$$ = makeDefElem("encoding", (Node *)makeString($2), @1);
				}
		;

/* The following exist for backward compatibility with very old versions */

opt_binary:
			BINARY
				{
					$$ = makeDefElem("format", (Node *)makeString("binary"), @1);
				}
			| /*EMPTY*/								{ $$ = NULL; }
		;

opt_oids:
			WITH OIDS
				{
					$$ = makeDefElem("oids", (Node *)makeInteger(true), @1);
				}
			| /*EMPTY*/								{ $$ = NULL; }
		;

copy_delimiter:
			opt_using DELIMITERS Sconst
				{
					$$ = makeDefElem("delimiter", (Node *)makeString($3), @2);
				}
			| /*EMPTY*/								{ $$ = NULL; }
		;

opt_using:
			USING									{}
			| /*EMPTY*/								{}
		;

/* new COPY option syntax */
copy_generic_opt_list:
			copy_generic_opt_elem
				{
					$$ = list_make1($1);
				}
			| copy_generic_opt_list ',' copy_generic_opt_elem
				{
					$$ = lappend($1, $3);
				}
		;

copy_generic_opt_elem:
			ColLabel copy_generic_opt_arg
				{
					$$ = makeDefElem($1, $2, @1);
				}
		;

copy_generic_opt_arg:
			opt_boolean_or_string			{ $$ = (Node *) makeString($1); }
			| NumericOnly					{ $$ = (Node *) $1; }
			| '*'							{ $$ = (Node *) makeNode(A_Star); }
			| '(' copy_generic_opt_arg_list ')'		{ $$ = (Node *) $2; }
			| /* EMPTY */					{ $$ = NULL; }
		;

copy_generic_opt_arg_list:
			  copy_generic_opt_arg_list_item
				{
					$$ = list_make1($1);
				}
			| copy_generic_opt_arg_list ',' copy_generic_opt_arg_list_item
				{
					$$ = lappend($1, $3);
				}
		;

/* beware of emitting non-string list elements here; see commands/define.c */
copy_generic_opt_arg_list_item:
			opt_boolean_or_string	{ $$ = (Node *) makeString($1); }
		;


/*****************************************************************************
 *
 *		QUERY :
 *				CREATE TABLE relname
 *
 *****************************************************************************/

CreateStmt:	CREATE OptTemp TABLE qualified_name '(' OptTableElementList ')'
			OptInherit OptPartitionSpec OptWith OnCommitOption OptTableSpace
				{
					CreateStmt *n = makeNode(CreateStmt);
					$4->relpersistence = $2;
					n->relation = $4;
					n->tableElts = $6;
					n->inhRelations = $8;
					n->partspec = $9;
					n->ofTypename = NULL;
					n->constraints = NIL;
					n->options = $10;
					n->oncommit = $11;
					n->tablespacename = $12;
					n->if_not_exists = false;
					$$ = (Node *)n;
				}
		| CREATE OptTemp TABLE IF_P NOT EXISTS qualified_name '('
			OptTableElementList ')' OptInherit OptPartitionSpec OptWith
			OnCommitOption OptTableSpace
				{
					CreateStmt *n = makeNode(CreateStmt);
					$7->relpersistence = $2;
					n->relation = $7;
					n->tableElts = $9;
					n->inhRelations = $11;
					n->partspec = $12;
					n->ofTypename = NULL;
					n->constraints = NIL;
					n->options = $13;
					n->oncommit = $14;
					n->tablespacename = $15;
					n->if_not_exists = true;
					$$ = (Node *)n;
				}
		| CREATE OptTemp TABLE qualified_name OF any_name
			OptTypedTableElementList OptPartitionSpec OptWith OnCommitOption
			OptTableSpace
				{
					CreateStmt *n = makeNode(CreateStmt);
					$4->relpersistence = $2;
					n->relation = $4;
					n->tableElts = $7;
					n->inhRelations = NIL;
					n->partspec = $8;
					n->ofTypename = makeTypeNameFromNameList($6);
					n->ofTypename->location = @6;
					n->constraints = NIL;
					n->options = $9;
					n->oncommit = $10;
					n->tablespacename = $11;
					n->if_not_exists = false;
					$$ = (Node *)n;
				}
		| CREATE OptTemp TABLE IF_P NOT EXISTS qualified_name OF any_name
			OptTypedTableElementList OptPartitionSpec OptWith OnCommitOption
			OptTableSpace
				{
					CreateStmt *n = makeNode(CreateStmt);
					$7->relpersistence = $2;
					n->relation = $7;
					n->tableElts = $10;
					n->inhRelations = NIL;
					n->partspec = $11;
					n->ofTypename = makeTypeNameFromNameList($9);
					n->ofTypename->location = @9;
					n->constraints = NIL;
					n->options = $12;
					n->oncommit = $13;
					n->tablespacename = $14;
					n->if_not_exists = true;
					$$ = (Node *)n;
				}
		| CREATE OptTemp TABLE qualified_name PARTITION OF qualified_name
			OptTypedTableElementList PartitionBoundSpec OptPartitionSpec OptWith
			OnCommitOption OptTableSpace
				{
					CreateStmt *n = makeNode(CreateStmt);
					$4->relpersistence = $2;
					n->relation = $4;
					n->tableElts = $8;
					n->inhRelations = list_make1($7);
					n->partbound = $9;
					n->partspec = $10;
					n->ofTypename = NULL;
					n->constraints = NIL;
					n->options = $11;
					n->oncommit = $12;
					n->tablespacename = $13;
					n->if_not_exists = false;
					$$ = (Node *)n;
				}
		| CREATE OptTemp TABLE IF_P NOT EXISTS qualified_name PARTITION OF
			qualified_name OptTypedTableElementList PartitionBoundSpec OptPartitionSpec
			OptWith OnCommitOption OptTableSpace
				{
					CreateStmt *n = makeNode(CreateStmt);
					$7->relpersistence = $2;
					n->relation = $7;
					n->tableElts = $11;
					n->inhRelations = list_make1($10);
					n->partbound = $12;
					n->partspec = $13;
					n->ofTypename = NULL;
					n->constraints = NIL;
					n->options = $14;
					n->oncommit = $15;
					n->tablespacename = $16;
					n->if_not_exists = true;
					$$ = (Node *)n;
				}
		;

/*
 * Redundancy here is needed to avoid shift/reduce conflicts,
 * since TEMP is not a reserved word.  See also OptTempTableName.
 *
 * NOTE: we accept both GLOBAL and LOCAL options.  They currently do nothing,
 * but future versions might consider GLOBAL to request SQL-spec-compliant
 * temp table behavior, so warn about that.  Since we have no modules the
 * LOCAL keyword is really meaningless; furthermore, some other products
 * implement LOCAL as meaning the same as our default temp table behavior,
 * so we'll probably continue to treat LOCAL as a noise word.
 */
OptTemp:	TEMPORARY					{ $$ = RELPERSISTENCE_TEMP; }
			| TEMP						{ $$ = RELPERSISTENCE_TEMP; }
			| LOCAL TEMPORARY			{ $$ = RELPERSISTENCE_TEMP; }
			| LOCAL TEMP				{ $$ = RELPERSISTENCE_TEMP; }
			| GLOBAL TEMPORARY
				{
					ereport(WARNING,
							(errmsg("GLOBAL is deprecated in temporary table creation"),
							 parser_errposition(@1)));
					$$ = RELPERSISTENCE_TEMP;
				}
			| GLOBAL TEMP
				{
					ereport(WARNING,
							(errmsg("GLOBAL is deprecated in temporary table creation"),
							 parser_errposition(@1)));
					$$ = RELPERSISTENCE_TEMP;
				}
			| UNLOGGED					{ $$ = RELPERSISTENCE_UNLOGGED; }
			| /*EMPTY*/					{ $$ = RELPERSISTENCE_PERMANENT; }
		;

OptTableElementList:
			TableElementList					{ $$ = $1; }
			| /*EMPTY*/							{ $$ = NIL; }
		;

OptTypedTableElementList:
			'(' TypedTableElementList ')'		{ $$ = $2; }
			| /*EMPTY*/							{ $$ = NIL; }
		;

TableElementList:
			TableElement
				{
					$$ = list_make1($1);
				}
			| TableElementList ',' TableElement
				{
					$$ = lappend($1, $3);
				}
		;

TypedTableElementList:
			TypedTableElement
				{
					$$ = list_make1($1);
				}
			| TypedTableElementList ',' TypedTableElement
				{
					$$ = lappend($1, $3);
				}
		;

TableElement:
			columnDef							{ $$ = $1; }
			| TableLikeClause					{ $$ = $1; }
			| TableConstraint					{ $$ = $1; }
		;

TypedTableElement:
			columnOptions						{ $$ = $1; }
			| TableConstraint					{ $$ = $1; }
		;

columnDef:	ColId Typename create_generic_options ColQualList
				{
					ColumnDef *n = makeNode(ColumnDef);
					n->colname = $1;
					n->typeName = $2;
					n->inhcount = 0;
					n->is_local = true;
					n->is_not_null = false;
					n->is_from_type = false;
					n->is_from_parent = false;
					n->storage = 0;
					n->raw_default = NULL;
					n->cooked_default = NULL;
					n->collOid = InvalidOid;
					n->fdwoptions = $3;
					SplitColQualList($4, &n->constraints, &n->collClause,
									 yyscanner);
					n->location = @1;
					$$ = (Node *)n;
				}
		;

columnOptions:	ColId ColQualList
				{
					ColumnDef *n = makeNode(ColumnDef);
					n->colname = $1;
					n->typeName = NULL;
					n->inhcount = 0;
					n->is_local = true;
					n->is_not_null = false;
					n->is_from_type = false;
					n->is_from_parent = false;
					n->storage = 0;
					n->raw_default = NULL;
					n->cooked_default = NULL;
					n->collOid = InvalidOid;
					SplitColQualList($2, &n->constraints, &n->collClause,
									 yyscanner);
					n->location = @1;
					$$ = (Node *)n;
				}
				| ColId WITH OPTIONS ColQualList
				{
					ColumnDef *n = makeNode(ColumnDef);
					n->colname = $1;
					n->typeName = NULL;
					n->inhcount = 0;
					n->is_local = true;
					n->is_not_null = false;
					n->is_from_type = false;
					n->is_from_parent = false;
					n->storage = 0;
					n->raw_default = NULL;
					n->cooked_default = NULL;
					n->collOid = InvalidOid;
					SplitColQualList($4, &n->constraints, &n->collClause,
									 yyscanner);
					n->location = @1;
					$$ = (Node *)n;
				}
		;

ColQualList:
			ColQualList ColConstraint				{ $$ = lappend($1, $2); }
			| /*EMPTY*/								{ $$ = NIL; }
		;

ColConstraint:
			CONSTRAINT name ColConstraintElem
				{
					Constraint *n = castNode(Constraint, $3);
					n->conname = $2;
					n->location = @1;
					$$ = (Node *) n;
				}
			| ColConstraintElem						{ $$ = $1; }
			| ConstraintAttr						{ $$ = $1; }
			| COLLATE any_name
				{
					/*
					 * Note: the CollateClause is momentarily included in
					 * the list built by ColQualList, but we split it out
					 * again in SplitColQualList.
					 */
					CollateClause *n = makeNode(CollateClause);
					n->arg = NULL;
					n->collname = $2;
					n->location = @1;
					$$ = (Node *) n;
				}
		;

/* DEFAULT NULL is already the default for Postgres.
 * But define it here and carry it forward into the system
 * to make it explicit.
 * - thomas 1998-09-13
 *
 * WITH NULL and NULL are not SQL-standard syntax elements,
 * so leave them out. Use DEFAULT NULL to explicitly indicate
 * that a column may have that value. WITH NULL leads to
 * shift/reduce conflicts with WITH TIME ZONE anyway.
 * - thomas 1999-01-08
 *
 * DEFAULT expression must be b_expr not a_expr to prevent shift/reduce
 * conflict on NOT (since NOT might start a subsequent NOT NULL constraint,
 * or be part of a_expr NOT LIKE or similar constructs).
 */
ColConstraintElem:
			NOT NULL_P
				{
					Constraint *n = makeNode(Constraint);
					n->contype = CONSTR_NOTNULL;
					n->location = @1;
					$$ = (Node *)n;
				}
			| NULL_P
				{
					Constraint *n = makeNode(Constraint);
					n->contype = CONSTR_NULL;
					n->location = @1;
					$$ = (Node *)n;
				}
			| UNIQUE opt_definition OptConsTableSpace
				{
					Constraint *n = makeNode(Constraint);
					n->contype = CONSTR_UNIQUE;
					n->location = @1;
					n->keys = NULL;
					n->options = $2;
					n->indexname = NULL;
					n->indexspace = $3;
					$$ = (Node *)n;
				}
			| PRIMARY KEY opt_definition OptConsTableSpace
				{
					Constraint *n = makeNode(Constraint);
					n->contype = CONSTR_PRIMARY;
					n->location = @1;
					n->keys = NULL;
					n->options = $3;
					n->indexname = NULL;
					n->indexspace = $4;
					$$ = (Node *)n;
				}
			| CHECK '(' a_expr ')' opt_no_inherit
				{
					Constraint *n = makeNode(Constraint);
					n->contype = CONSTR_CHECK;
					n->location = @1;
					n->is_no_inherit = $5;
					n->raw_expr = $3;
					n->cooked_expr = NULL;
					n->skip_validation = false;
					n->initially_valid = true;
					$$ = (Node *)n;
				}
			| DEFAULT b_expr
				{
					Constraint *n = makeNode(Constraint);
					n->contype = CONSTR_DEFAULT;
					n->location = @1;
					n->raw_expr = $2;
					n->cooked_expr = NULL;
					$$ = (Node *)n;
				}
			| GENERATED generated_when AS IDENTITY_P OptParenthesizedSeqOptList
				{
					Constraint *n = makeNode(Constraint);
					n->contype = CONSTR_IDENTITY;
					n->generated_when = $2;
					n->options = $5;
					n->location = @1;
					$$ = (Node *)n;
				}
			| REFERENCES qualified_name opt_column_list key_match key_actions
				{
					Constraint *n = makeNode(Constraint);
					n->contype = CONSTR_FOREIGN;
					n->location = @1;
					n->pktable			= $2;
					n->fk_attrs			= NIL;
					n->pk_attrs			= $3;
					n->fk_matchtype		= $4;
					n->fk_upd_action	= (char) ($5 >> 8);
					n->fk_del_action	= (char) ($5 & 0xFF);
					n->skip_validation  = false;
					n->initially_valid  = true;
					$$ = (Node *)n;
				}
		;

generated_when:
			ALWAYS			{ $$ = ATTRIBUTE_IDENTITY_ALWAYS; }
			| BY DEFAULT	{ $$ = ATTRIBUTE_IDENTITY_BY_DEFAULT; }
		;

/*
 * ConstraintAttr represents constraint attributes, which we parse as if
 * they were independent constraint clauses, in order to avoid shift/reduce
 * conflicts (since NOT might start either an independent NOT NULL clause
 * or an attribute).  parse_utilcmd.c is responsible for attaching the
 * attribute information to the preceding "real" constraint node, and for
 * complaining if attribute clauses appear in the wrong place or wrong
 * combinations.
 *
 * See also ConstraintAttributeSpec, which can be used in places where
 * there is no parsing conflict.  (Note: currently, NOT VALID and NO INHERIT
 * are allowed clauses in ConstraintAttributeSpec, but not here.  Someday we
 * might need to allow them here too, but for the moment it doesn't seem
 * useful in the statements that use ConstraintAttr.)
 */
ConstraintAttr:
			DEFERRABLE
				{
					Constraint *n = makeNode(Constraint);
					n->contype = CONSTR_ATTR_DEFERRABLE;
					n->location = @1;
					$$ = (Node *)n;
				}
			| NOT DEFERRABLE
				{
					Constraint *n = makeNode(Constraint);
					n->contype = CONSTR_ATTR_NOT_DEFERRABLE;
					n->location = @1;
					$$ = (Node *)n;
				}
			| INITIALLY DEFERRED
				{
					Constraint *n = makeNode(Constraint);
					n->contype = CONSTR_ATTR_DEFERRED;
					n->location = @1;
					$$ = (Node *)n;
				}
			| INITIALLY IMMEDIATE
				{
					Constraint *n = makeNode(Constraint);
					n->contype = CONSTR_ATTR_IMMEDIATE;
					n->location = @1;
					$$ = (Node *)n;
				}
		;


TableLikeClause:
			LIKE qualified_name TableLikeOptionList
				{
					TableLikeClause *n = makeNode(TableLikeClause);
					n->relation = $2;
					n->options = $3;
					$$ = (Node *)n;
				}
		;

TableLikeOptionList:
				TableLikeOptionList INCLUDING TableLikeOption	{ $$ = $1 | $3; }
				| TableLikeOptionList EXCLUDING TableLikeOption	{ $$ = $1 & ~$3; }
				| /* EMPTY */						{ $$ = 0; }
		;

TableLikeOption:
				COMMENTS			{ $$ = CREATE_TABLE_LIKE_COMMENTS; }
				| CONSTRAINTS		{ $$ = CREATE_TABLE_LIKE_CONSTRAINTS; }
				| DEFAULTS			{ $$ = CREATE_TABLE_LIKE_DEFAULTS; }
				| IDENTITY_P		{ $$ = CREATE_TABLE_LIKE_IDENTITY; }
				| INDEXES			{ $$ = CREATE_TABLE_LIKE_INDEXES; }
				| STATISTICS		{ $$ = CREATE_TABLE_LIKE_STATISTICS; }
				| STORAGE			{ $$ = CREATE_TABLE_LIKE_STORAGE; }
				| ALL				{ $$ = CREATE_TABLE_LIKE_ALL; }
		;


/* ConstraintElem specifies constraint syntax which is not embedded into
 *	a column definition. ColConstraintElem specifies the embedded form.
 * - thomas 1997-12-03
 */
TableConstraint:
			CONSTRAINT name ConstraintElem
				{
					Constraint *n = castNode(Constraint, $3);
					n->conname = $2;
					n->location = @1;
					$$ = (Node *) n;
				}
			| ConstraintElem						{ $$ = $1; }
		;

ConstraintElem:
			CHECK '(' a_expr ')' ConstraintAttributeSpec
				{
					Constraint *n = makeNode(Constraint);
					n->contype = CONSTR_CHECK;
					n->location = @1;
					n->raw_expr = $3;
					n->cooked_expr = NULL;
					processCASbits($5, @5, "CHECK",
								   NULL, NULL, &n->skip_validation,
								   &n->is_no_inherit, yyscanner);
					n->initially_valid = !n->skip_validation;
					$$ = (Node *)n;
				}
			| UNIQUE '(' columnList ')' opt_c_include opt_definition OptConsTableSpace
				ConstraintAttributeSpec
				{
					Constraint *n = makeNode(Constraint);
					n->contype = CONSTR_UNIQUE;
					n->location = @1;
					n->keys = $3;
					n->including = $5;
					n->options = $6;
					n->indexname = NULL;
					n->indexspace = $7;
					processCASbits($8, @8, "UNIQUE",
								   &n->deferrable, &n->initdeferred, NULL,
								   NULL, yyscanner);
					$$ = (Node *)n;
				}
			| UNIQUE ExistingIndex ConstraintAttributeSpec
				{
					Constraint *n = makeNode(Constraint);
					n->contype = CONSTR_UNIQUE;
					n->location = @1;
					n->keys = NIL;
					n->including = NIL;
					n->options = NIL;
					n->indexname = $2;
					n->indexspace = NULL;
					processCASbits($3, @3, "UNIQUE",
								   &n->deferrable, &n->initdeferred, NULL,
								   NULL, yyscanner);
					$$ = (Node *)n;
				}
			| PRIMARY KEY '(' columnList ')' opt_c_include opt_definition OptConsTableSpace
				ConstraintAttributeSpec
				{
					Constraint *n = makeNode(Constraint);
					n->contype = CONSTR_PRIMARY;
					n->location = @1;
					n->keys = $4;
					n->including = $6;
					n->options = $7;
					n->indexname = NULL;
					n->indexspace = $8;
					processCASbits($9, @9, "PRIMARY KEY",
								   &n->deferrable, &n->initdeferred, NULL,
								   NULL, yyscanner);
					$$ = (Node *)n;
				}
			| PRIMARY KEY ExistingIndex ConstraintAttributeSpec
				{
					Constraint *n = makeNode(Constraint);
					n->contype = CONSTR_PRIMARY;
					n->location = @1;
					n->keys = NIL;
					n->including = NIL;
					n->options = NIL;
					n->indexname = $3;
					n->indexspace = NULL;
					processCASbits($4, @4, "PRIMARY KEY",
								   &n->deferrable, &n->initdeferred, NULL,
								   NULL, yyscanner);
					$$ = (Node *)n;
				}
			| EXCLUDE access_method_clause '(' ExclusionConstraintList ')'
				opt_c_include opt_definition OptConsTableSpace  ExclusionWhereClause
				ConstraintAttributeSpec
				{
					Constraint *n = makeNode(Constraint);
					n->contype = CONSTR_EXCLUSION;
					n->location = @1;
					n->access_method	= $2;
					n->exclusions		= $4;
					n->including		= $6;
					n->options			= $7;
					n->indexname		= NULL;
					n->indexspace		= $8;
					n->where_clause		= $9;
					processCASbits($10, @10, "EXCLUDE",
								   &n->deferrable, &n->initdeferred, NULL,
								   NULL, yyscanner);
					$$ = (Node *)n;
				}
			| FOREIGN KEY '(' columnList ')' REFERENCES qualified_name
				opt_column_list key_match key_actions ConstraintAttributeSpec
				{
					Constraint *n = makeNode(Constraint);
					n->contype = CONSTR_FOREIGN;
					n->location = @1;
					n->pktable			= $7;
					n->fk_attrs			= $4;
					n->pk_attrs			= $8;
					n->fk_matchtype		= $9;
					n->fk_upd_action	= (char) ($10 >> 8);
					n->fk_del_action	= (char) ($10 & 0xFF);
					processCASbits($11, @11, "FOREIGN KEY",
								   &n->deferrable, &n->initdeferred,
								   &n->skip_validation, NULL,
								   yyscanner);
					n->initially_valid = !n->skip_validation;
					$$ = (Node *)n;
				}
		;

opt_no_inherit:	NO INHERIT							{  $$ = true; }
			| /* EMPTY */							{  $$ = false; }
		;

opt_column_list:
			'(' columnList ')'						{ $$ = $2; }
			| /*EMPTY*/								{ $$ = NIL; }
		;

columnList:
			columnElem								{ $$ = list_make1($1); }
			| columnList ',' columnElem				{ $$ = lappend($1, $3); }
		;

columnElem: ColId
				{
					$$ = (Node *) makeString($1);
				}
		;

opt_c_include:	INCLUDE '(' columnList ')'			{ $$ = $3; }
			 |		/* EMPTY */						{ $$ = NIL; }
		;

key_match:  MATCH FULL
			{
				$$ = FKCONSTR_MATCH_FULL;
			}
		| MATCH PARTIAL
			{
				ereport(ERROR,
						(errcode(ERRCODE_FEATURE_NOT_SUPPORTED),
						 errmsg("MATCH PARTIAL not yet implemented"),
						 parser_errposition(@1)));
				$$ = FKCONSTR_MATCH_PARTIAL;
			}
		| MATCH SIMPLE
			{
				$$ = FKCONSTR_MATCH_SIMPLE;
			}
		| /*EMPTY*/
			{
				$$ = FKCONSTR_MATCH_SIMPLE;
			}
		;

ExclusionConstraintList:
			ExclusionConstraintElem					{ $$ = list_make1($1); }
			| ExclusionConstraintList ',' ExclusionConstraintElem
													{ $$ = lappend($1, $3); }
		;

ExclusionConstraintElem: index_elem WITH any_operator
			{
				$$ = list_make2($1, $3);
			}
			/* allow OPERATOR() decoration for the benefit of ruleutils.c */
			| index_elem WITH OPERATOR '(' any_operator ')'
			{
				$$ = list_make2($1, $5);
			}
		;

ExclusionWhereClause:
			WHERE '(' a_expr ')'					{ $$ = $3; }
			| /*EMPTY*/								{ $$ = NULL; }
		;

/*
 * We combine the update and delete actions into one value temporarily
 * for simplicity of parsing, and then break them down again in the
 * calling production.  update is in the left 8 bits, delete in the right.
 * Note that NOACTION is the default.
 */
key_actions:
			key_update
				{ $$ = ($1 << 8) | (FKCONSTR_ACTION_NOACTION & 0xFF); }
			| key_delete
				{ $$ = (FKCONSTR_ACTION_NOACTION << 8) | ($1 & 0xFF); }
			| key_update key_delete
				{ $$ = ($1 << 8) | ($2 & 0xFF); }
			| key_delete key_update
				{ $$ = ($2 << 8) | ($1 & 0xFF); }
			| /*EMPTY*/
				{ $$ = (FKCONSTR_ACTION_NOACTION << 8) | (FKCONSTR_ACTION_NOACTION & 0xFF); }
		;

key_update: ON UPDATE key_action		{ $$ = $3; }
		;

key_delete: ON DELETE_P key_action		{ $$ = $3; }
		;

key_action:
			NO ACTION					{ $$ = FKCONSTR_ACTION_NOACTION; }
			| RESTRICT					{ $$ = FKCONSTR_ACTION_RESTRICT; }
			| CASCADE					{ $$ = FKCONSTR_ACTION_CASCADE; }
			| SET NULL_P				{ $$ = FKCONSTR_ACTION_SETNULL; }
			| SET DEFAULT				{ $$ = FKCONSTR_ACTION_SETDEFAULT; }
		;

OptInherit: INHERITS '(' qualified_name_list ')'	{ $$ = $3; }
			| /*EMPTY*/								{ $$ = NIL; }
		;

/* Optional partition key specification */
OptPartitionSpec: PartitionSpec	{ $$ = $1; }
			| /*EMPTY*/			{ $$ = NULL; }
		;

PartitionSpec: PARTITION BY part_strategy '(' part_params ')'
				{
					PartitionSpec *n = makeNode(PartitionSpec);

					n->strategy = $3;
					n->partParams = $5;
					n->location = @1;

					$$ = n;
				}
		;

part_strategy:	IDENT					{ $$ = $1; }
				| unreserved_keyword	{ $$ = pstrdup($1); }
		;

part_params:	part_elem						{ $$ = list_make1($1); }
			| part_params ',' part_elem			{ $$ = lappend($1, $3); }
		;

part_elem: ColId opt_collate opt_class
				{
					PartitionElem *n = makeNode(PartitionElem);

					n->name = $1;
					n->expr = NULL;
					n->collation = $2;
					n->opclass = $3;
					n->location = @1;
					$$ = n;
				}
			| func_expr_windowless opt_collate opt_class
				{
					PartitionElem *n = makeNode(PartitionElem);

					n->name = NULL;
					n->expr = $1;
					n->collation = $2;
					n->opclass = $3;
					n->location = @1;
					$$ = n;
				}
			| '(' a_expr ')' opt_collate opt_class
				{
					PartitionElem *n = makeNode(PartitionElem);

					n->name = NULL;
					n->expr = $2;
					n->collation = $4;
					n->opclass = $5;
					n->location = @1;
					$$ = n;
				}
		;
/* WITH (options) is preferred, WITH OIDS and WITHOUT OIDS are legacy forms */
OptWith:
			WITH reloptions				{ $$ = $2; }
			| WITH OIDS					{ $$ = list_make1(makeDefElem("oids", (Node *) makeInteger(true), @1)); }
			| WITHOUT OIDS				{ $$ = list_make1(makeDefElem("oids", (Node *) makeInteger(false), @1)); }
			| /*EMPTY*/					{ $$ = NIL; }
		;

OnCommitOption:  ON COMMIT DROP				{ $$ = ONCOMMIT_DROP; }
			| ON COMMIT DELETE_P ROWS		{ $$ = ONCOMMIT_DELETE_ROWS; }
			| ON COMMIT PRESERVE ROWS		{ $$ = ONCOMMIT_PRESERVE_ROWS; }
			| /*EMPTY*/						{ $$ = ONCOMMIT_NOOP; }
		;

OptTableSpace:   TABLESPACE name					{ $$ = $2; }
			| /*EMPTY*/								{ $$ = NULL; }
		;

OptConsTableSpace:   USING INDEX TABLESPACE name	{ $$ = $4; }
			| /*EMPTY*/								{ $$ = NULL; }
		;

ExistingIndex:   USING INDEX index_name				{ $$ = $3; }
		;

/*****************************************************************************
 *
 *		QUERY :
 *				CREATE STATISTICS [IF NOT EXISTS] stats_name [(stat types)]
 *					ON expression-list FROM from_list
 *
 * Note: the expectation here is that the clauses after ON are a subset of
 * SELECT syntax, allowing for expressions and joined tables, and probably
 * someday a WHERE clause.  Much less than that is currently implemented,
 * but the grammar accepts it and then we'll throw FEATURE_NOT_SUPPORTED
 * errors as necessary at execution.
 *
 *****************************************************************************/

CreateStatsStmt:
			CREATE STATISTICS any_name
			opt_name_list ON expr_list FROM from_list
				{
					CreateStatsStmt *n = makeNode(CreateStatsStmt);
					n->defnames = $3;
					n->stat_types = $4;
					n->exprs = $6;
					n->relations = $8;
					n->stxcomment = NULL;
					n->if_not_exists = false;
					$$ = (Node *)n;
				}
			| CREATE STATISTICS IF_P NOT EXISTS any_name
			opt_name_list ON expr_list FROM from_list
				{
					CreateStatsStmt *n = makeNode(CreateStatsStmt);
					n->defnames = $6;
					n->stat_types = $7;
					n->exprs = $9;
					n->relations = $11;
					n->stxcomment = NULL;
					n->if_not_exists = true;
					$$ = (Node *)n;
				}
			;

/*****************************************************************************
 *
 *		QUERY :
 *				CREATE TABLE relname AS SelectStmt [ WITH [NO] DATA ]
 *
 *
 * Note: SELECT ... INTO is a now-deprecated alternative for this.
 *
 *****************************************************************************/

CreateAsStmt:
		CREATE OptTemp TABLE create_as_target AS SelectStmt opt_with_data
				{
					CreateTableAsStmt *ctas = makeNode(CreateTableAsStmt);
					ctas->query = $6;
					ctas->into = $4;
					ctas->relkind = OBJECT_TABLE;
					ctas->is_select_into = false;
					ctas->if_not_exists = false;
					/* cram additional flags into the IntoClause */
					$4->rel->relpersistence = $2;
					$4->skipData = !($7);
					$$ = (Node *) ctas;
				}
		| CREATE OptTemp TABLE IF_P NOT EXISTS create_as_target AS SelectStmt opt_with_data
				{
					CreateTableAsStmt *ctas = makeNode(CreateTableAsStmt);
					ctas->query = $9;
					ctas->into = $7;
					ctas->relkind = OBJECT_TABLE;
					ctas->is_select_into = false;
					ctas->if_not_exists = true;
					/* cram additional flags into the IntoClause */
					$7->rel->relpersistence = $2;
					$7->skipData = !($10);
					$$ = (Node *) ctas;
				}
		;

create_as_target:
			qualified_name opt_column_list OptWith OnCommitOption OptTableSpace
				{
					$$ = makeNode(IntoClause);
					$$->rel = $1;
					$$->colNames = $2;
					$$->options = $3;
					$$->onCommit = $4;
					$$->tableSpaceName = $5;
					$$->viewQuery = NULL;
					$$->skipData = false;		/* might get changed later */
				}
		;

opt_with_data:
			WITH DATA_P								{ $$ = true; }
			| WITH NO DATA_P						{ $$ = false; }
			| /*EMPTY*/								{ $$ = true; }
		;


/*****************************************************************************
 *
 *		QUERY :
 *				CREATE MATERIALIZED VIEW relname AS SelectStmt
 *
 *****************************************************************************/

CreateMatViewStmt:
		CREATE OptNoLog MATERIALIZED VIEW create_mv_target AS SelectStmt opt_with_data
				{
					CreateTableAsStmt *ctas = makeNode(CreateTableAsStmt);
					ctas->query = $7;
					ctas->into = $5;
					ctas->relkind = OBJECT_MATVIEW;
					ctas->is_select_into = false;
					ctas->if_not_exists = false;
					/* cram additional flags into the IntoClause */
					$5->rel->relpersistence = $2;
					$5->skipData = !($8);
					$$ = (Node *) ctas;
				}
		| CREATE OptNoLog MATERIALIZED VIEW IF_P NOT EXISTS create_mv_target AS SelectStmt opt_with_data
				{
					CreateTableAsStmt *ctas = makeNode(CreateTableAsStmt);
					ctas->query = $10;
					ctas->into = $8;
					ctas->relkind = OBJECT_MATVIEW;
					ctas->is_select_into = false;
					ctas->if_not_exists = true;
					/* cram additional flags into the IntoClause */
					$8->rel->relpersistence = $2;
					$8->skipData = !($11);
					$$ = (Node *) ctas;
				}
		;

create_mv_target:
			qualified_name opt_column_list opt_reloptions OptTableSpace
				{
					$$ = makeNode(IntoClause);
					$$->rel = $1;
					$$->colNames = $2;
					$$->options = $3;
					$$->onCommit = ONCOMMIT_NOOP;
					$$->tableSpaceName = $4;
					$$->viewQuery = NULL;		/* filled at analysis time */
					$$->skipData = false;		/* might get changed later */
				}
		;

OptNoLog:	UNLOGGED					{ $$ = RELPERSISTENCE_UNLOGGED; }
			| /*EMPTY*/					{ $$ = RELPERSISTENCE_PERMANENT; }
		;


/*****************************************************************************
 *
 *		QUERY :
 *				REFRESH MATERIALIZED VIEW qualified_name
 *
 *****************************************************************************/

RefreshMatViewStmt:
			REFRESH MATERIALIZED VIEW opt_concurrently qualified_name opt_with_data
				{
					RefreshMatViewStmt *n = makeNode(RefreshMatViewStmt);
					n->concurrent = $4;
					n->relation = $5;
					n->skipData = !($6);
					$$ = (Node *) n;
				}
		;


/*****************************************************************************
 *
 *		QUERY :
 *				CREATE SEQUENCE seqname
 *				ALTER SEQUENCE seqname
 *
 *****************************************************************************/

CreateSeqStmt:
			CREATE OptTemp SEQUENCE qualified_name OptSeqOptList
				{
					CreateSeqStmt *n = makeNode(CreateSeqStmt);
					$4->relpersistence = $2;
					n->sequence = $4;
					n->options = $5;
					n->ownerId = InvalidOid;
					n->if_not_exists = false;
					$$ = (Node *)n;
				}
			| CREATE OptTemp SEQUENCE IF_P NOT EXISTS qualified_name OptSeqOptList
				{
					CreateSeqStmt *n = makeNode(CreateSeqStmt);
					$7->relpersistence = $2;
					n->sequence = $7;
					n->options = $8;
					n->ownerId = InvalidOid;
					n->if_not_exists = true;
					$$ = (Node *)n;
				}
		;

AlterSeqStmt:
			ALTER SEQUENCE qualified_name SeqOptList
				{
					AlterSeqStmt *n = makeNode(AlterSeqStmt);
					n->sequence = $3;
					n->options = $4;
					n->missing_ok = false;
					$$ = (Node *)n;
				}
			| ALTER SEQUENCE IF_P EXISTS qualified_name SeqOptList
				{
					AlterSeqStmt *n = makeNode(AlterSeqStmt);
					n->sequence = $5;
					n->options = $6;
					n->missing_ok = true;
					$$ = (Node *)n;
				}

		;

OptSeqOptList: SeqOptList							{ $$ = $1; }
			| /*EMPTY*/								{ $$ = NIL; }
		;

OptParenthesizedSeqOptList: '(' SeqOptList ')'		{ $$ = $2; }
			| /*EMPTY*/								{ $$ = NIL; }
		;

SeqOptList: SeqOptElem								{ $$ = list_make1($1); }
			| SeqOptList SeqOptElem					{ $$ = lappend($1, $2); }
		;

SeqOptElem: AS SimpleTypename
				{
					$$ = makeDefElem("as", (Node *)$2, @1);
				}
			| CACHE NumericOnly
				{
					$$ = makeDefElem("cache", (Node *)$2, @1);
				}
			| CYCLE
				{
					$$ = makeDefElem("cycle", (Node *)makeInteger(true), @1);
				}
			| NO CYCLE
				{
					$$ = makeDefElem("cycle", (Node *)makeInteger(false), @1);
				}
			| INCREMENT opt_by NumericOnly
				{
					$$ = makeDefElem("increment", (Node *)$3, @1);
				}
			| MAXVALUE NumericOnly
				{
					$$ = makeDefElem("maxvalue", (Node *)$2, @1);
				}
			| MINVALUE NumericOnly
				{
					$$ = makeDefElem("minvalue", (Node *)$2, @1);
				}
			| NO MAXVALUE
				{
					$$ = makeDefElem("maxvalue", NULL, @1);
				}
			| NO MINVALUE
				{
					$$ = makeDefElem("minvalue", NULL, @1);
				}
			| OWNED BY any_name
				{
					$$ = makeDefElem("owned_by", (Node *)$3, @1);
				}
			| SEQUENCE NAME_P any_name
				{
					/* not documented, only used by pg_dump */
					$$ = makeDefElem("sequence_name", (Node *)$3, @1);
				}
			| START opt_with NumericOnly
				{
					$$ = makeDefElem("start", (Node *)$3, @1);
				}
			| RESTART
				{
					$$ = makeDefElem("restart", NULL, @1);
				}
			| RESTART opt_with NumericOnly
				{
					$$ = makeDefElem("restart", (Node *)$3, @1);
				}
		;

opt_by:		BY				{}
			| /* empty */	{}
	  ;

NumericOnly:
			FCONST								{ $$ = makeFloat($1); }
			| '+' FCONST						{ $$ = makeFloat($2); }
			| '-' FCONST
				{
					$$ = makeFloat($2);
					doNegateFloat($$);
				}
			| SignedIconst						{ $$ = makeInteger($1); }
		;

NumericOnly_list:	NumericOnly						{ $$ = list_make1($1); }
				| NumericOnly_list ',' NumericOnly	{ $$ = lappend($1, $3); }
		;

/*****************************************************************************
 *
 *		QUERIES :
 *				CREATE [OR REPLACE] [TRUSTED] [PROCEDURAL] LANGUAGE ...
 *				DROP [PROCEDURAL] LANGUAGE ...
 *
 *****************************************************************************/

CreatePLangStmt:
			CREATE opt_or_replace opt_trusted opt_procedural LANGUAGE NonReservedWord_or_Sconst
			{
				CreatePLangStmt *n = makeNode(CreatePLangStmt);
				n->replace = $2;
				n->plname = $6;
				/* parameters are all to be supplied by system */
				n->plhandler = NIL;
				n->plinline = NIL;
				n->plvalidator = NIL;
				n->pltrusted = false;
				$$ = (Node *)n;
			}
			| CREATE opt_or_replace opt_trusted opt_procedural LANGUAGE NonReservedWord_or_Sconst
			  HANDLER handler_name opt_inline_handler opt_validator
			{
				CreatePLangStmt *n = makeNode(CreatePLangStmt);
				n->replace = $2;
				n->plname = $6;
				n->plhandler = $8;
				n->plinline = $9;
				n->plvalidator = $10;
				n->pltrusted = $3;
				$$ = (Node *)n;
			}
		;

opt_trusted:
			TRUSTED									{ $$ = true; }
			| /*EMPTY*/								{ $$ = false; }
		;

/* This ought to be just func_name, but that causes reduce/reduce conflicts
 * (CREATE LANGUAGE is the only place where func_name isn't followed by '(').
 * Work around by using simple names, instead.
 */
handler_name:
			name						{ $$ = list_make1(makeString($1)); }
			| name attrs				{ $$ = lcons(makeString($1), $2); }
		;

opt_inline_handler:
			INLINE_P handler_name					{ $$ = $2; }
			| /*EMPTY*/								{ $$ = NIL; }
		;

validator_clause:
			VALIDATOR handler_name					{ $$ = $2; }
			| NO VALIDATOR							{ $$ = NIL; }
		;

opt_validator:
			validator_clause						{ $$ = $1; }
			| /*EMPTY*/								{ $$ = NIL; }
		;

DropPLangStmt:
			DROP opt_procedural LANGUAGE NonReservedWord_or_Sconst opt_drop_behavior
				{
					DropStmt *n = makeNode(DropStmt);
					n->removeType = OBJECT_LANGUAGE;
					n->objects = list_make1(makeString($4));
					n->behavior = $5;
					n->missing_ok = false;
					n->concurrent = false;
					$$ = (Node *)n;
				}
			| DROP opt_procedural LANGUAGE IF_P EXISTS NonReservedWord_or_Sconst opt_drop_behavior
				{
					DropStmt *n = makeNode(DropStmt);
					n->removeType = OBJECT_LANGUAGE;
					n->objects = list_make1(makeString($6));
					n->behavior = $7;
					n->missing_ok = true;
					n->concurrent = false;
					$$ = (Node *)n;
				}
		;

opt_procedural:
			PROCEDURAL								{}
			| /*EMPTY*/								{}
		;

/*****************************************************************************
 *
 *		QUERY:
 *             CREATE TABLESPACE tablespace LOCATION '/path/to/tablespace/'
 *
 *****************************************************************************/

CreateTableSpaceStmt: CREATE TABLESPACE name OptTableSpaceOwner LOCATION Sconst opt_reloptions
				{
					CreateTableSpaceStmt *n = makeNode(CreateTableSpaceStmt);
					n->tablespacename = $3;
					n->owner = $4;
					n->location = $6;
					n->options = $7;
					$$ = (Node *) n;
				}
		;

OptTableSpaceOwner: OWNER RoleSpec		{ $$ = $2; }
			| /*EMPTY */				{ $$ = NULL; }
		;

/*****************************************************************************
 *
 *		QUERY :
 *				DROP TABLESPACE <tablespace>
 *
 *		No need for drop behaviour as we cannot implement dependencies for
 *		objects in other databases; we can only support RESTRICT.
 *
 ****************************************************************************/

DropTableSpaceStmt: DROP TABLESPACE name
				{
					DropTableSpaceStmt *n = makeNode(DropTableSpaceStmt);
					n->tablespacename = $3;
					n->missing_ok = false;
					$$ = (Node *) n;
				}
				|  DROP TABLESPACE IF_P EXISTS name
				{
					DropTableSpaceStmt *n = makeNode(DropTableSpaceStmt);
					n->tablespacename = $5;
					n->missing_ok = true;
					$$ = (Node *) n;
				}
		;

/*****************************************************************************
 *
 *		QUERY:
 *             CREATE EXTENSION extension
 *             [ WITH ] [ SCHEMA schema ] [ VERSION version ] [ FROM oldversion ]
 *
 *****************************************************************************/

CreateExtensionStmt: CREATE EXTENSION name opt_with create_extension_opt_list
				{
					CreateExtensionStmt *n = makeNode(CreateExtensionStmt);
					n->extname = $3;
					n->if_not_exists = false;
					n->options = $5;
					$$ = (Node *) n;
				}
				| CREATE EXTENSION IF_P NOT EXISTS name opt_with create_extension_opt_list
				{
					CreateExtensionStmt *n = makeNode(CreateExtensionStmt);
					n->extname = $6;
					n->if_not_exists = true;
					n->options = $8;
					$$ = (Node *) n;
				}
		;

create_extension_opt_list:
			create_extension_opt_list create_extension_opt_item
				{ $$ = lappend($1, $2); }
			| /* EMPTY */
				{ $$ = NIL; }
		;

create_extension_opt_item:
			SCHEMA name
				{
					$$ = makeDefElem("schema", (Node *)makeString($2), @1);
				}
			| VERSION_P NonReservedWord_or_Sconst
				{
					$$ = makeDefElem("new_version", (Node *)makeString($2), @1);
				}
			| FROM NonReservedWord_or_Sconst
				{
					$$ = makeDefElem("old_version", (Node *)makeString($2), @1);
				}
			| CASCADE
				{
					$$ = makeDefElem("cascade", (Node *)makeInteger(true), @1);
				}
		;

/*****************************************************************************
 *
 * ALTER EXTENSION name UPDATE [ TO version ]
 *
 *****************************************************************************/

AlterExtensionStmt: ALTER EXTENSION name UPDATE alter_extension_opt_list
				{
					AlterExtensionStmt *n = makeNode(AlterExtensionStmt);
					n->extname = $3;
					n->options = $5;
					$$ = (Node *) n;
				}
		;

alter_extension_opt_list:
			alter_extension_opt_list alter_extension_opt_item
				{ $$ = lappend($1, $2); }
			| /* EMPTY */
				{ $$ = NIL; }
		;

alter_extension_opt_item:
			TO NonReservedWord_or_Sconst
				{
					$$ = makeDefElem("new_version", (Node *)makeString($2), @1);
				}
		;

/*****************************************************************************
 *
 * ALTER EXTENSION name ADD/DROP object-identifier
 *
 *****************************************************************************/

AlterExtensionContentsStmt:
			ALTER EXTENSION name add_drop ACCESS METHOD name
				{
					AlterExtensionContentsStmt *n = makeNode(AlterExtensionContentsStmt);
					n->extname = $3;
					n->action = $4;
					n->objtype = OBJECT_ACCESS_METHOD;
					n->object = (Node *) makeString($7);
					$$ = (Node *)n;
				}
			| ALTER EXTENSION name add_drop AGGREGATE aggregate_with_argtypes
				{
					AlterExtensionContentsStmt *n = makeNode(AlterExtensionContentsStmt);
					n->extname = $3;
					n->action = $4;
					n->objtype = OBJECT_AGGREGATE;
					n->object = (Node *) $6;
					$$ = (Node *)n;
				}
			| ALTER EXTENSION name add_drop CAST '(' Typename AS Typename ')'
				{
					AlterExtensionContentsStmt *n = makeNode(AlterExtensionContentsStmt);
					n->extname = $3;
					n->action = $4;
					n->objtype = OBJECT_CAST;
					n->object = (Node *) list_make2($7, $9);
					$$ = (Node *) n;
				}
			| ALTER EXTENSION name add_drop COLLATION any_name
				{
					AlterExtensionContentsStmt *n = makeNode(AlterExtensionContentsStmt);
					n->extname = $3;
					n->action = $4;
					n->objtype = OBJECT_COLLATION;
					n->object = (Node *) $6;
					$$ = (Node *)n;
				}
			| ALTER EXTENSION name add_drop CONVERSION_P any_name
				{
					AlterExtensionContentsStmt *n = makeNode(AlterExtensionContentsStmt);
					n->extname = $3;
					n->action = $4;
					n->objtype = OBJECT_CONVERSION;
					n->object = (Node *) $6;
					$$ = (Node *)n;
				}
			| ALTER EXTENSION name add_drop DOMAIN_P Typename
				{
					AlterExtensionContentsStmt *n = makeNode(AlterExtensionContentsStmt);
					n->extname = $3;
					n->action = $4;
					n->objtype = OBJECT_DOMAIN;
					n->object = (Node *) $6;
					$$ = (Node *)n;
				}
			| ALTER EXTENSION name add_drop FUNCTION function_with_argtypes
				{
					AlterExtensionContentsStmt *n = makeNode(AlterExtensionContentsStmt);
					n->extname = $3;
					n->action = $4;
					n->objtype = OBJECT_FUNCTION;
					n->object = (Node *) $6;
					$$ = (Node *)n;
				}
			| ALTER EXTENSION name add_drop opt_procedural LANGUAGE name
				{
					AlterExtensionContentsStmt *n = makeNode(AlterExtensionContentsStmt);
					n->extname = $3;
					n->action = $4;
					n->objtype = OBJECT_LANGUAGE;
					n->object = (Node *) makeString($7);
					$$ = (Node *)n;
				}
			| ALTER EXTENSION name add_drop OPERATOR operator_with_argtypes
				{
					AlterExtensionContentsStmt *n = makeNode(AlterExtensionContentsStmt);
					n->extname = $3;
					n->action = $4;
					n->objtype = OBJECT_OPERATOR;
					n->object = (Node *) $6;
					$$ = (Node *)n;
				}
			| ALTER EXTENSION name add_drop OPERATOR CLASS any_name USING access_method
				{
					AlterExtensionContentsStmt *n = makeNode(AlterExtensionContentsStmt);
					n->extname = $3;
					n->action = $4;
					n->objtype = OBJECT_OPCLASS;
					n->object = (Node *) lcons(makeString($9), $7);
					$$ = (Node *)n;
				}
			| ALTER EXTENSION name add_drop OPERATOR FAMILY any_name USING access_method
				{
					AlterExtensionContentsStmt *n = makeNode(AlterExtensionContentsStmt);
					n->extname = $3;
					n->action = $4;
					n->objtype = OBJECT_OPFAMILY;
					n->object = (Node *) lcons(makeString($9), $7);
					$$ = (Node *)n;
				}
			| ALTER EXTENSION name add_drop PROCEDURE function_with_argtypes
				{
					AlterExtensionContentsStmt *n = makeNode(AlterExtensionContentsStmt);
					n->extname = $3;
					n->action = $4;
					n->objtype = OBJECT_PROCEDURE;
					n->object = (Node *) $6;
					$$ = (Node *)n;
				}
			| ALTER EXTENSION name add_drop ROUTINE function_with_argtypes
				{
					AlterExtensionContentsStmt *n = makeNode(AlterExtensionContentsStmt);
					n->extname = $3;
					n->action = $4;
					n->objtype = OBJECT_ROUTINE;
					n->object = (Node *) $6;
					$$ = (Node *)n;
				}
			| ALTER EXTENSION name add_drop SCHEMA name
				{
					AlterExtensionContentsStmt *n = makeNode(AlterExtensionContentsStmt);
					n->extname = $3;
					n->action = $4;
					n->objtype = OBJECT_SCHEMA;
					n->object = (Node *) makeString($6);
					$$ = (Node *)n;
				}
			| ALTER EXTENSION name add_drop EVENT TRIGGER name
				{
					AlterExtensionContentsStmt *n = makeNode(AlterExtensionContentsStmt);
					n->extname = $3;
					n->action = $4;
					n->objtype = OBJECT_EVENT_TRIGGER;
					n->object = (Node *) makeString($7);
					$$ = (Node *)n;
				}
			| ALTER EXTENSION name add_drop TABLE any_name
				{
					AlterExtensionContentsStmt *n = makeNode(AlterExtensionContentsStmt);
					n->extname = $3;
					n->action = $4;
					n->objtype = OBJECT_TABLE;
					n->object = (Node *) $6;
					$$ = (Node *)n;
				}
			| ALTER EXTENSION name add_drop TEXT_P SEARCH PARSER any_name
				{
					AlterExtensionContentsStmt *n = makeNode(AlterExtensionContentsStmt);
					n->extname = $3;
					n->action = $4;
					n->objtype = OBJECT_TSPARSER;
					n->object = (Node *) $8;
					$$ = (Node *)n;
				}
			| ALTER EXTENSION name add_drop TEXT_P SEARCH DICTIONARY any_name
				{
					AlterExtensionContentsStmt *n = makeNode(AlterExtensionContentsStmt);
					n->extname = $3;
					n->action = $4;
					n->objtype = OBJECT_TSDICTIONARY;
					n->object = (Node *) $8;
					$$ = (Node *)n;
				}
			| ALTER EXTENSION name add_drop TEXT_P SEARCH TEMPLATE any_name
				{
					AlterExtensionContentsStmt *n = makeNode(AlterExtensionContentsStmt);
					n->extname = $3;
					n->action = $4;
					n->objtype = OBJECT_TSTEMPLATE;
					n->object = (Node *) $8;
					$$ = (Node *)n;
				}
			| ALTER EXTENSION name add_drop TEXT_P SEARCH CONFIGURATION any_name
				{
					AlterExtensionContentsStmt *n = makeNode(AlterExtensionContentsStmt);
					n->extname = $3;
					n->action = $4;
					n->objtype = OBJECT_TSCONFIGURATION;
					n->object = (Node *) $8;
					$$ = (Node *)n;
				}
			| ALTER EXTENSION name add_drop SEQUENCE any_name
				{
					AlterExtensionContentsStmt *n = makeNode(AlterExtensionContentsStmt);
					n->extname = $3;
					n->action = $4;
					n->objtype = OBJECT_SEQUENCE;
					n->object = (Node *) $6;
					$$ = (Node *)n;
				}
			| ALTER EXTENSION name add_drop VIEW any_name
				{
					AlterExtensionContentsStmt *n = makeNode(AlterExtensionContentsStmt);
					n->extname = $3;
					n->action = $4;
					n->objtype = OBJECT_VIEW;
					n->object = (Node *) $6;
					$$ = (Node *)n;
				}
			| ALTER EXTENSION name add_drop MATERIALIZED VIEW any_name
				{
					AlterExtensionContentsStmt *n = makeNode(AlterExtensionContentsStmt);
					n->extname = $3;
					n->action = $4;
					n->objtype = OBJECT_MATVIEW;
					n->object = (Node *) $7;
					$$ = (Node *)n;
				}
			| ALTER EXTENSION name add_drop FOREIGN TABLE any_name
				{
					AlterExtensionContentsStmt *n = makeNode(AlterExtensionContentsStmt);
					n->extname = $3;
					n->action = $4;
					n->objtype = OBJECT_FOREIGN_TABLE;
					n->object = (Node *) $7;
					$$ = (Node *)n;
				}
			| ALTER EXTENSION name add_drop FOREIGN DATA_P WRAPPER name
				{
					AlterExtensionContentsStmt *n = makeNode(AlterExtensionContentsStmt);
					n->extname = $3;
					n->action = $4;
					n->objtype = OBJECT_FDW;
					n->object = (Node *) makeString($8);
					$$ = (Node *)n;
				}
			| ALTER EXTENSION name add_drop SERVER name
				{
					AlterExtensionContentsStmt *n = makeNode(AlterExtensionContentsStmt);
					n->extname = $3;
					n->action = $4;
					n->objtype = OBJECT_FOREIGN_SERVER;
					n->object = (Node *) makeString($6);
					$$ = (Node *)n;
				}
			| ALTER EXTENSION name add_drop TRANSFORM FOR Typename LANGUAGE name
				{
					AlterExtensionContentsStmt *n = makeNode(AlterExtensionContentsStmt);
					n->extname = $3;
					n->action = $4;
					n->objtype = OBJECT_TRANSFORM;
					n->object = (Node *) list_make2($7, makeString($9));
					$$ = (Node *)n;
				}
			| ALTER EXTENSION name add_drop TYPE_P Typename
				{
					AlterExtensionContentsStmt *n = makeNode(AlterExtensionContentsStmt);
					n->extname = $3;
					n->action = $4;
					n->objtype = OBJECT_TYPE;
					n->object = (Node *) $6;
					$$ = (Node *)n;
				}
		;

/*****************************************************************************
 *
 *		QUERY:
 *             CREATE FOREIGN DATA WRAPPER name options
 *
 *****************************************************************************/

CreateFdwStmt: CREATE FOREIGN DATA_P WRAPPER name opt_fdw_options create_generic_options
				{
					CreateFdwStmt *n = makeNode(CreateFdwStmt);
					n->fdwname = $5;
					n->func_options = $6;
					n->options = $7;
					$$ = (Node *) n;
				}
		;

fdw_option:
			HANDLER handler_name				{ $$ = makeDefElem("handler", (Node *)$2, @1); }
			| NO HANDLER						{ $$ = makeDefElem("handler", NULL, @1); }
			| VALIDATOR handler_name			{ $$ = makeDefElem("validator", (Node *)$2, @1); }
			| NO VALIDATOR						{ $$ = makeDefElem("validator", NULL, @1); }
		;

fdw_options:
			fdw_option							{ $$ = list_make1($1); }
			| fdw_options fdw_option			{ $$ = lappend($1, $2); }
		;

opt_fdw_options:
			fdw_options							{ $$ = $1; }
			| /*EMPTY*/							{ $$ = NIL; }
		;

/*****************************************************************************
 *
 *		QUERY :
 *				ALTER FOREIGN DATA WRAPPER name options
 *
 ****************************************************************************/

AlterFdwStmt: ALTER FOREIGN DATA_P WRAPPER name opt_fdw_options alter_generic_options
				{
					AlterFdwStmt *n = makeNode(AlterFdwStmt);
					n->fdwname = $5;
					n->func_options = $6;
					n->options = $7;
					$$ = (Node *) n;
				}
			| ALTER FOREIGN DATA_P WRAPPER name fdw_options
				{
					AlterFdwStmt *n = makeNode(AlterFdwStmt);
					n->fdwname = $5;
					n->func_options = $6;
					n->options = NIL;
					$$ = (Node *) n;
				}
		;

/* Options definition for CREATE FDW, SERVER and USER MAPPING */
create_generic_options:
			OPTIONS '(' generic_option_list ')'			{ $$ = $3; }
			| /*EMPTY*/									{ $$ = NIL; }
		;

generic_option_list:
			generic_option_elem
				{
					$$ = list_make1($1);
				}
			| generic_option_list ',' generic_option_elem
				{
					$$ = lappend($1, $3);
				}
		;

/* Options definition for ALTER FDW, SERVER and USER MAPPING */
alter_generic_options:
			OPTIONS	'(' alter_generic_option_list ')'		{ $$ = $3; }
		;

alter_generic_option_list:
			alter_generic_option_elem
				{
					$$ = list_make1($1);
				}
			| alter_generic_option_list ',' alter_generic_option_elem
				{
					$$ = lappend($1, $3);
				}
		;

alter_generic_option_elem:
			generic_option_elem
				{
					$$ = $1;
				}
			| SET generic_option_elem
				{
					$$ = $2;
					$$->defaction = DEFELEM_SET;
				}
			| ADD_P generic_option_elem
				{
					$$ = $2;
					$$->defaction = DEFELEM_ADD;
				}
			| DROP generic_option_name
				{
					$$ = makeDefElemExtended(NULL, $2, NULL, DEFELEM_DROP, @2);
				}
		;

generic_option_elem:
			generic_option_name generic_option_arg
				{
					$$ = makeDefElem($1, $2, @1);
				}
		;

generic_option_name:
				ColLabel			{ $$ = $1; }
		;

/* We could use def_arg here, but the spec only requires string literals */
generic_option_arg:
				Sconst				{ $$ = (Node *) makeString($1); }
		;

/*****************************************************************************
 *
 *		QUERY:
 *             CREATE SERVER name [TYPE] [VERSION] [OPTIONS]
 *
 *****************************************************************************/

CreateForeignServerStmt: CREATE SERVER name opt_type opt_foreign_server_version
						 FOREIGN DATA_P WRAPPER name create_generic_options
				{
					CreateForeignServerStmt *n = makeNode(CreateForeignServerStmt);
					n->servername = $3;
					n->servertype = $4;
					n->version = $5;
					n->fdwname = $9;
					n->options = $10;
					n->if_not_exists = false;
					$$ = (Node *) n;
				}
				| CREATE SERVER IF_P NOT EXISTS name opt_type opt_foreign_server_version
						 FOREIGN DATA_P WRAPPER name create_generic_options
				{
					CreateForeignServerStmt *n = makeNode(CreateForeignServerStmt);
					n->servername = $6;
					n->servertype = $7;
					n->version = $8;
					n->fdwname = $12;
					n->options = $13;
					n->if_not_exists = true;
					$$ = (Node *) n;
				}
		;

opt_type:
			TYPE_P Sconst			{ $$ = $2; }
			| /*EMPTY*/				{ $$ = NULL; }
		;


foreign_server_version:
			VERSION_P Sconst		{ $$ = $2; }
		|	VERSION_P NULL_P		{ $$ = NULL; }
		;

opt_foreign_server_version:
			foreign_server_version	{ $$ = $1; }
			| /*EMPTY*/				{ $$ = NULL; }
		;

/*****************************************************************************
 *
 *		QUERY :
 *				ALTER SERVER name [VERSION] [OPTIONS]
 *
 ****************************************************************************/

AlterForeignServerStmt: ALTER SERVER name foreign_server_version alter_generic_options
				{
					AlterForeignServerStmt *n = makeNode(AlterForeignServerStmt);
					n->servername = $3;
					n->version = $4;
					n->options = $5;
					n->has_version = true;
					$$ = (Node *) n;
				}
			| ALTER SERVER name foreign_server_version
				{
					AlterForeignServerStmt *n = makeNode(AlterForeignServerStmt);
					n->servername = $3;
					n->version = $4;
					n->has_version = true;
					$$ = (Node *) n;
				}
			| ALTER SERVER name alter_generic_options
				{
					AlterForeignServerStmt *n = makeNode(AlterForeignServerStmt);
					n->servername = $3;
					n->options = $4;
					$$ = (Node *) n;
				}
		;

/*****************************************************************************
 *
 *		QUERY:
 *             CREATE FOREIGN TABLE relname (...) SERVER name (...)
 *
 *****************************************************************************/

CreateForeignTableStmt:
		CREATE FOREIGN TABLE qualified_name
			'(' OptTableElementList ')'
			OptInherit SERVER name create_generic_options
				{
					CreateForeignTableStmt *n = makeNode(CreateForeignTableStmt);
					$4->relpersistence = RELPERSISTENCE_PERMANENT;
					n->base.relation = $4;
					n->base.tableElts = $6;
					n->base.inhRelations = $8;
					n->base.ofTypename = NULL;
					n->base.constraints = NIL;
					n->base.options = NIL;
					n->base.oncommit = ONCOMMIT_NOOP;
					n->base.tablespacename = NULL;
					n->base.if_not_exists = false;
					/* FDW-specific data */
					n->servername = $10;
					n->options = $11;
					$$ = (Node *) n;
				}
		| CREATE FOREIGN TABLE IF_P NOT EXISTS qualified_name
			'(' OptTableElementList ')'
			OptInherit SERVER name create_generic_options
				{
					CreateForeignTableStmt *n = makeNode(CreateForeignTableStmt);
					$7->relpersistence = RELPERSISTENCE_PERMANENT;
					n->base.relation = $7;
					n->base.tableElts = $9;
					n->base.inhRelations = $11;
					n->base.ofTypename = NULL;
					n->base.constraints = NIL;
					n->base.options = NIL;
					n->base.oncommit = ONCOMMIT_NOOP;
					n->base.tablespacename = NULL;
					n->base.if_not_exists = true;
					/* FDW-specific data */
					n->servername = $13;
					n->options = $14;
					$$ = (Node *) n;
				}
		| CREATE FOREIGN TABLE qualified_name
			PARTITION OF qualified_name OptTypedTableElementList PartitionBoundSpec
			SERVER name create_generic_options
				{
					CreateForeignTableStmt *n = makeNode(CreateForeignTableStmt);
					$4->relpersistence = RELPERSISTENCE_PERMANENT;
					n->base.relation = $4;
					n->base.inhRelations = list_make1($7);
					n->base.tableElts = $8;
					n->base.partbound = $9;
					n->base.ofTypename = NULL;
					n->base.constraints = NIL;
					n->base.options = NIL;
					n->base.oncommit = ONCOMMIT_NOOP;
					n->base.tablespacename = NULL;
					n->base.if_not_exists = false;
					/* FDW-specific data */
					n->servername = $11;
					n->options = $12;
					$$ = (Node *) n;
				}
		| CREATE FOREIGN TABLE IF_P NOT EXISTS qualified_name
			PARTITION OF qualified_name OptTypedTableElementList PartitionBoundSpec
			SERVER name create_generic_options
				{
					CreateForeignTableStmt *n = makeNode(CreateForeignTableStmt);
					$7->relpersistence = RELPERSISTENCE_PERMANENT;
					n->base.relation = $7;
					n->base.inhRelations = list_make1($10);
					n->base.tableElts = $11;
					n->base.partbound = $12;
					n->base.ofTypename = NULL;
					n->base.constraints = NIL;
					n->base.options = NIL;
					n->base.oncommit = ONCOMMIT_NOOP;
					n->base.tablespacename = NULL;
					n->base.if_not_exists = true;
					/* FDW-specific data */
					n->servername = $14;
					n->options = $15;
					$$ = (Node *) n;
				}
		;

/*****************************************************************************
 *
 *		QUERY:
 *             ALTER FOREIGN TABLE relname [...]
 *
 *****************************************************************************/

AlterForeignTableStmt:
			ALTER FOREIGN TABLE relation_expr alter_table_cmds
				{
					AlterTableStmt *n = makeNode(AlterTableStmt);
					n->relation = $4;
					n->cmds = $5;
					n->relkind = OBJECT_FOREIGN_TABLE;
					n->missing_ok = false;
					$$ = (Node *)n;
				}
			| ALTER FOREIGN TABLE IF_P EXISTS relation_expr alter_table_cmds
				{
					AlterTableStmt *n = makeNode(AlterTableStmt);
					n->relation = $6;
					n->cmds = $7;
					n->relkind = OBJECT_FOREIGN_TABLE;
					n->missing_ok = true;
					$$ = (Node *)n;
				}
		;

/*****************************************************************************
 *
 *		QUERY:
 *				IMPORT FOREIGN SCHEMA remote_schema
 *				[ { LIMIT TO | EXCEPT } ( table_list ) ]
 *				FROM SERVER server_name INTO local_schema [ OPTIONS (...) ]
 *
 ****************************************************************************/

ImportForeignSchemaStmt:
		IMPORT_P FOREIGN SCHEMA name import_qualification
		  FROM SERVER name INTO name create_generic_options
			{
				ImportForeignSchemaStmt *n = makeNode(ImportForeignSchemaStmt);
				n->server_name = $8;
				n->remote_schema = $4;
				n->local_schema = $10;
				n->list_type = $5->type;
				n->table_list = $5->table_names;
				n->options = $11;
				$$ = (Node *) n;
			}
		;

import_qualification_type:
		LIMIT TO 				{ $$ = FDW_IMPORT_SCHEMA_LIMIT_TO; }
		| EXCEPT 				{ $$ = FDW_IMPORT_SCHEMA_EXCEPT; }
		;

import_qualification:
		import_qualification_type '(' relation_expr_list ')'
			{
				ImportQual *n = (ImportQual *) palloc(sizeof(ImportQual));
				n->type = $1;
				n->table_names = $3;
				$$ = n;
			}
		| /*EMPTY*/
			{
				ImportQual *n = (ImportQual *) palloc(sizeof(ImportQual));
				n->type = FDW_IMPORT_SCHEMA_ALL;
				n->table_names = NIL;
				$$ = n;
			}
		;

/*****************************************************************************
 *
 *		QUERY:
 *             CREATE USER MAPPING FOR auth_ident SERVER name [OPTIONS]
 *
 *****************************************************************************/

CreateUserMappingStmt: CREATE USER MAPPING FOR auth_ident SERVER name create_generic_options
				{
					CreateUserMappingStmt *n = makeNode(CreateUserMappingStmt);
					n->user = $5;
					n->servername = $7;
					n->options = $8;
					n->if_not_exists = false;
					$$ = (Node *) n;
				}
				| CREATE USER MAPPING IF_P NOT EXISTS FOR auth_ident SERVER name create_generic_options
				{
					CreateUserMappingStmt *n = makeNode(CreateUserMappingStmt);
					n->user = $8;
					n->servername = $10;
					n->options = $11;
					n->if_not_exists = true;
					$$ = (Node *) n;
				}
		;

/* User mapping authorization identifier */
auth_ident: RoleSpec			{ $$ = $1; }
			| USER				{ $$ = makeRoleSpec(ROLESPEC_CURRENT_USER, @1); }
		;

/*****************************************************************************
 *
 *		QUERY :
 *				DROP USER MAPPING FOR auth_ident SERVER name
 *
 * XXX you'd think this should have a CASCADE/RESTRICT option, even if it's
 * only pro forma; but the SQL standard doesn't show one.
 ****************************************************************************/

DropUserMappingStmt: DROP USER MAPPING FOR auth_ident SERVER name
				{
					DropUserMappingStmt *n = makeNode(DropUserMappingStmt);
					n->user = $5;
					n->servername = $7;
					n->missing_ok = false;
					$$ = (Node *) n;
				}
				|  DROP USER MAPPING IF_P EXISTS FOR auth_ident SERVER name
				{
					DropUserMappingStmt *n = makeNode(DropUserMappingStmt);
					n->user = $7;
					n->servername = $9;
					n->missing_ok = true;
					$$ = (Node *) n;
				}
		;

/*****************************************************************************
 *
 *		QUERY :
 *				ALTER USER MAPPING FOR auth_ident SERVER name OPTIONS
 *
 ****************************************************************************/

AlterUserMappingStmt: ALTER USER MAPPING FOR auth_ident SERVER name alter_generic_options
				{
					AlterUserMappingStmt *n = makeNode(AlterUserMappingStmt);
					n->user = $5;
					n->servername = $7;
					n->options = $8;
					$$ = (Node *) n;
				}
		;

/*****************************************************************************
 *
 *		QUERIES:
 *				CREATE POLICY name ON table
 *					[AS { PERMISSIVE | RESTRICTIVE } ]
 *					[FOR { SELECT | INSERT | UPDATE | DELETE } ]
 *					[TO role, ...]
 *					[USING (qual)] [WITH CHECK (with check qual)]
 *				ALTER POLICY name ON table [TO role, ...]
 *					[USING (qual)] [WITH CHECK (with check qual)]
 *
 *****************************************************************************/

CreatePolicyStmt:
			CREATE POLICY name ON qualified_name RowSecurityDefaultPermissive
				RowSecurityDefaultForCmd RowSecurityDefaultToRole
				RowSecurityOptionalExpr RowSecurityOptionalWithCheck
				{
					CreatePolicyStmt *n = makeNode(CreatePolicyStmt);
					n->policy_name = $3;
					n->table = $5;
					n->permissive = $6;
					n->cmd_name = $7;
					n->roles = $8;
					n->qual = $9;
					n->with_check = $10;
					$$ = (Node *) n;
				}
		;

AlterPolicyStmt:
			ALTER POLICY name ON qualified_name RowSecurityOptionalToRole
				RowSecurityOptionalExpr RowSecurityOptionalWithCheck
				{
					AlterPolicyStmt *n = makeNode(AlterPolicyStmt);
					n->policy_name = $3;
					n->table = $5;
					n->roles = $6;
					n->qual = $7;
					n->with_check = $8;
					$$ = (Node *) n;
				}
		;

RowSecurityOptionalExpr:
			USING '(' a_expr ')'	{ $$ = $3; }
			| /* EMPTY */			{ $$ = NULL; }
		;

RowSecurityOptionalWithCheck:
			WITH CHECK '(' a_expr ')'		{ $$ = $4; }
			| /* EMPTY */					{ $$ = NULL; }
		;

RowSecurityDefaultToRole:
			TO role_list			{ $$ = $2; }
			| /* EMPTY */			{ $$ = list_make1(makeRoleSpec(ROLESPEC_PUBLIC, -1)); }
		;

RowSecurityOptionalToRole:
			TO role_list			{ $$ = $2; }
			| /* EMPTY */			{ $$ = NULL; }
		;

RowSecurityDefaultPermissive:
			AS IDENT
				{
					if (strcmp($2, "permissive") == 0)
						$$ = true;
					else if (strcmp($2, "restrictive") == 0)
						$$ = false;
					else
						ereport(ERROR,
								(errcode(ERRCODE_SYNTAX_ERROR),
							 errmsg("unrecognized row security option \"%s\"", $2),
								 errhint("Only PERMISSIVE or RESTRICTIVE policies are supported currently."),
									 parser_errposition(@2)));

				}
			| /* EMPTY */			{ $$ = true; }
		;

RowSecurityDefaultForCmd:
			FOR row_security_cmd	{ $$ = $2; }
			| /* EMPTY */			{ $$ = "all"; }
		;

row_security_cmd:
			ALL				{ $$ = "all"; }
		|	SELECT			{ $$ = "select"; }
		|	INSERT			{ $$ = "insert"; }
		|	UPDATE			{ $$ = "update"; }
		|	DELETE_P		{ $$ = "delete"; }
		;

/*****************************************************************************
 *
 *		QUERY:
 *             CREATE ACCESS METHOD name HANDLER handler_name
 *
 *****************************************************************************/

CreateAmStmt: CREATE ACCESS METHOD name TYPE_P INDEX HANDLER handler_name
				{
					CreateAmStmt *n = makeNode(CreateAmStmt);
					n->amname = $4;
					n->handler_name = $8;
					n->amtype = AMTYPE_INDEX;
					$$ = (Node *) n;
				}
		;

/*****************************************************************************
 *
 *		QUERIES :
 *				CREATE TRIGGER ...
 *
 *****************************************************************************/

CreateTrigStmt:
			CREATE TRIGGER name TriggerActionTime TriggerEvents ON
			qualified_name TriggerReferencing TriggerForSpec TriggerWhen
			EXECUTE PROCEDURE func_name '(' TriggerFuncArgs ')'
				{
					CreateTrigStmt *n = makeNode(CreateTrigStmt);
					n->trigname = $3;
					n->relation = $7;
					n->funcname = $13;
					n->args = $15;
					n->row = $9;
					n->timing = $4;
					n->events = intVal(linitial($5));
					n->columns = (List *) lsecond($5);
					n->whenClause = $10;
					n->transitionRels = $8;
					n->isconstraint  = false;
					n->deferrable	 = false;
					n->initdeferred  = false;
					n->constrrel = NULL;
					$$ = (Node *)n;
				}
			| CREATE CONSTRAINT TRIGGER name AFTER TriggerEvents ON
			qualified_name OptConstrFromTable ConstraintAttributeSpec
			FOR EACH ROW TriggerWhen
			EXECUTE PROCEDURE func_name '(' TriggerFuncArgs ')'
				{
					CreateTrigStmt *n = makeNode(CreateTrigStmt);
					n->trigname = $4;
					n->relation = $8;
					n->funcname = $17;
					n->args = $19;
					n->row = true;
					n->timing = TRIGGER_TYPE_AFTER;
					n->events = intVal(linitial($6));
					n->columns = (List *) lsecond($6);
					n->whenClause = $14;
					n->transitionRels = NIL;
					n->isconstraint  = true;
					processCASbits($10, @10, "TRIGGER",
								   &n->deferrable, &n->initdeferred, NULL,
								   NULL, yyscanner);
					n->constrrel = $9;
					$$ = (Node *)n;
				}
		;

TriggerActionTime:
			BEFORE								{ $$ = TRIGGER_TYPE_BEFORE; }
			| AFTER								{ $$ = TRIGGER_TYPE_AFTER; }
			| INSTEAD OF						{ $$ = TRIGGER_TYPE_INSTEAD; }
		;

TriggerEvents:
			TriggerOneEvent
				{ $$ = $1; }
			| TriggerEvents OR TriggerOneEvent
				{
					int		events1 = intVal(linitial($1));
					int		events2 = intVal(linitial($3));
					List   *columns1 = (List *) lsecond($1);
					List   *columns2 = (List *) lsecond($3);

					if (events1 & events2)
						parser_yyerror("duplicate trigger events specified");
					/*
					 * concat'ing the columns lists loses information about
					 * which columns went with which event, but so long as
					 * only UPDATE carries columns and we disallow multiple
					 * UPDATE items, it doesn't matter.  Command execution
					 * should just ignore the columns for non-UPDATE events.
					 */
					$$ = list_make2(makeInteger(events1 | events2),
									list_concat(columns1, columns2));
				}
		;

TriggerOneEvent:
			INSERT
				{ $$ = list_make2(makeInteger(TRIGGER_TYPE_INSERT), NIL); }
			| DELETE_P
				{ $$ = list_make2(makeInteger(TRIGGER_TYPE_DELETE), NIL); }
			| UPDATE
				{ $$ = list_make2(makeInteger(TRIGGER_TYPE_UPDATE), NIL); }
			| UPDATE OF columnList
				{ $$ = list_make2(makeInteger(TRIGGER_TYPE_UPDATE), $3); }
			| TRUNCATE
				{ $$ = list_make2(makeInteger(TRIGGER_TYPE_TRUNCATE), NIL); }
		;

TriggerReferencing:
			REFERENCING TriggerTransitions			{ $$ = $2; }
			| /*EMPTY*/								{ $$ = NIL; }
		;

TriggerTransitions:
			TriggerTransition						{ $$ = list_make1($1); }
			| TriggerTransitions TriggerTransition	{ $$ = lappend($1, $2); }
		;

TriggerTransition:
			TransitionOldOrNew TransitionRowOrTable opt_as TransitionRelName
				{
					TriggerTransition *n = makeNode(TriggerTransition);
					n->name = $4;
					n->isNew = $1;
					n->isTable = $2;
					$$ = (Node *)n;
				}
		;

TransitionOldOrNew:
			NEW										{ $$ = true; }
			| OLD									{ $$ = false; }
		;

TransitionRowOrTable:
			TABLE									{ $$ = true; }
			/*
			 * According to the standard, lack of a keyword here implies ROW.
			 * Support for that would require prohibiting ROW entirely here,
			 * reserving the keyword ROW, and/or requiring AS (instead of
			 * allowing it to be optional, as the standard specifies) as the
			 * next token.  Requiring ROW seems cleanest and easiest to
			 * explain.
			 */
			| ROW									{ $$ = false; }
		;

TransitionRelName:
			ColId									{ $$ = $1; }
		;

TriggerForSpec:
			FOR TriggerForOptEach TriggerForType
				{
					$$ = $3;
				}
			| /* EMPTY */
				{
					/*
					 * If ROW/STATEMENT not specified, default to
					 * STATEMENT, per SQL
					 */
					$$ = false;
				}
		;

TriggerForOptEach:
			EACH									{}
			| /*EMPTY*/								{}
		;

TriggerForType:
			ROW										{ $$ = true; }
			| STATEMENT								{ $$ = false; }
		;

TriggerWhen:
			WHEN '(' a_expr ')'						{ $$ = $3; }
			| /*EMPTY*/								{ $$ = NULL; }
		;

TriggerFuncArgs:
			TriggerFuncArg							{ $$ = list_make1($1); }
			| TriggerFuncArgs ',' TriggerFuncArg	{ $$ = lappend($1, $3); }
			| /*EMPTY*/								{ $$ = NIL; }
		;

TriggerFuncArg:
			Iconst
				{
					$$ = makeString(psprintf("%d", $1));
				}
			| FCONST								{ $$ = makeString($1); }
			| Sconst								{ $$ = makeString($1); }
			| ColLabel								{ $$ = makeString($1); }
		;

OptConstrFromTable:
			FROM qualified_name						{ $$ = $2; }
			| /*EMPTY*/								{ $$ = NULL; }
		;

ConstraintAttributeSpec:
			/*EMPTY*/
				{ $$ = 0; }
			| ConstraintAttributeSpec ConstraintAttributeElem
				{
					/*
					 * We must complain about conflicting options.
					 * We could, but choose not to, complain about redundant
					 * options (ie, where $2's bit is already set in $1).
					 */
					int		newspec = $1 | $2;

					/* special message for this case */
					if ((newspec & (CAS_NOT_DEFERRABLE | CAS_INITIALLY_DEFERRED)) == (CAS_NOT_DEFERRABLE | CAS_INITIALLY_DEFERRED))
						ereport(ERROR,
								(errcode(ERRCODE_SYNTAX_ERROR),
								 errmsg("constraint declared INITIALLY DEFERRED must be DEFERRABLE"),
								 parser_errposition(@2)));
					/* generic message for other conflicts */
					if ((newspec & (CAS_NOT_DEFERRABLE | CAS_DEFERRABLE)) == (CAS_NOT_DEFERRABLE | CAS_DEFERRABLE) ||
						(newspec & (CAS_INITIALLY_IMMEDIATE | CAS_INITIALLY_DEFERRED)) == (CAS_INITIALLY_IMMEDIATE | CAS_INITIALLY_DEFERRED))
						ereport(ERROR,
								(errcode(ERRCODE_SYNTAX_ERROR),
								 errmsg("conflicting constraint properties"),
								 parser_errposition(@2)));
					$$ = newspec;
				}
		;

ConstraintAttributeElem:
			NOT DEFERRABLE					{ $$ = CAS_NOT_DEFERRABLE; }
			| DEFERRABLE					{ $$ = CAS_DEFERRABLE; }
			| INITIALLY IMMEDIATE			{ $$ = CAS_INITIALLY_IMMEDIATE; }
			| INITIALLY DEFERRED			{ $$ = CAS_INITIALLY_DEFERRED; }
			| NOT VALID						{ $$ = CAS_NOT_VALID; }
			| NO INHERIT					{ $$ = CAS_NO_INHERIT; }
		;


/*****************************************************************************
 *
 *		QUERIES :
 *				CREATE EVENT TRIGGER ...
 *				ALTER EVENT TRIGGER ...
 *
 *****************************************************************************/

CreateEventTrigStmt:
			CREATE EVENT TRIGGER name ON ColLabel
			EXECUTE PROCEDURE func_name '(' ')'
				{
					CreateEventTrigStmt *n = makeNode(CreateEventTrigStmt);
					n->trigname = $4;
					n->eventname = $6;
					n->whenclause = NULL;
					n->funcname = $9;
					$$ = (Node *)n;
				}
		  | CREATE EVENT TRIGGER name ON ColLabel
			WHEN event_trigger_when_list
			EXECUTE PROCEDURE func_name '(' ')'
				{
					CreateEventTrigStmt *n = makeNode(CreateEventTrigStmt);
					n->trigname = $4;
					n->eventname = $6;
					n->whenclause = $8;
					n->funcname = $11;
					$$ = (Node *)n;
				}
		;

event_trigger_when_list:
		  event_trigger_when_item
			{ $$ = list_make1($1); }
		| event_trigger_when_list AND event_trigger_when_item
			{ $$ = lappend($1, $3); }
		;

event_trigger_when_item:
		ColId IN_P '(' event_trigger_value_list ')'
			{ $$ = makeDefElem($1, (Node *) $4, @1); }
		;

event_trigger_value_list:
		  SCONST
			{ $$ = list_make1(makeString($1)); }
		| event_trigger_value_list ',' SCONST
			{ $$ = lappend($1, makeString($3)); }
		;

AlterEventTrigStmt:
			ALTER EVENT TRIGGER name enable_trigger
				{
					AlterEventTrigStmt *n = makeNode(AlterEventTrigStmt);
					n->trigname = $4;
					n->tgenabled = $5;
					$$ = (Node *) n;
				}
		;

enable_trigger:
			ENABLE_P					{ $$ = TRIGGER_FIRES_ON_ORIGIN; }
			| ENABLE_P REPLICA			{ $$ = TRIGGER_FIRES_ON_REPLICA; }
			| ENABLE_P ALWAYS			{ $$ = TRIGGER_FIRES_ALWAYS; }
			| DISABLE_P					{ $$ = TRIGGER_DISABLED; }
		;

/*****************************************************************************
 *
 *		QUERIES :
 *				CREATE ASSERTION ...
 *				DROP ASSERTION ...
 *
 *****************************************************************************/

CreateAssertStmt:
			CREATE ASSERTION name CHECK '(' a_expr ')'
			ConstraintAttributeSpec
				{
					CreateTrigStmt *n = makeNode(CreateTrigStmt);
					n->trigname = $3;
					n->args = list_make1($6);
					n->isconstraint  = true;
					processCASbits($8, @8, "ASSERTION",
								   &n->deferrable, &n->initdeferred, NULL,
								   NULL, yyscanner);

					ereport(ERROR,
							(errcode(ERRCODE_FEATURE_NOT_SUPPORTED),
							 errmsg("CREATE ASSERTION is not yet implemented")));

					$$ = (Node *)n;
				}
		;

DropAssertStmt:
			DROP ASSERTION name opt_drop_behavior
				{
					DropStmt *n = makeNode(DropStmt);
					n->objects = NIL;
					n->behavior = $4;
					n->removeType = OBJECT_TRIGGER; /* XXX */
					ereport(ERROR,
							(errcode(ERRCODE_FEATURE_NOT_SUPPORTED),
							 errmsg("DROP ASSERTION is not yet implemented")));
					$$ = (Node *) n;
				}
		;


/*****************************************************************************
 *
 *		QUERY :
 *				define (aggregate,operator,type)
 *
 *****************************************************************************/

DefineStmt:
			CREATE AGGREGATE func_name aggr_args definition
				{
					DefineStmt *n = makeNode(DefineStmt);
					n->kind = OBJECT_AGGREGATE;
					n->oldstyle = false;
					n->defnames = $3;
					n->args = $4;
					n->definition = $5;
					$$ = (Node *)n;
				}
			| CREATE AGGREGATE func_name old_aggr_definition
				{
					/* old-style (pre-8.2) syntax for CREATE AGGREGATE */
					DefineStmt *n = makeNode(DefineStmt);
					n->kind = OBJECT_AGGREGATE;
					n->oldstyle = true;
					n->defnames = $3;
					n->args = NIL;
					n->definition = $4;
					$$ = (Node *)n;
				}
			| CREATE OPERATOR any_operator definition
				{
					DefineStmt *n = makeNode(DefineStmt);
					n->kind = OBJECT_OPERATOR;
					n->oldstyle = false;
					n->defnames = $3;
					n->args = NIL;
					n->definition = $4;
					$$ = (Node *)n;
				}
			| CREATE TYPE_P any_name definition
				{
					DefineStmt *n = makeNode(DefineStmt);
					n->kind = OBJECT_TYPE;
					n->oldstyle = false;
					n->defnames = $3;
					n->args = NIL;
					n->definition = $4;
					$$ = (Node *)n;
				}
			| CREATE TYPE_P any_name
				{
					/* Shell type (identified by lack of definition) */
					DefineStmt *n = makeNode(DefineStmt);
					n->kind = OBJECT_TYPE;
					n->oldstyle = false;
					n->defnames = $3;
					n->args = NIL;
					n->definition = NIL;
					$$ = (Node *)n;
				}
			| CREATE TYPE_P any_name AS '(' OptTableFuncElementList ')'
				{
					CompositeTypeStmt *n = makeNode(CompositeTypeStmt);

					/* can't use qualified_name, sigh */
					n->typevar = makeRangeVarFromAnyName($3, @3, yyscanner);
					n->coldeflist = $6;
					$$ = (Node *)n;
				}
			| CREATE TYPE_P any_name AS ENUM_P '(' opt_enum_val_list ')'
				{
					CreateEnumStmt *n = makeNode(CreateEnumStmt);
					n->typeName = $3;
					n->vals = $7;
					$$ = (Node *)n;
				}
			| CREATE TYPE_P any_name AS RANGE definition
				{
					CreateRangeStmt *n = makeNode(CreateRangeStmt);
					n->typeName = $3;
					n->params	= $6;
					$$ = (Node *)n;
				}
			| CREATE TEXT_P SEARCH PARSER any_name definition
				{
					DefineStmt *n = makeNode(DefineStmt);
					n->kind = OBJECT_TSPARSER;
					n->args = NIL;
					n->defnames = $5;
					n->definition = $6;
					$$ = (Node *)n;
				}
			| CREATE TEXT_P SEARCH DICTIONARY any_name definition
				{
					DefineStmt *n = makeNode(DefineStmt);
					n->kind = OBJECT_TSDICTIONARY;
					n->args = NIL;
					n->defnames = $5;
					n->definition = $6;
					$$ = (Node *)n;
				}
			| CREATE TEXT_P SEARCH TEMPLATE any_name definition
				{
					DefineStmt *n = makeNode(DefineStmt);
					n->kind = OBJECT_TSTEMPLATE;
					n->args = NIL;
					n->defnames = $5;
					n->definition = $6;
					$$ = (Node *)n;
				}
			| CREATE TEXT_P SEARCH CONFIGURATION any_name definition
				{
					DefineStmt *n = makeNode(DefineStmt);
					n->kind = OBJECT_TSCONFIGURATION;
					n->args = NIL;
					n->defnames = $5;
					n->definition = $6;
					$$ = (Node *)n;
				}
			| CREATE COLLATION any_name definition
				{
					DefineStmt *n = makeNode(DefineStmt);
					n->kind = OBJECT_COLLATION;
					n->args = NIL;
					n->defnames = $3;
					n->definition = $4;
					$$ = (Node *)n;
				}
			| CREATE COLLATION IF_P NOT EXISTS any_name definition
				{
					DefineStmt *n = makeNode(DefineStmt);
					n->kind = OBJECT_COLLATION;
					n->args = NIL;
					n->defnames = $6;
					n->definition = $7;
					n->if_not_exists = true;
					$$ = (Node *)n;
				}
			| CREATE COLLATION any_name FROM any_name
				{
					DefineStmt *n = makeNode(DefineStmt);
					n->kind = OBJECT_COLLATION;
					n->args = NIL;
					n->defnames = $3;
					n->definition = list_make1(makeDefElem("from", (Node *) $5, @5));
					$$ = (Node *)n;
				}
			| CREATE COLLATION IF_P NOT EXISTS any_name FROM any_name
				{
					DefineStmt *n = makeNode(DefineStmt);
					n->kind = OBJECT_COLLATION;
					n->args = NIL;
					n->defnames = $6;
					n->definition = list_make1(makeDefElem("from", (Node *) $8, @8));
					n->if_not_exists = true;
					$$ = (Node *)n;
				}
		;

definition: '(' def_list ')'						{ $$ = $2; }
		;

def_list:	def_elem								{ $$ = list_make1($1); }
			| def_list ',' def_elem					{ $$ = lappend($1, $3); }
		;

def_elem:	ColLabel '=' def_arg
				{
					$$ = makeDefElem($1, (Node *) $3, @1);
				}
			| ColLabel
				{
					$$ = makeDefElem($1, NULL, @1);
				}
		;

/* Note: any simple identifier will be returned as a type name! */
def_arg:	func_type						{ $$ = (Node *)$1; }
			| reserved_keyword				{ $$ = (Node *)makeString(pstrdup($1)); }
			| qual_all_Op					{ $$ = (Node *)$1; }
			| NumericOnly					{ $$ = (Node *)$1; }
			| Sconst						{ $$ = (Node *)makeString($1); }
			| NONE							{ $$ = (Node *)makeString(pstrdup($1)); }
		;

old_aggr_definition: '(' old_aggr_list ')'			{ $$ = $2; }
		;

old_aggr_list: old_aggr_elem						{ $$ = list_make1($1); }
			| old_aggr_list ',' old_aggr_elem		{ $$ = lappend($1, $3); }
		;

/*
 * Must use IDENT here to avoid reduce/reduce conflicts; fortunately none of
 * the item names needed in old aggregate definitions are likely to become
 * SQL keywords.
 */
old_aggr_elem:  IDENT '=' def_arg
				{
					$$ = makeDefElem($1, (Node *)$3, @1);
				}
		;

opt_enum_val_list:
		enum_val_list							{ $$ = $1; }
		| /*EMPTY*/								{ $$ = NIL; }
		;

enum_val_list:	Sconst
				{ $$ = list_make1(makeString($1)); }
			| enum_val_list ',' Sconst
				{ $$ = lappend($1, makeString($3)); }
		;

/*****************************************************************************
 *
 *	ALTER TYPE enumtype ADD ...
 *
 *****************************************************************************/

AlterEnumStmt:
		ALTER TYPE_P any_name ADD_P VALUE_P opt_if_not_exists Sconst
			{
				AlterEnumStmt *n = makeNode(AlterEnumStmt);
				n->typeName = $3;
				n->oldVal = NULL;
				n->newVal = $7;
				n->newValNeighbor = NULL;
				n->newValIsAfter = true;
				n->skipIfNewValExists = $6;
				$$ = (Node *) n;
			}
		 | ALTER TYPE_P any_name ADD_P VALUE_P opt_if_not_exists Sconst BEFORE Sconst
			{
				AlterEnumStmt *n = makeNode(AlterEnumStmt);
				n->typeName = $3;
				n->oldVal = NULL;
				n->newVal = $7;
				n->newValNeighbor = $9;
				n->newValIsAfter = false;
				n->skipIfNewValExists = $6;
				$$ = (Node *) n;
			}
		 | ALTER TYPE_P any_name ADD_P VALUE_P opt_if_not_exists Sconst AFTER Sconst
			{
				AlterEnumStmt *n = makeNode(AlterEnumStmt);
				n->typeName = $3;
				n->oldVal = NULL;
				n->newVal = $7;
				n->newValNeighbor = $9;
				n->newValIsAfter = true;
				n->skipIfNewValExists = $6;
				$$ = (Node *) n;
			}
		 | ALTER TYPE_P any_name RENAME VALUE_P Sconst TO Sconst
			{
				AlterEnumStmt *n = makeNode(AlterEnumStmt);
				n->typeName = $3;
				n->oldVal = $6;
				n->newVal = $8;
				n->newValNeighbor = NULL;
				n->newValIsAfter = false;
				n->skipIfNewValExists = false;
				$$ = (Node *) n;
			}
		 ;

opt_if_not_exists: IF_P NOT EXISTS              { $$ = true; }
		| /* empty */                          { $$ = false; }
		;


/*****************************************************************************
 *
 *		QUERIES :
 *				CREATE OPERATOR CLASS ...
 *				CREATE OPERATOR FAMILY ...
 *				ALTER OPERATOR FAMILY ...
 *				DROP OPERATOR CLASS ...
 *				DROP OPERATOR FAMILY ...
 *
 *****************************************************************************/

CreateOpClassStmt:
			CREATE OPERATOR CLASS any_name opt_default FOR TYPE_P Typename
			USING access_method opt_opfamily AS opclass_item_list
				{
					CreateOpClassStmt *n = makeNode(CreateOpClassStmt);
					n->opclassname = $4;
					n->isDefault = $5;
					n->datatype = $8;
					n->amname = $10;
					n->opfamilyname = $11;
					n->items = $13;
					$$ = (Node *) n;
				}
		;

opclass_item_list:
			opclass_item							{ $$ = list_make1($1); }
			| opclass_item_list ',' opclass_item	{ $$ = lappend($1, $3); }
		;

opclass_item:
			OPERATOR Iconst any_operator opclass_purpose opt_recheck
				{
					CreateOpClassItem *n = makeNode(CreateOpClassItem);
					ObjectWithArgs *owa = makeNode(ObjectWithArgs);
					owa->objname = $3;
					owa->objargs = NIL;
					n->itemtype = OPCLASS_ITEM_OPERATOR;
					n->name = owa;
					n->number = $2;
					n->order_family = $4;
					$$ = (Node *) n;
				}
			| OPERATOR Iconst operator_with_argtypes opclass_purpose
			  opt_recheck
				{
					CreateOpClassItem *n = makeNode(CreateOpClassItem);
					n->itemtype = OPCLASS_ITEM_OPERATOR;
					n->name = $3;
					n->number = $2;
					n->order_family = $4;
					$$ = (Node *) n;
				}
			| FUNCTION Iconst function_with_argtypes
				{
					CreateOpClassItem *n = makeNode(CreateOpClassItem);
					n->itemtype = OPCLASS_ITEM_FUNCTION;
					n->name = $3;
					n->number = $2;
					$$ = (Node *) n;
				}
			| FUNCTION Iconst '(' type_list ')' function_with_argtypes
				{
					CreateOpClassItem *n = makeNode(CreateOpClassItem);
					n->itemtype = OPCLASS_ITEM_FUNCTION;
					n->name = $6;
					n->number = $2;
					n->class_args = $4;
					$$ = (Node *) n;
				}
			| STORAGE Typename
				{
					CreateOpClassItem *n = makeNode(CreateOpClassItem);
					n->itemtype = OPCLASS_ITEM_STORAGETYPE;
					n->storedtype = $2;
					$$ = (Node *) n;
				}
		;

opt_default:	DEFAULT						{ $$ = true; }
			| /*EMPTY*/						{ $$ = false; }
		;

opt_opfamily:	FAMILY any_name				{ $$ = $2; }
			| /*EMPTY*/						{ $$ = NIL; }
		;

opclass_purpose: FOR SEARCH					{ $$ = NIL; }
			| FOR ORDER BY any_name			{ $$ = $4; }
			| /*EMPTY*/						{ $$ = NIL; }
		;

opt_recheck:	RECHECK
				{
					/*
					 * RECHECK no longer does anything in opclass definitions,
					 * but we still accept it to ease porting of old database
					 * dumps.
					 */
					ereport(NOTICE,
							(errcode(ERRCODE_FEATURE_NOT_SUPPORTED),
							 errmsg("RECHECK is no longer required"),
							 errhint("Update your data type."),
							 parser_errposition(@1)));
					$$ = true;
				}
			| /*EMPTY*/						{ $$ = false; }
		;


CreateOpFamilyStmt:
			CREATE OPERATOR FAMILY any_name USING access_method
				{
					CreateOpFamilyStmt *n = makeNode(CreateOpFamilyStmt);
					n->opfamilyname = $4;
					n->amname = $6;
					$$ = (Node *) n;
				}
		;

AlterOpFamilyStmt:
			ALTER OPERATOR FAMILY any_name USING access_method ADD_P opclass_item_list
				{
					AlterOpFamilyStmt *n = makeNode(AlterOpFamilyStmt);
					n->opfamilyname = $4;
					n->amname = $6;
					n->isDrop = false;
					n->items = $8;
					$$ = (Node *) n;
				}
			| ALTER OPERATOR FAMILY any_name USING access_method DROP opclass_drop_list
				{
					AlterOpFamilyStmt *n = makeNode(AlterOpFamilyStmt);
					n->opfamilyname = $4;
					n->amname = $6;
					n->isDrop = true;
					n->items = $8;
					$$ = (Node *) n;
				}
		;

opclass_drop_list:
			opclass_drop							{ $$ = list_make1($1); }
			| opclass_drop_list ',' opclass_drop	{ $$ = lappend($1, $3); }
		;

opclass_drop:
			OPERATOR Iconst '(' type_list ')'
				{
					CreateOpClassItem *n = makeNode(CreateOpClassItem);
					n->itemtype = OPCLASS_ITEM_OPERATOR;
					n->number = $2;
					n->class_args = $4;
					$$ = (Node *) n;
				}
			| FUNCTION Iconst '(' type_list ')'
				{
					CreateOpClassItem *n = makeNode(CreateOpClassItem);
					n->itemtype = OPCLASS_ITEM_FUNCTION;
					n->number = $2;
					n->class_args = $4;
					$$ = (Node *) n;
				}
		;


DropOpClassStmt:
			DROP OPERATOR CLASS any_name USING access_method opt_drop_behavior
				{
					DropStmt *n = makeNode(DropStmt);
					n->objects = list_make1(lcons(makeString($6), $4));
					n->removeType = OBJECT_OPCLASS;
					n->behavior = $7;
					n->missing_ok = false;
					n->concurrent = false;
					$$ = (Node *) n;
				}
			| DROP OPERATOR CLASS IF_P EXISTS any_name USING access_method opt_drop_behavior
				{
					DropStmt *n = makeNode(DropStmt);
					n->objects = list_make1(lcons(makeString($8), $6));
					n->removeType = OBJECT_OPCLASS;
					n->behavior = $9;
					n->missing_ok = true;
					n->concurrent = false;
					$$ = (Node *) n;
				}
		;

DropOpFamilyStmt:
			DROP OPERATOR FAMILY any_name USING access_method opt_drop_behavior
				{
					DropStmt *n = makeNode(DropStmt);
					n->objects = list_make1(lcons(makeString($6), $4));
					n->removeType = OBJECT_OPFAMILY;
					n->behavior = $7;
					n->missing_ok = false;
					n->concurrent = false;
					$$ = (Node *) n;
				}
			| DROP OPERATOR FAMILY IF_P EXISTS any_name USING access_method opt_drop_behavior
				{
					DropStmt *n = makeNode(DropStmt);
					n->objects = list_make1(lcons(makeString($8), $6));
					n->removeType = OBJECT_OPFAMILY;
					n->behavior = $9;
					n->missing_ok = true;
					n->concurrent = false;
					$$ = (Node *) n;
				}
		;


/*****************************************************************************
 *
 *		QUERY:
 *
 *		DROP OWNED BY username [, username ...] [ RESTRICT | CASCADE ]
 *		REASSIGN OWNED BY username [, username ...] TO username
 *
 *****************************************************************************/
DropOwnedStmt:
			DROP OWNED BY role_list opt_drop_behavior
				{
					DropOwnedStmt *n = makeNode(DropOwnedStmt);
					n->roles = $4;
					n->behavior = $5;
					$$ = (Node *)n;
				}
		;

ReassignOwnedStmt:
			REASSIGN OWNED BY role_list TO RoleSpec
				{
					ReassignOwnedStmt *n = makeNode(ReassignOwnedStmt);
					n->roles = $4;
					n->newrole = $6;
					$$ = (Node *)n;
				}
		;

/*****************************************************************************
 *
 *		QUERY:
 *
 *		DROP itemtype [ IF EXISTS ] itemname [, itemname ...]
 *           [ RESTRICT | CASCADE ]
 *
 *****************************************************************************/

DropStmt:	DROP drop_type_any_name IF_P EXISTS any_name_list opt_drop_behavior
				{
					DropStmt *n = makeNode(DropStmt);
					n->removeType = $2;
					n->missing_ok = true;
					n->objects = $5;
					n->behavior = $6;
					n->concurrent = false;
					$$ = (Node *)n;
				}
			| DROP drop_type_any_name any_name_list opt_drop_behavior
				{
					DropStmt *n = makeNode(DropStmt);
					n->removeType = $2;
					n->missing_ok = false;
					n->objects = $3;
					n->behavior = $4;
					n->concurrent = false;
					$$ = (Node *)n;
				}
			| DROP drop_type_name IF_P EXISTS name_list opt_drop_behavior
				{
					DropStmt *n = makeNode(DropStmt);
					n->removeType = $2;
					n->missing_ok = true;
					n->objects = $5;
					n->behavior = $6;
					n->concurrent = false;
					$$ = (Node *)n;
				}
			| DROP drop_type_name name_list opt_drop_behavior
				{
					DropStmt *n = makeNode(DropStmt);
					n->removeType = $2;
					n->missing_ok = false;
					n->objects = $3;
					n->behavior = $4;
					n->concurrent = false;
					$$ = (Node *)n;
				}
			| DROP drop_type_name_on_any_name name ON any_name opt_drop_behavior
				{
					DropStmt *n = makeNode(DropStmt);
					n->removeType = $2;
					n->objects = list_make1(lappend($5, makeString($3)));
					n->behavior = $6;
					n->missing_ok = false;
					n->concurrent = false;
					$$ = (Node *) n;
				}
			| DROP drop_type_name_on_any_name IF_P EXISTS name ON any_name opt_drop_behavior
				{
					DropStmt *n = makeNode(DropStmt);
					n->removeType = $2;
					n->objects = list_make1(lappend($7, makeString($5)));
					n->behavior = $8;
					n->missing_ok = true;
					n->concurrent = false;
					$$ = (Node *) n;
				}
			| DROP TYPE_P type_name_list opt_drop_behavior
				{
					DropStmt *n = makeNode(DropStmt);
					n->removeType = OBJECT_TYPE;
					n->missing_ok = false;
					n->objects = $3;
					n->behavior = $4;
					n->concurrent = false;
					$$ = (Node *) n;
				}
			| DROP TYPE_P IF_P EXISTS type_name_list opt_drop_behavior
				{
					DropStmt *n = makeNode(DropStmt);
					n->removeType = OBJECT_TYPE;
					n->missing_ok = true;
					n->objects = $5;
					n->behavior = $6;
					n->concurrent = false;
					$$ = (Node *) n;
				}
			| DROP DOMAIN_P type_name_list opt_drop_behavior
				{
					DropStmt *n = makeNode(DropStmt);
					n->removeType = OBJECT_DOMAIN;
					n->missing_ok = false;
					n->objects = $3;
					n->behavior = $4;
					n->concurrent = false;
					$$ = (Node *) n;
				}
			| DROP DOMAIN_P IF_P EXISTS type_name_list opt_drop_behavior
				{
					DropStmt *n = makeNode(DropStmt);
					n->removeType = OBJECT_DOMAIN;
					n->missing_ok = true;
					n->objects = $5;
					n->behavior = $6;
					n->concurrent = false;
					$$ = (Node *) n;
				}
			| DROP INDEX CONCURRENTLY any_name_list opt_drop_behavior
				{
					DropStmt *n = makeNode(DropStmt);
					n->removeType = OBJECT_INDEX;
					n->missing_ok = false;
					n->objects = $4;
					n->behavior = $5;
					n->concurrent = true;
					$$ = (Node *)n;
				}
			| DROP INDEX CONCURRENTLY IF_P EXISTS any_name_list opt_drop_behavior
				{
					DropStmt *n = makeNode(DropStmt);
					n->removeType = OBJECT_INDEX;
					n->missing_ok = true;
					n->objects = $6;
					n->behavior = $7;
					n->concurrent = true;
					$$ = (Node *)n;
				}
		;

/* object types taking any_name_list */
drop_type_any_name:
			TABLE									{ $$ = OBJECT_TABLE; }
			| SEQUENCE								{ $$ = OBJECT_SEQUENCE; }
			| VIEW									{ $$ = OBJECT_VIEW; }
			| MATERIALIZED VIEW						{ $$ = OBJECT_MATVIEW; }
			| INDEX									{ $$ = OBJECT_INDEX; }
			| FOREIGN TABLE							{ $$ = OBJECT_FOREIGN_TABLE; }
			| COLLATION								{ $$ = OBJECT_COLLATION; }
			| CONVERSION_P							{ $$ = OBJECT_CONVERSION; }
			| STATISTICS							{ $$ = OBJECT_STATISTIC_EXT; }
			| TEXT_P SEARCH PARSER					{ $$ = OBJECT_TSPARSER; }
			| TEXT_P SEARCH DICTIONARY				{ $$ = OBJECT_TSDICTIONARY; }
			| TEXT_P SEARCH TEMPLATE				{ $$ = OBJECT_TSTEMPLATE; }
			| TEXT_P SEARCH CONFIGURATION			{ $$ = OBJECT_TSCONFIGURATION; }
		;

/* object types taking name_list */
drop_type_name:
			ACCESS METHOD							{ $$ = OBJECT_ACCESS_METHOD; }
			| EVENT TRIGGER							{ $$ = OBJECT_EVENT_TRIGGER; }
			| EXTENSION								{ $$ = OBJECT_EXTENSION; }
			| FOREIGN DATA_P WRAPPER				{ $$ = OBJECT_FDW; }
			| PUBLICATION							{ $$ = OBJECT_PUBLICATION; }
			| SCHEMA								{ $$ = OBJECT_SCHEMA; }
			| SERVER								{ $$ = OBJECT_FOREIGN_SERVER; }
		;

/* object types attached to a table */
drop_type_name_on_any_name:
			POLICY									{ $$ = OBJECT_POLICY; }
			| RULE									{ $$ = OBJECT_RULE; }
			| TRIGGER								{ $$ = OBJECT_TRIGGER; }
		;

any_name_list:
			any_name								{ $$ = list_make1($1); }
			| any_name_list ',' any_name			{ $$ = lappend($1, $3); }
		;

any_name:	ColId						{ $$ = list_make1(makeString($1)); }
			| ColId attrs				{ $$ = lcons(makeString($1), $2); }
		;

attrs:		'.' attr_name
					{ $$ = list_make1(makeString($2)); }
			| attrs '.' attr_name
					{ $$ = lappend($1, makeString($3)); }
		;

type_name_list:
			Typename								{ $$ = list_make1($1); }
			| type_name_list ',' Typename			{ $$ = lappend($1, $3); }

/*****************************************************************************
 *
 *		QUERY:
 *				truncate table relname1, relname2, ...
 *
 *****************************************************************************/

TruncateStmt:
			TRUNCATE opt_table relation_expr_list opt_restart_seqs opt_drop_behavior
				{
					TruncateStmt *n = makeNode(TruncateStmt);
					n->relations = $3;
					n->restart_seqs = $4;
					n->behavior = $5;
					$$ = (Node *)n;
				}
		;

opt_restart_seqs:
			CONTINUE_P IDENTITY_P		{ $$ = false; }
			| RESTART IDENTITY_P		{ $$ = true; }
			| /* EMPTY */				{ $$ = false; }
		;

/*****************************************************************************
 *
 *	The COMMENT ON statement can take different forms based upon the type of
 *	the object associated with the comment. The form of the statement is:
 *
 *	COMMENT ON [ [ ACCESS METHOD | CONVERSION | COLLATION |
 *                 DATABASE | DOMAIN |
 *                 EXTENSION | EVENT TRIGGER | FOREIGN DATA WRAPPER |
 *                 FOREIGN TABLE | INDEX | [PROCEDURAL] LANGUAGE |
 *                 MATERIALIZED VIEW | POLICY | ROLE | SCHEMA | SEQUENCE |
 *                 SERVER | STATISTICS | TABLE | TABLESPACE |
 *                 TEXT SEARCH CONFIGURATION | TEXT SEARCH DICTIONARY |
 *                 TEXT SEARCH PARSER | TEXT SEARCH TEMPLATE | TYPE |
 *                 VIEW] <objname> |
 *				 AGGREGATE <aggname> (arg1, ...) |
 *				 CAST (<src type> AS <dst type>) |
 *				 COLUMN <relname>.<colname> |
 *				 CONSTRAINT <constraintname> ON <relname> |
 *				 CONSTRAINT <constraintname> ON DOMAIN <domainname> |
 *				 FUNCTION <funcname> (arg1, arg2, ...) |
 *				 LARGE OBJECT <oid> |
 *				 OPERATOR <op> (leftoperand_typ, rightoperand_typ) |
 *				 OPERATOR CLASS <name> USING <access-method> |
 *				 OPERATOR FAMILY <name> USING <access-method> |
 *				 RULE <rulename> ON <relname> |
 *				 TRIGGER <triggername> ON <relname> ]
 *			   IS { 'text' | NULL }
 *
 *****************************************************************************/

CommentStmt:
			COMMENT ON comment_type_any_name any_name IS comment_text
				{
					CommentStmt *n = makeNode(CommentStmt);
					n->objtype = $3;
					n->object = (Node *) $4;
					n->comment = $6;
					$$ = (Node *) n;
				}
			| COMMENT ON comment_type_name name IS comment_text
				{
					CommentStmt *n = makeNode(CommentStmt);
					n->objtype = $3;
					n->object = (Node *) makeString($4);
					n->comment = $6;
					$$ = (Node *) n;
				}
			| COMMENT ON TYPE_P Typename IS comment_text
				{
					CommentStmt *n = makeNode(CommentStmt);
					n->objtype = OBJECT_TYPE;
					n->object = (Node *) $4;
					n->comment = $6;
					$$ = (Node *) n;
				}
			| COMMENT ON DOMAIN_P Typename IS comment_text
				{
					CommentStmt *n = makeNode(CommentStmt);
					n->objtype = OBJECT_DOMAIN;
					n->object = (Node *) $4;
					n->comment = $6;
					$$ = (Node *) n;
				}
			| COMMENT ON AGGREGATE aggregate_with_argtypes IS comment_text
				{
					CommentStmt *n = makeNode(CommentStmt);
					n->objtype = OBJECT_AGGREGATE;
					n->object = (Node *) $4;
					n->comment = $6;
					$$ = (Node *) n;
				}
			| COMMENT ON FUNCTION function_with_argtypes IS comment_text
				{
					CommentStmt *n = makeNode(CommentStmt);
					n->objtype = OBJECT_FUNCTION;
					n->object = (Node *) $4;
					n->comment = $6;
					$$ = (Node *) n;
				}
			| COMMENT ON OPERATOR operator_with_argtypes IS comment_text
				{
					CommentStmt *n = makeNode(CommentStmt);
					n->objtype = OBJECT_OPERATOR;
					n->object = (Node *) $4;
					n->comment = $6;
					$$ = (Node *) n;
				}
			| COMMENT ON CONSTRAINT name ON any_name IS comment_text
				{
					CommentStmt *n = makeNode(CommentStmt);
					n->objtype = OBJECT_TABCONSTRAINT;
					n->object = (Node *) lappend($6, makeString($4));
					n->comment = $8;
					$$ = (Node *) n;
				}
			| COMMENT ON CONSTRAINT name ON DOMAIN_P any_name IS comment_text
				{
					CommentStmt *n = makeNode(CommentStmt);
					n->objtype = OBJECT_DOMCONSTRAINT;
					/*
					 * should use Typename not any_name in the production, but
					 * there's a shift/reduce conflict if we do that, so fix it
					 * up here.
					 */
					n->object = (Node *) list_make2(makeTypeNameFromNameList($7), makeString($4));
					n->comment = $9;
					$$ = (Node *) n;
				}
			| COMMENT ON POLICY name ON any_name IS comment_text
				{
					CommentStmt *n = makeNode(CommentStmt);
					n->objtype = OBJECT_POLICY;
					n->object = (Node *) lappend($6, makeString($4));
					n->comment = $8;
					$$ = (Node *) n;
				}
			| COMMENT ON PROCEDURE function_with_argtypes IS comment_text
				{
					CommentStmt *n = makeNode(CommentStmt);
					n->objtype = OBJECT_PROCEDURE;
					n->object = (Node *) $4;
					n->comment = $6;
					$$ = (Node *) n;
				}
			| COMMENT ON ROUTINE function_with_argtypes IS comment_text
				{
					CommentStmt *n = makeNode(CommentStmt);
					n->objtype = OBJECT_ROUTINE;
					n->object = (Node *) $4;
					n->comment = $6;
					$$ = (Node *) n;
				}
			| COMMENT ON RULE name ON any_name IS comment_text
				{
					CommentStmt *n = makeNode(CommentStmt);
					n->objtype = OBJECT_RULE;
					n->object = (Node *) lappend($6, makeString($4));
					n->comment = $8;
					$$ = (Node *) n;
				}
			| COMMENT ON TRANSFORM FOR Typename LANGUAGE name IS comment_text
				{
					CommentStmt *n = makeNode(CommentStmt);
					n->objtype = OBJECT_TRANSFORM;
					n->object = (Node *) list_make2($5, makeString($7));
					n->comment = $9;
					$$ = (Node *) n;
				}
			| COMMENT ON TRIGGER name ON any_name IS comment_text
				{
					CommentStmt *n = makeNode(CommentStmt);
					n->objtype = OBJECT_TRIGGER;
					n->object = (Node *) lappend($6, makeString($4));
					n->comment = $8;
					$$ = (Node *) n;
				}
			| COMMENT ON OPERATOR CLASS any_name USING access_method IS comment_text
				{
					CommentStmt *n = makeNode(CommentStmt);
					n->objtype = OBJECT_OPCLASS;
					n->object = (Node *) lcons(makeString($7), $5);
					n->comment = $9;
					$$ = (Node *) n;
				}
			| COMMENT ON OPERATOR FAMILY any_name USING access_method IS comment_text
				{
					CommentStmt *n = makeNode(CommentStmt);
					n->objtype = OBJECT_OPFAMILY;
					n->object = (Node *) lcons(makeString($7), $5);
					n->comment = $9;
					$$ = (Node *) n;
				}
			| COMMENT ON LARGE_P OBJECT_P NumericOnly IS comment_text
				{
					CommentStmt *n = makeNode(CommentStmt);
					n->objtype = OBJECT_LARGEOBJECT;
					n->object = (Node *) $5;
					n->comment = $7;
					$$ = (Node *) n;
				}
			| COMMENT ON CAST '(' Typename AS Typename ')' IS comment_text
				{
					CommentStmt *n = makeNode(CommentStmt);
					n->objtype = OBJECT_CAST;
					n->object = (Node *) list_make2($5, $7);
					n->comment = $10;
					$$ = (Node *) n;
				}
		;

/* object types taking any_name */
comment_type_any_name:
			COLUMN								{ $$ = OBJECT_COLUMN; }
			| INDEX								{ $$ = OBJECT_INDEX; }
			| SEQUENCE							{ $$ = OBJECT_SEQUENCE; }
			| STATISTICS						{ $$ = OBJECT_STATISTIC_EXT; }
			| TABLE								{ $$ = OBJECT_TABLE; }
			| VIEW								{ $$ = OBJECT_VIEW; }
			| MATERIALIZED VIEW					{ $$ = OBJECT_MATVIEW; }
			| COLLATION							{ $$ = OBJECT_COLLATION; }
			| CONVERSION_P						{ $$ = OBJECT_CONVERSION; }
			| FOREIGN TABLE						{ $$ = OBJECT_FOREIGN_TABLE; }
			| TEXT_P SEARCH CONFIGURATION		{ $$ = OBJECT_TSCONFIGURATION; }
			| TEXT_P SEARCH DICTIONARY			{ $$ = OBJECT_TSDICTIONARY; }
			| TEXT_P SEARCH PARSER				{ $$ = OBJECT_TSPARSER; }
			| TEXT_P SEARCH TEMPLATE			{ $$ = OBJECT_TSTEMPLATE; }
		;

/* object types taking name */
comment_type_name:
			ACCESS METHOD						{ $$ = OBJECT_ACCESS_METHOD; }
			| DATABASE							{ $$ = OBJECT_DATABASE; }
			| EVENT TRIGGER						{ $$ = OBJECT_EVENT_TRIGGER; }
			| EXTENSION							{ $$ = OBJECT_EXTENSION; }
			| FOREIGN DATA_P WRAPPER			{ $$ = OBJECT_FDW; }
			| opt_procedural LANGUAGE			{ $$ = OBJECT_LANGUAGE; }
			| PUBLICATION						{ $$ = OBJECT_PUBLICATION; }
			| ROLE								{ $$ = OBJECT_ROLE; }
			| SCHEMA							{ $$ = OBJECT_SCHEMA; }
			| SERVER							{ $$ = OBJECT_FOREIGN_SERVER; }
			| SUBSCRIPTION						{ $$ = OBJECT_SUBSCRIPTION; }
			| TABLESPACE						{ $$ = OBJECT_TABLESPACE; }
		;

comment_text:
			Sconst								{ $$ = $1; }
			| NULL_P							{ $$ = NULL; }
		;


/*****************************************************************************
 *
 *  SECURITY LABEL [FOR <provider>] ON <object> IS <label>
 *
 *  As with COMMENT ON, <object> can refer to various types of database
 *  objects (e.g. TABLE, COLUMN, etc.).
 *
 *****************************************************************************/

SecLabelStmt:
			SECURITY LABEL opt_provider ON security_label_type_any_name any_name
			IS security_label
				{
					SecLabelStmt *n = makeNode(SecLabelStmt);
					n->provider = $3;
					n->objtype = $5;
					n->object = (Node *) $6;
					n->label = $8;
					$$ = (Node *) n;
				}
			| SECURITY LABEL opt_provider ON security_label_type_name name
			  IS security_label
				{
					SecLabelStmt *n = makeNode(SecLabelStmt);
					n->provider = $3;
					n->objtype = $5;
					n->object = (Node *) makeString($6);
					n->label = $8;
					$$ = (Node *) n;
				}
			| SECURITY LABEL opt_provider ON TYPE_P Typename
			  IS security_label
				{
					SecLabelStmt *n = makeNode(SecLabelStmt);
					n->provider = $3;
					n->objtype = OBJECT_TYPE;
					n->object = (Node *) $6;
					n->label = $8;
					$$ = (Node *) n;
				}
			| SECURITY LABEL opt_provider ON DOMAIN_P Typename
			  IS security_label
				{
					SecLabelStmt *n = makeNode(SecLabelStmt);
					n->provider = $3;
					n->objtype = OBJECT_DOMAIN;
					n->object = (Node *) $6;
					n->label = $8;
					$$ = (Node *) n;
				}
			| SECURITY LABEL opt_provider ON AGGREGATE aggregate_with_argtypes
			  IS security_label
				{
					SecLabelStmt *n = makeNode(SecLabelStmt);
					n->provider = $3;
					n->objtype = OBJECT_AGGREGATE;
					n->object = (Node *) $6;
					n->label = $8;
					$$ = (Node *) n;
				}
			| SECURITY LABEL opt_provider ON FUNCTION function_with_argtypes
			  IS security_label
				{
					SecLabelStmt *n = makeNode(SecLabelStmt);
					n->provider = $3;
					n->objtype = OBJECT_FUNCTION;
					n->object = (Node *) $6;
					n->label = $8;
					$$ = (Node *) n;
				}
			| SECURITY LABEL opt_provider ON LARGE_P OBJECT_P NumericOnly
			  IS security_label
				{
					SecLabelStmt *n = makeNode(SecLabelStmt);
					n->provider = $3;
					n->objtype = OBJECT_LARGEOBJECT;
					n->object = (Node *) $7;
					n->label = $9;
					$$ = (Node *) n;
				}
			| SECURITY LABEL opt_provider ON PROCEDURE function_with_argtypes
			  IS security_label
				{
					SecLabelStmt *n = makeNode(SecLabelStmt);
					n->provider = $3;
					n->objtype = OBJECT_PROCEDURE;
					n->object = (Node *) $6;
					n->label = $8;
					$$ = (Node *) n;
				}
			| SECURITY LABEL opt_provider ON ROUTINE function_with_argtypes
			  IS security_label
				{
					SecLabelStmt *n = makeNode(SecLabelStmt);
					n->provider = $3;
					n->objtype = OBJECT_ROUTINE;
					n->object = (Node *) $6;
					n->label = $8;
					$$ = (Node *) n;
				}
		;

opt_provider:	FOR NonReservedWord_or_Sconst	{ $$ = $2; }
				| /* empty */					{ $$ = NULL; }
		;

/* object types taking any_name */
security_label_type_any_name:
			COLUMN								{ $$ = OBJECT_COLUMN; }
			| FOREIGN TABLE						{ $$ = OBJECT_FOREIGN_TABLE; }
			| SEQUENCE							{ $$ = OBJECT_SEQUENCE; }
			| TABLE								{ $$ = OBJECT_TABLE; }
			| VIEW								{ $$ = OBJECT_VIEW; }
			| MATERIALIZED VIEW					{ $$ = OBJECT_MATVIEW; }
		;

/* object types taking name */
security_label_type_name:
			DATABASE							{ $$ = OBJECT_DATABASE; }
			| EVENT TRIGGER						{ $$ = OBJECT_EVENT_TRIGGER; }
			| opt_procedural LANGUAGE			{ $$ = OBJECT_LANGUAGE; }
			| PUBLICATION						{ $$ = OBJECT_PUBLICATION; }
			| ROLE								{ $$ = OBJECT_ROLE; }
			| SCHEMA							{ $$ = OBJECT_SCHEMA; }
			| SUBSCRIPTION						{ $$ = OBJECT_SUBSCRIPTION; }
			| TABLESPACE						{ $$ = OBJECT_TABLESPACE; }
		;

security_label:	Sconst				{ $$ = $1; }
				| NULL_P			{ $$ = NULL; }
		;

/*****************************************************************************
 *
 *		QUERY:
 *			fetch/move
 *
 *****************************************************************************/

FetchStmt:	FETCH fetch_args
				{
					FetchStmt *n = (FetchStmt *) $2;
					n->ismove = false;
					$$ = (Node *)n;
				}
			| MOVE fetch_args
				{
					FetchStmt *n = (FetchStmt *) $2;
					n->ismove = true;
					$$ = (Node *)n;
				}
		;

fetch_args:	cursor_name
				{
					FetchStmt *n = makeNode(FetchStmt);
					n->portalname = $1;
					n->direction = FETCH_FORWARD;
					n->howMany = 1;
					$$ = (Node *)n;
				}
			| from_in cursor_name
				{
					FetchStmt *n = makeNode(FetchStmt);
					n->portalname = $2;
					n->direction = FETCH_FORWARD;
					n->howMany = 1;
					$$ = (Node *)n;
				}
			| NEXT opt_from_in cursor_name
				{
					FetchStmt *n = makeNode(FetchStmt);
					n->portalname = $3;
					n->direction = FETCH_FORWARD;
					n->howMany = 1;
					$$ = (Node *)n;
				}
			| PRIOR opt_from_in cursor_name
				{
					FetchStmt *n = makeNode(FetchStmt);
					n->portalname = $3;
					n->direction = FETCH_BACKWARD;
					n->howMany = 1;
					$$ = (Node *)n;
				}
			| FIRST_P opt_from_in cursor_name
				{
					FetchStmt *n = makeNode(FetchStmt);
					n->portalname = $3;
					n->direction = FETCH_ABSOLUTE;
					n->howMany = 1;
					$$ = (Node *)n;
				}
			| LAST_P opt_from_in cursor_name
				{
					FetchStmt *n = makeNode(FetchStmt);
					n->portalname = $3;
					n->direction = FETCH_ABSOLUTE;
					n->howMany = -1;
					$$ = (Node *)n;
				}
			| ABSOLUTE_P SignedIconst opt_from_in cursor_name
				{
					FetchStmt *n = makeNode(FetchStmt);
					n->portalname = $4;
					n->direction = FETCH_ABSOLUTE;
					n->howMany = $2;
					$$ = (Node *)n;
				}
			| RELATIVE_P SignedIconst opt_from_in cursor_name
				{
					FetchStmt *n = makeNode(FetchStmt);
					n->portalname = $4;
					n->direction = FETCH_RELATIVE;
					n->howMany = $2;
					$$ = (Node *)n;
				}
			| SignedIconst opt_from_in cursor_name
				{
					FetchStmt *n = makeNode(FetchStmt);
					n->portalname = $3;
					n->direction = FETCH_FORWARD;
					n->howMany = $1;
					$$ = (Node *)n;
				}
			| ALL opt_from_in cursor_name
				{
					FetchStmt *n = makeNode(FetchStmt);
					n->portalname = $3;
					n->direction = FETCH_FORWARD;
					n->howMany = FETCH_ALL;
					$$ = (Node *)n;
				}
			| FORWARD opt_from_in cursor_name
				{
					FetchStmt *n = makeNode(FetchStmt);
					n->portalname = $3;
					n->direction = FETCH_FORWARD;
					n->howMany = 1;
					$$ = (Node *)n;
				}
			| FORWARD SignedIconst opt_from_in cursor_name
				{
					FetchStmt *n = makeNode(FetchStmt);
					n->portalname = $4;
					n->direction = FETCH_FORWARD;
					n->howMany = $2;
					$$ = (Node *)n;
				}
			| FORWARD ALL opt_from_in cursor_name
				{
					FetchStmt *n = makeNode(FetchStmt);
					n->portalname = $4;
					n->direction = FETCH_FORWARD;
					n->howMany = FETCH_ALL;
					$$ = (Node *)n;
				}
			| BACKWARD opt_from_in cursor_name
				{
					FetchStmt *n = makeNode(FetchStmt);
					n->portalname = $3;
					n->direction = FETCH_BACKWARD;
					n->howMany = 1;
					$$ = (Node *)n;
				}
			| BACKWARD SignedIconst opt_from_in cursor_name
				{
					FetchStmt *n = makeNode(FetchStmt);
					n->portalname = $4;
					n->direction = FETCH_BACKWARD;
					n->howMany = $2;
					$$ = (Node *)n;
				}
			| BACKWARD ALL opt_from_in cursor_name
				{
					FetchStmt *n = makeNode(FetchStmt);
					n->portalname = $4;
					n->direction = FETCH_BACKWARD;
					n->howMany = FETCH_ALL;
					$$ = (Node *)n;
				}
		;

from_in:	FROM									{}
			| IN_P									{}
		;

opt_from_in:	from_in								{}
			| /* EMPTY */							{}
		;


/*****************************************************************************
 *
 * GRANT and REVOKE statements
 *
 *****************************************************************************/

GrantStmt:	GRANT privileges ON privilege_target TO grantee_list
			opt_grant_grant_option
				{
					GrantStmt *n = makeNode(GrantStmt);
					n->is_grant = true;
					n->privileges = $2;
					n->targtype = ($4)->targtype;
					n->objtype = ($4)->objtype;
					n->objects = ($4)->objs;
					n->grantees = $6;
					n->grant_option = $7;
					$$ = (Node*)n;
				}
		;

RevokeStmt:
			REVOKE privileges ON privilege_target
			FROM grantee_list opt_drop_behavior
				{
					GrantStmt *n = makeNode(GrantStmt);
					n->is_grant = false;
					n->grant_option = false;
					n->privileges = $2;
					n->targtype = ($4)->targtype;
					n->objtype = ($4)->objtype;
					n->objects = ($4)->objs;
					n->grantees = $6;
					n->behavior = $7;
					$$ = (Node *)n;
				}
			| REVOKE GRANT OPTION FOR privileges ON privilege_target
			FROM grantee_list opt_drop_behavior
				{
					GrantStmt *n = makeNode(GrantStmt);
					n->is_grant = false;
					n->grant_option = true;
					n->privileges = $5;
					n->targtype = ($7)->targtype;
					n->objtype = ($7)->objtype;
					n->objects = ($7)->objs;
					n->grantees = $9;
					n->behavior = $10;
					$$ = (Node *)n;
				}
		;


/*
 * Privilege names are represented as strings; the validity of the privilege
 * names gets checked at execution.  This is a bit annoying but we have little
 * choice because of the syntactic conflict with lists of role names in
 * GRANT/REVOKE.  What's more, we have to call out in the "privilege"
 * production any reserved keywords that need to be usable as privilege names.
 */

/* either ALL [PRIVILEGES] or a list of individual privileges */
privileges: privilege_list
				{ $$ = $1; }
			| ALL
				{ $$ = NIL; }
			| ALL PRIVILEGES
				{ $$ = NIL; }
			| ALL '(' columnList ')'
				{
					AccessPriv *n = makeNode(AccessPriv);
					n->priv_name = NULL;
					n->cols = $3;
					$$ = list_make1(n);
				}
			| ALL PRIVILEGES '(' columnList ')'
				{
					AccessPriv *n = makeNode(AccessPriv);
					n->priv_name = NULL;
					n->cols = $4;
					$$ = list_make1(n);
				}
		;

privilege_list:	privilege							{ $$ = list_make1($1); }
			| privilege_list ',' privilege			{ $$ = lappend($1, $3); }
		;

privilege:	SELECT opt_column_list
			{
				AccessPriv *n = makeNode(AccessPriv);
				n->priv_name = pstrdup($1);
				n->cols = $2;
				$$ = n;
			}
		| REFERENCES opt_column_list
			{
				AccessPriv *n = makeNode(AccessPriv);
				n->priv_name = pstrdup($1);
				n->cols = $2;
				$$ = n;
			}
		| CREATE opt_column_list
			{
				AccessPriv *n = makeNode(AccessPriv);
				n->priv_name = pstrdup($1);
				n->cols = $2;
				$$ = n;
			}
		| ColId opt_column_list
			{
				AccessPriv *n = makeNode(AccessPriv);
				n->priv_name = $1;
				n->cols = $2;
				$$ = n;
			}
		;


/* Don't bother trying to fold the first two rules into one using
 * opt_table.  You're going to get conflicts.
 */
privilege_target:
			qualified_name_list
				{
					PrivTarget *n = (PrivTarget *) palloc(sizeof(PrivTarget));
					n->targtype = ACL_TARGET_OBJECT;
					n->objtype = OBJECT_TABLE;
					n->objs = $1;
					$$ = n;
				}
			| TABLE qualified_name_list
				{
					PrivTarget *n = (PrivTarget *) palloc(sizeof(PrivTarget));
					n->targtype = ACL_TARGET_OBJECT;
					n->objtype = OBJECT_TABLE;
					n->objs = $2;
					$$ = n;
				}
			| SEQUENCE qualified_name_list
				{
					PrivTarget *n = (PrivTarget *) palloc(sizeof(PrivTarget));
					n->targtype = ACL_TARGET_OBJECT;
					n->objtype = OBJECT_SEQUENCE;
					n->objs = $2;
					$$ = n;
				}
			| FOREIGN DATA_P WRAPPER name_list
				{
					PrivTarget *n = (PrivTarget *) palloc(sizeof(PrivTarget));
					n->targtype = ACL_TARGET_OBJECT;
					n->objtype = OBJECT_FDW;
					n->objs = $4;
					$$ = n;
				}
			| FOREIGN SERVER name_list
				{
					PrivTarget *n = (PrivTarget *) palloc(sizeof(PrivTarget));
					n->targtype = ACL_TARGET_OBJECT;
					n->objtype = OBJECT_FOREIGN_SERVER;
					n->objs = $3;
					$$ = n;
				}
			| FUNCTION function_with_argtypes_list
				{
					PrivTarget *n = (PrivTarget *) palloc(sizeof(PrivTarget));
					n->targtype = ACL_TARGET_OBJECT;
					n->objtype = OBJECT_FUNCTION;
					n->objs = $2;
					$$ = n;
				}
			| PROCEDURE function_with_argtypes_list
				{
					PrivTarget *n = (PrivTarget *) palloc(sizeof(PrivTarget));
					n->targtype = ACL_TARGET_OBJECT;
					n->objtype = OBJECT_PROCEDURE;
					n->objs = $2;
					$$ = n;
				}
			| ROUTINE function_with_argtypes_list
				{
					PrivTarget *n = (PrivTarget *) palloc(sizeof(PrivTarget));
					n->targtype = ACL_TARGET_OBJECT;
					n->objtype = OBJECT_ROUTINE;
					n->objs = $2;
					$$ = n;
				}
			| DATABASE name_list
				{
					PrivTarget *n = (PrivTarget *) palloc(sizeof(PrivTarget));
					n->targtype = ACL_TARGET_OBJECT;
					n->objtype = OBJECT_DATABASE;
					n->objs = $2;
					$$ = n;
				}
			| DOMAIN_P any_name_list
				{
					PrivTarget *n = (PrivTarget *) palloc(sizeof(PrivTarget));
					n->targtype = ACL_TARGET_OBJECT;
					n->objtype = OBJECT_DOMAIN;
					n->objs = $2;
					$$ = n;
				}
			| LANGUAGE name_list
				{
					PrivTarget *n = (PrivTarget *) palloc(sizeof(PrivTarget));
					n->targtype = ACL_TARGET_OBJECT;
					n->objtype = OBJECT_LANGUAGE;
					n->objs = $2;
					$$ = n;
				}
			| LARGE_P OBJECT_P NumericOnly_list
				{
					PrivTarget *n = (PrivTarget *) palloc(sizeof(PrivTarget));
					n->targtype = ACL_TARGET_OBJECT;
					n->objtype = OBJECT_LARGEOBJECT;
					n->objs = $3;
					$$ = n;
				}
			| SCHEMA name_list
				{
					PrivTarget *n = (PrivTarget *) palloc(sizeof(PrivTarget));
					n->targtype = ACL_TARGET_OBJECT;
					n->objtype = OBJECT_SCHEMA;
					n->objs = $2;
					$$ = n;
				}
			| TABLESPACE name_list
				{
					PrivTarget *n = (PrivTarget *) palloc(sizeof(PrivTarget));
					n->targtype = ACL_TARGET_OBJECT;
					n->objtype = OBJECT_TABLESPACE;
					n->objs = $2;
					$$ = n;
				}
			| TYPE_P any_name_list
				{
					PrivTarget *n = (PrivTarget *) palloc(sizeof(PrivTarget));
					n->targtype = ACL_TARGET_OBJECT;
					n->objtype = OBJECT_TYPE;
					n->objs = $2;
					$$ = n;
				}
			| ALL TABLES IN_P SCHEMA name_list
				{
					PrivTarget *n = (PrivTarget *) palloc(sizeof(PrivTarget));
					n->targtype = ACL_TARGET_ALL_IN_SCHEMA;
					n->objtype = OBJECT_TABLE;
					n->objs = $5;
					$$ = n;
				}
			| ALL SEQUENCES IN_P SCHEMA name_list
				{
					PrivTarget *n = (PrivTarget *) palloc(sizeof(PrivTarget));
					n->targtype = ACL_TARGET_ALL_IN_SCHEMA;
					n->objtype = OBJECT_SEQUENCE;
					n->objs = $5;
					$$ = n;
				}
			| ALL FUNCTIONS IN_P SCHEMA name_list
				{
					PrivTarget *n = (PrivTarget *) palloc(sizeof(PrivTarget));
					n->targtype = ACL_TARGET_ALL_IN_SCHEMA;
					n->objtype = OBJECT_FUNCTION;
					n->objs = $5;
					$$ = n;
				}
			| ALL PROCEDURES IN_P SCHEMA name_list
				{
					PrivTarget *n = (PrivTarget *) palloc(sizeof(PrivTarget));
					n->targtype = ACL_TARGET_ALL_IN_SCHEMA;
					n->objtype = OBJECT_PROCEDURE;
					n->objs = $5;
					$$ = n;
				}
			| ALL ROUTINES IN_P SCHEMA name_list
				{
					PrivTarget *n = (PrivTarget *) palloc(sizeof(PrivTarget));
					n->targtype = ACL_TARGET_ALL_IN_SCHEMA;
					n->objtype = OBJECT_ROUTINE;
					n->objs = $5;
					$$ = n;
				}
		;


grantee_list:
			grantee									{ $$ = list_make1($1); }
			| grantee_list ',' grantee				{ $$ = lappend($1, $3); }
		;

grantee:
			RoleSpec								{ $$ = $1; }
			| GROUP_P RoleSpec						{ $$ = $2; }
		;


opt_grant_grant_option:
			WITH GRANT OPTION { $$ = true; }
			| /*EMPTY*/ { $$ = false; }
		;

/*****************************************************************************
 *
 * GRANT and REVOKE ROLE statements
 *
 *****************************************************************************/

GrantRoleStmt:
			GRANT privilege_list TO role_list opt_grant_admin_option opt_granted_by
				{
					GrantRoleStmt *n = makeNode(GrantRoleStmt);
					n->is_grant = true;
					n->granted_roles = $2;
					n->grantee_roles = $4;
					n->admin_opt = $5;
					n->grantor = $6;
					$$ = (Node*)n;
				}
		;

RevokeRoleStmt:
			REVOKE privilege_list FROM role_list opt_granted_by opt_drop_behavior
				{
					GrantRoleStmt *n = makeNode(GrantRoleStmt);
					n->is_grant = false;
					n->admin_opt = false;
					n->granted_roles = $2;
					n->grantee_roles = $4;
					n->behavior = $6;
					$$ = (Node*)n;
				}
			| REVOKE ADMIN OPTION FOR privilege_list FROM role_list opt_granted_by opt_drop_behavior
				{
					GrantRoleStmt *n = makeNode(GrantRoleStmt);
					n->is_grant = false;
					n->admin_opt = true;
					n->granted_roles = $5;
					n->grantee_roles = $7;
					n->behavior = $9;
					$$ = (Node*)n;
				}
		;

opt_grant_admin_option: WITH ADMIN OPTION				{ $$ = true; }
			| /*EMPTY*/									{ $$ = false; }
		;

opt_granted_by: GRANTED BY RoleSpec						{ $$ = $3; }
			| /*EMPTY*/									{ $$ = NULL; }
		;

/*****************************************************************************
 *
 * ALTER DEFAULT PRIVILEGES statement
 *
 *****************************************************************************/

AlterDefaultPrivilegesStmt:
			ALTER DEFAULT PRIVILEGES DefACLOptionList DefACLAction
				{
					AlterDefaultPrivilegesStmt *n = makeNode(AlterDefaultPrivilegesStmt);
					n->options = $4;
					n->action = (GrantStmt *) $5;
					$$ = (Node*)n;
				}
		;

DefACLOptionList:
			DefACLOptionList DefACLOption			{ $$ = lappend($1, $2); }
			| /* EMPTY */							{ $$ = NIL; }
		;

DefACLOption:
			IN_P SCHEMA name_list
				{
					$$ = makeDefElem("schemas", (Node *)$3, @1);
				}
			| FOR ROLE role_list
				{
					$$ = makeDefElem("roles", (Node *)$3, @1);
				}
			| FOR USER role_list
				{
					$$ = makeDefElem("roles", (Node *)$3, @1);
				}
		;

/*
 * This should match GRANT/REVOKE, except that individual target objects
 * are not mentioned and we only allow a subset of object types.
 */
DefACLAction:
			GRANT privileges ON defacl_privilege_target TO grantee_list
			opt_grant_grant_option
				{
					GrantStmt *n = makeNode(GrantStmt);
					n->is_grant = true;
					n->privileges = $2;
					n->targtype = ACL_TARGET_DEFAULTS;
					n->objtype = $4;
					n->objects = NIL;
					n->grantees = $6;
					n->grant_option = $7;
					$$ = (Node*)n;
				}
			| REVOKE privileges ON defacl_privilege_target
			FROM grantee_list opt_drop_behavior
				{
					GrantStmt *n = makeNode(GrantStmt);
					n->is_grant = false;
					n->grant_option = false;
					n->privileges = $2;
					n->targtype = ACL_TARGET_DEFAULTS;
					n->objtype = $4;
					n->objects = NIL;
					n->grantees = $6;
					n->behavior = $7;
					$$ = (Node *)n;
				}
			| REVOKE GRANT OPTION FOR privileges ON defacl_privilege_target
			FROM grantee_list opt_drop_behavior
				{
					GrantStmt *n = makeNode(GrantStmt);
					n->is_grant = false;
					n->grant_option = true;
					n->privileges = $5;
					n->targtype = ACL_TARGET_DEFAULTS;
					n->objtype = $7;
					n->objects = NIL;
					n->grantees = $9;
					n->behavior = $10;
					$$ = (Node *)n;
				}
		;

defacl_privilege_target:
			TABLES			{ $$ = OBJECT_TABLE; }
			| FUNCTIONS		{ $$ = OBJECT_FUNCTION; }
			| ROUTINES		{ $$ = OBJECT_FUNCTION; }
			| SEQUENCES		{ $$ = OBJECT_SEQUENCE; }
			| TYPES_P		{ $$ = OBJECT_TYPE; }
			| SCHEMAS		{ $$ = OBJECT_SCHEMA; }
		;


/*****************************************************************************
 *
 *		QUERY: CREATE INDEX
 *
 * Note: we cannot put TABLESPACE clause after WHERE clause unless we are
 * willing to make TABLESPACE a fully reserved word.
 *****************************************************************************/

IndexStmt:	CREATE opt_unique INDEX opt_concurrently opt_index_name
			ON relation_expr access_method_clause '(' index_params ')'
			opt_include opt_reloptions OptTableSpace where_clause
				{
					IndexStmt *n = makeNode(IndexStmt);
					n->unique = $2;
					n->concurrent = $4;
					n->idxname = $5;
					n->relation = $7;
					n->relationId = InvalidOid;
					n->accessMethod = $8;
					n->indexParams = $10;
					n->indexIncludingParams = $12;
					n->options = $13;
					n->tableSpace = $14;
					n->whereClause = $15;
					n->excludeOpNames = NIL;
					n->idxcomment = NULL;
					n->indexOid = InvalidOid;
					n->oldNode = InvalidOid;
					n->primary = false;
					n->isconstraint = false;
					n->deferrable = false;
					n->initdeferred = false;
					n->transformed = false;
					n->if_not_exists = false;
					$$ = (Node *)n;
				}
			| CREATE opt_unique INDEX opt_concurrently IF_P NOT EXISTS index_name
			ON relation_expr access_method_clause '(' index_params ')'
			opt_include opt_reloptions OptTableSpace where_clause
				{
					IndexStmt *n = makeNode(IndexStmt);
					n->unique = $2;
					n->concurrent = $4;
					n->idxname = $8;
					n->relation = $10;
					n->relationId = InvalidOid;
					n->accessMethod = $11;
					n->indexParams = $13;
					n->indexIncludingParams = $15;
					n->options = $16;
					n->tableSpace = $17;
					n->whereClause = $18;
					n->excludeOpNames = NIL;
					n->idxcomment = NULL;
					n->indexOid = InvalidOid;
					n->oldNode = InvalidOid;
					n->primary = false;
					n->isconstraint = false;
					n->deferrable = false;
					n->initdeferred = false;
					n->transformed = false;
					n->if_not_exists = true;
					$$ = (Node *)n;
				}
		;

opt_unique:
			UNIQUE									{ $$ = true; }
			| /*EMPTY*/								{ $$ = false; }
		;

opt_concurrently:
			CONCURRENTLY							{ $$ = true; }
			| /*EMPTY*/								{ $$ = false; }
		;

opt_index_name:
			index_name								{ $$ = $1; }
			| /*EMPTY*/								{ $$ = NULL; }
		;

access_method_clause:
			USING access_method						{ $$ = $2; }
			| /*EMPTY*/								{ $$ = DEFAULT_INDEX_TYPE; }
		;

index_params:	index_elem							{ $$ = list_make1($1); }
			| index_params ',' index_elem			{ $$ = lappend($1, $3); }
		;

/*
 * Index attributes can be either simple column references, or arbitrary
 * expressions in parens.  For backwards-compatibility reasons, we allow
 * an expression that's just a function call to be written without parens.
 */
index_elem:	ColId opt_collate opt_class opt_asc_desc opt_nulls_order
				{
					$$ = makeNode(IndexElem);
					$$->name = $1;
					$$->expr = NULL;
					$$->indexcolname = NULL;
					$$->collation = $2;
					$$->opclass = $3;
					$$->ordering = $4;
					$$->nulls_ordering = $5;
				}
			| func_expr_windowless opt_collate opt_class opt_asc_desc opt_nulls_order
				{
					$$ = makeNode(IndexElem);
					$$->name = NULL;
					$$->expr = $1;
					$$->indexcolname = NULL;
					$$->collation = $2;
					$$->opclass = $3;
					$$->ordering = $4;
					$$->nulls_ordering = $5;
				}
			| '(' a_expr ')' opt_collate opt_class opt_asc_desc opt_nulls_order
				{
					$$ = makeNode(IndexElem);
					$$->name = NULL;
					$$->expr = $2;
					$$->indexcolname = NULL;
					$$->collation = $4;
					$$->opclass = $5;
					$$->ordering = $6;
					$$->nulls_ordering = $7;
				}
		;

opt_include:		INCLUDE '(' index_including_params ')'			{ $$ = $3; }
			 |		/* EMPTY */						{ $$ = NIL; }
		;

index_including_params:	index_elem						{ $$ = list_make1($1); }
			| index_including_params ',' index_elem		{ $$ = lappend($1, $3); }
		;

opt_collate: COLLATE any_name						{ $$ = $2; }
			| /*EMPTY*/								{ $$ = NIL; }
		;

opt_class:	any_name								{ $$ = $1; }
			| /*EMPTY*/								{ $$ = NIL; }
		;

opt_asc_desc: ASC							{ $$ = SORTBY_ASC; }
			| DESC							{ $$ = SORTBY_DESC; }
			| /*EMPTY*/						{ $$ = SORTBY_DEFAULT; }
		;

opt_nulls_order: NULLS_LA FIRST_P			{ $$ = SORTBY_NULLS_FIRST; }
			| NULLS_LA LAST_P				{ $$ = SORTBY_NULLS_LAST; }
			| /*EMPTY*/						{ $$ = SORTBY_NULLS_DEFAULT; }
		;


/*****************************************************************************
 *
 *		QUERY:
 *				create [or replace] function <fname>
 *						[(<type-1> { , <type-n>})]
 *						returns <type-r>
 *						as <filename or code in language as appropriate>
 *						language <lang> [with parameters]
 *
 *****************************************************************************/

CreateFunctionStmt:
			CREATE opt_or_replace FUNCTION func_name func_args_with_defaults
			RETURNS func_return createfunc_opt_list
				{
					CreateFunctionStmt *n = makeNode(CreateFunctionStmt);
					n->is_procedure = false;
					n->replace = $2;
					n->funcname = $4;
					n->parameters = $5;
					n->returnType = $7;
					n->options = $8;
					$$ = (Node *)n;
				}
			| CREATE opt_or_replace FUNCTION func_name func_args_with_defaults
			  RETURNS TABLE '(' table_func_column_list ')' createfunc_opt_list
				{
					CreateFunctionStmt *n = makeNode(CreateFunctionStmt);
					n->is_procedure = false;
					n->replace = $2;
					n->funcname = $4;
					n->parameters = mergeTableFuncParameters($5, $9);
					n->returnType = TableFuncTypeName($9);
					n->returnType->location = @7;
					n->options = $11;
					$$ = (Node *)n;
				}
			| CREATE opt_or_replace FUNCTION func_name func_args_with_defaults
			  createfunc_opt_list
				{
					CreateFunctionStmt *n = makeNode(CreateFunctionStmt);
					n->is_procedure = false;
					n->replace = $2;
					n->funcname = $4;
					n->parameters = $5;
					n->returnType = NULL;
					n->options = $6;
					$$ = (Node *)n;
				}
			| CREATE opt_or_replace PROCEDURE func_name func_args_with_defaults
			  createfunc_opt_list
				{
					CreateFunctionStmt *n = makeNode(CreateFunctionStmt);
					n->is_procedure = true;
					n->replace = $2;
					n->funcname = $4;
					n->parameters = $5;
					n->returnType = NULL;
					n->options = $6;
					$$ = (Node *)n;
				}
		;

opt_or_replace:
			OR REPLACE								{ $$ = true; }
			| /*EMPTY*/								{ $$ = false; }
		;

func_args:	'(' func_args_list ')'					{ $$ = $2; }
			| '(' ')'								{ $$ = NIL; }
		;

func_args_list:
			func_arg								{ $$ = list_make1($1); }
			| func_args_list ',' func_arg			{ $$ = lappend($1, $3); }
		;

function_with_argtypes_list:
			function_with_argtypes					{ $$ = list_make1($1); }
			| function_with_argtypes_list ',' function_with_argtypes
													{ $$ = lappend($1, $3); }
		;

function_with_argtypes:
			func_name func_args
				{
					ObjectWithArgs *n = makeNode(ObjectWithArgs);
					n->objname = $1;
					n->objargs = extractArgTypes($2);
					$$ = n;
				}
			/*
			 * Because of reduce/reduce conflicts, we can't use func_name
			 * below, but we can write it out the long way, which actually
			 * allows more cases.
			 */
			| type_func_name_keyword
				{
					ObjectWithArgs *n = makeNode(ObjectWithArgs);
					n->objname = list_make1(makeString(pstrdup($1)));
					n->args_unspecified = true;
					$$ = n;
				}
			| ColId
				{
					ObjectWithArgs *n = makeNode(ObjectWithArgs);
					n->objname = list_make1(makeString($1));
					n->args_unspecified = true;
					$$ = n;
				}
			| ColId indirection
				{
					ObjectWithArgs *n = makeNode(ObjectWithArgs);
					n->objname = check_func_name(lcons(makeString($1), $2),
												  yyscanner);
					n->args_unspecified = true;
					$$ = n;
				}
		;

/*
 * func_args_with_defaults is separate because we only want to accept
 * defaults in CREATE FUNCTION, not in ALTER etc.
 */
func_args_with_defaults:
		'(' func_args_with_defaults_list ')'		{ $$ = $2; }
		| '(' ')'									{ $$ = NIL; }
		;

func_args_with_defaults_list:
		func_arg_with_default						{ $$ = list_make1($1); }
		| func_args_with_defaults_list ',' func_arg_with_default
													{ $$ = lappend($1, $3); }
		;

/*
 * The style with arg_class first is SQL99 standard, but Oracle puts
 * param_name first; accept both since it's likely people will try both
 * anyway.  Don't bother trying to save productions by letting arg_class
 * have an empty alternative ... you'll get shift/reduce conflicts.
 *
 * We can catch over-specified arguments here if we want to,
 * but for now better to silently swallow typmod, etc.
 * - thomas 2000-03-22
 */
func_arg:
			arg_class param_name func_type
				{
					FunctionParameter *n = makeNode(FunctionParameter);
					n->name = $2;
					n->argType = $3;
					n->mode = $1;
					n->defexpr = NULL;
					$$ = n;
				}
			| param_name arg_class func_type
				{
					FunctionParameter *n = makeNode(FunctionParameter);
					n->name = $1;
					n->argType = $3;
					n->mode = $2;
					n->defexpr = NULL;
					$$ = n;
				}
			| param_name func_type
				{
					FunctionParameter *n = makeNode(FunctionParameter);
					n->name = $1;
					n->argType = $2;
					n->mode = FUNC_PARAM_IN;
					n->defexpr = NULL;
					$$ = n;
				}
			| arg_class func_type
				{
					FunctionParameter *n = makeNode(FunctionParameter);
					n->name = NULL;
					n->argType = $2;
					n->mode = $1;
					n->defexpr = NULL;
					$$ = n;
				}
			| func_type
				{
					FunctionParameter *n = makeNode(FunctionParameter);
					n->name = NULL;
					n->argType = $1;
					n->mode = FUNC_PARAM_IN;
					n->defexpr = NULL;
					$$ = n;
				}
		;

/* INOUT is SQL99 standard, IN OUT is for Oracle compatibility */
arg_class:	IN_P								{ $$ = FUNC_PARAM_IN; }
			| OUT_P								{ $$ = FUNC_PARAM_OUT; }
			| INOUT								{ $$ = FUNC_PARAM_INOUT; }
			| IN_P OUT_P						{ $$ = FUNC_PARAM_INOUT; }
			| VARIADIC							{ $$ = FUNC_PARAM_VARIADIC; }
		;

/*
 * Ideally param_name should be ColId, but that causes too many conflicts.
 */
param_name:	type_function_name
		;

func_return:
			func_type
				{
					/* We can catch over-specified results here if we want to,
					 * but for now better to silently swallow typmod, etc.
					 * - thomas 2000-03-22
					 */
					$$ = $1;
				}
		;

/*
 * We would like to make the %TYPE productions here be ColId attrs etc,
 * but that causes reduce/reduce conflicts.  type_function_name
 * is next best choice.
 */
func_type:	Typename								{ $$ = $1; }
			| type_function_name attrs '%' TYPE_P
				{
					$$ = makeTypeNameFromNameList(lcons(makeString($1), $2));
					$$->pct_type = true;
					$$->location = @1;
				}
			| SETOF type_function_name attrs '%' TYPE_P
				{
					$$ = makeTypeNameFromNameList(lcons(makeString($2), $3));
					$$->pct_type = true;
					$$->setof = true;
					$$->location = @2;
				}
		;

func_arg_with_default:
		func_arg
				{
					$$ = $1;
				}
		| func_arg DEFAULT a_expr
				{
					$$ = $1;
					$$->defexpr = $3;
				}
		| func_arg '=' a_expr
				{
					$$ = $1;
					$$->defexpr = $3;
				}
		;

/* Aggregate args can be most things that function args can be */
aggr_arg:	func_arg
				{
					if (!($1->mode == FUNC_PARAM_IN ||
						  $1->mode == FUNC_PARAM_VARIADIC))
						ereport(ERROR,
								(errcode(ERRCODE_FEATURE_NOT_SUPPORTED),
								 errmsg("aggregates cannot have output arguments"),
								 parser_errposition(@1)));
					$$ = $1;
				}
		;

/*
 * The SQL standard offers no guidance on how to declare aggregate argument
 * lists, since it doesn't have CREATE AGGREGATE etc.  We accept these cases:
 *
 * (*)									- normal agg with no args
 * (aggr_arg,...)						- normal agg with args
 * (ORDER BY aggr_arg,...)				- ordered-set agg with no direct args
 * (aggr_arg,... ORDER BY aggr_arg,...)	- ordered-set agg with direct args
 *
 * The zero-argument case is spelled with '*' for consistency with COUNT(*).
 *
 * An additional restriction is that if the direct-args list ends in a
 * VARIADIC item, the ordered-args list must contain exactly one item that
 * is also VARIADIC with the same type.  This allows us to collapse the two
 * VARIADIC items into one, which is necessary to represent the aggregate in
 * pg_proc.  We check this at the grammar stage so that we can return a list
 * in which the second VARIADIC item is already discarded, avoiding extra work
 * in cases such as DROP AGGREGATE.
 *
 * The return value of this production is a two-element list, in which the
 * first item is a sublist of FunctionParameter nodes (with any duplicate
 * VARIADIC item already dropped, as per above) and the second is an integer
 * Value node, containing -1 if there was no ORDER BY and otherwise the number
 * of argument declarations before the ORDER BY.  (If this number is equal
 * to the first sublist's length, then we dropped a duplicate VARIADIC item.)
 * This representation is passed as-is to CREATE AGGREGATE; for operations
 * on existing aggregates, we can just apply extractArgTypes to the first
 * sublist.
 */
aggr_args:	'(' '*' ')'
				{
					$$ = list_make2(NIL, makeInteger(-1));
				}
			| '(' aggr_args_list ')'
				{
					$$ = list_make2($2, makeInteger(-1));
				}
			| '(' ORDER BY aggr_args_list ')'
				{
					$$ = list_make2($4, makeInteger(0));
				}
			| '(' aggr_args_list ORDER BY aggr_args_list ')'
				{
					/* this is the only case requiring consistency checking */
					$$ = makeOrderedSetArgs($2, $5, yyscanner);
				}
		;

aggr_args_list:
			aggr_arg								{ $$ = list_make1($1); }
			| aggr_args_list ',' aggr_arg			{ $$ = lappend($1, $3); }
		;

aggregate_with_argtypes:
			func_name aggr_args
				{
					ObjectWithArgs *n = makeNode(ObjectWithArgs);
					n->objname = $1;
					n->objargs = extractAggrArgTypes($2);
					$$ = n;
				}
		;

aggregate_with_argtypes_list:
			aggregate_with_argtypes					{ $$ = list_make1($1); }
			| aggregate_with_argtypes_list ',' aggregate_with_argtypes
													{ $$ = lappend($1, $3); }
		;

createfunc_opt_list:
			/* Must be at least one to prevent conflict */
			createfunc_opt_item						{ $$ = list_make1($1); }
			| createfunc_opt_list createfunc_opt_item { $$ = lappend($1, $2); }
	;

/*
 * Options common to both CREATE FUNCTION and ALTER FUNCTION
 */
common_func_opt_item:
			CALLED ON NULL_P INPUT_P
				{
					$$ = makeDefElem("strict", (Node *)makeInteger(false), @1);
				}
			| RETURNS NULL_P ON NULL_P INPUT_P
				{
					$$ = makeDefElem("strict", (Node *)makeInteger(true), @1);
				}
			| STRICT_P
				{
					$$ = makeDefElem("strict", (Node *)makeInteger(true), @1);
				}
			| IMMUTABLE
				{
					$$ = makeDefElem("volatility", (Node *)makeString("immutable"), @1);
				}
			| STABLE
				{
					$$ = makeDefElem("volatility", (Node *)makeString("stable"), @1);
				}
			| VOLATILE
				{
					$$ = makeDefElem("volatility", (Node *)makeString("volatile"), @1);
				}
			| EXTERNAL SECURITY DEFINER
				{
					$$ = makeDefElem("security", (Node *)makeInteger(true), @1);
				}
			| EXTERNAL SECURITY INVOKER
				{
					$$ = makeDefElem("security", (Node *)makeInteger(false), @1);
				}
			| SECURITY DEFINER
				{
					$$ = makeDefElem("security", (Node *)makeInteger(true), @1);
				}
			| SECURITY INVOKER
				{
					$$ = makeDefElem("security", (Node *)makeInteger(false), @1);
				}
			| LEAKPROOF
				{
					$$ = makeDefElem("leakproof", (Node *)makeInteger(true), @1);
				}
			| NOT LEAKPROOF
				{
					$$ = makeDefElem("leakproof", (Node *)makeInteger(false), @1);
				}
			| COST NumericOnly
				{
					$$ = makeDefElem("cost", (Node *)$2, @1);
				}
			| ROWS NumericOnly
				{
					$$ = makeDefElem("rows", (Node *)$2, @1);
				}
			| FunctionSetResetClause
				{
					/* we abuse the normal content of a DefElem here */
					$$ = makeDefElem("set", (Node *)$1, @1);
				}
			| PARALLEL ColId
				{
					$$ = makeDefElem("parallel", (Node *)makeString($2), @1);
				}
		;

createfunc_opt_item:
			AS func_as
				{
					$$ = makeDefElem("as", (Node *)$2, @1);
				}
			| LANGUAGE NonReservedWord_or_Sconst
				{
					$$ = makeDefElem("language", (Node *)makeString($2), @1);
				}
			| TRANSFORM transform_type_list
				{
					$$ = makeDefElem("transform", (Node *)$2, @1);
				}
			| WINDOW
				{
					$$ = makeDefElem("window", (Node *)makeInteger(true), @1);
				}
			| common_func_opt_item
				{
					$$ = $1;
				}
		;

func_as:	Sconst						{ $$ = list_make1(makeString($1)); }
			| Sconst ',' Sconst
				{
					$$ = list_make2(makeString($1), makeString($3));
				}
		;

transform_type_list:
			FOR TYPE_P Typename { $$ = list_make1($3); }
			| transform_type_list ',' FOR TYPE_P Typename { $$ = lappend($1, $5); }
		;

opt_definition:
			WITH definition							{ $$ = $2; }
			| /*EMPTY*/								{ $$ = NIL; }
		;

table_func_column:	param_name func_type
				{
					FunctionParameter *n = makeNode(FunctionParameter);
					n->name = $1;
					n->argType = $2;
					n->mode = FUNC_PARAM_TABLE;
					n->defexpr = NULL;
					$$ = n;
				}
		;

table_func_column_list:
			table_func_column
				{
					$$ = list_make1($1);
				}
			| table_func_column_list ',' table_func_column
				{
					$$ = lappend($1, $3);
				}
		;

/*****************************************************************************
 * ALTER FUNCTION / ALTER PROCEDURE / ALTER ROUTINE
 *
 * RENAME and OWNER subcommands are already provided by the generic
 * ALTER infrastructure, here we just specify alterations that can
 * only be applied to functions.
 *
 *****************************************************************************/
AlterFunctionStmt:
			ALTER FUNCTION function_with_argtypes alterfunc_opt_list opt_restrict
				{
					AlterFunctionStmt *n = makeNode(AlterFunctionStmt);
					n->objtype = OBJECT_FUNCTION;
					n->func = $3;
					n->actions = $4;
					$$ = (Node *) n;
				}
			| ALTER PROCEDURE function_with_argtypes alterfunc_opt_list opt_restrict
				{
					AlterFunctionStmt *n = makeNode(AlterFunctionStmt);
					n->objtype = OBJECT_PROCEDURE;
					n->func = $3;
					n->actions = $4;
					$$ = (Node *) n;
				}
			| ALTER ROUTINE function_with_argtypes alterfunc_opt_list opt_restrict
				{
					AlterFunctionStmt *n = makeNode(AlterFunctionStmt);
					n->objtype = OBJECT_ROUTINE;
					n->func = $3;
					n->actions = $4;
					$$ = (Node *) n;
				}
		;

alterfunc_opt_list:
			/* At least one option must be specified */
			common_func_opt_item					{ $$ = list_make1($1); }
			| alterfunc_opt_list common_func_opt_item { $$ = lappend($1, $2); }
		;

/* Ignored, merely for SQL compliance */
opt_restrict:
			RESTRICT
			| /* EMPTY */
		;


/*****************************************************************************
 *
 *		QUERY:
 *
 *		DROP FUNCTION funcname (arg1, arg2, ...) [ RESTRICT | CASCADE ]
 *		DROP PROCEDURE procname (arg1, arg2, ...) [ RESTRICT | CASCADE ]
 *		DROP ROUTINE routname (arg1, arg2, ...) [ RESTRICT | CASCADE ]
 *		DROP AGGREGATE aggname (arg1, ...) [ RESTRICT | CASCADE ]
 *		DROP OPERATOR opname (leftoperand_typ, rightoperand_typ) [ RESTRICT | CASCADE ]
 *
 *****************************************************************************/

RemoveFuncStmt:
			DROP FUNCTION function_with_argtypes_list opt_drop_behavior
				{
					DropStmt *n = makeNode(DropStmt);
					n->removeType = OBJECT_FUNCTION;
					n->objects = $3;
					n->behavior = $4;
					n->missing_ok = false;
					n->concurrent = false;
					$$ = (Node *)n;
				}
			| DROP FUNCTION IF_P EXISTS function_with_argtypes_list opt_drop_behavior
				{
					DropStmt *n = makeNode(DropStmt);
					n->removeType = OBJECT_FUNCTION;
					n->objects = $5;
					n->behavior = $6;
					n->missing_ok = true;
					n->concurrent = false;
					$$ = (Node *)n;
				}
			| DROP PROCEDURE function_with_argtypes_list opt_drop_behavior
				{
					DropStmt *n = makeNode(DropStmt);
					n->removeType = OBJECT_PROCEDURE;
					n->objects = $3;
					n->behavior = $4;
					n->missing_ok = false;
					n->concurrent = false;
					$$ = (Node *)n;
				}
			| DROP PROCEDURE IF_P EXISTS function_with_argtypes_list opt_drop_behavior
				{
					DropStmt *n = makeNode(DropStmt);
					n->removeType = OBJECT_PROCEDURE;
					n->objects = $5;
					n->behavior = $6;
					n->missing_ok = true;
					n->concurrent = false;
					$$ = (Node *)n;
				}
			| DROP ROUTINE function_with_argtypes_list opt_drop_behavior
				{
					DropStmt *n = makeNode(DropStmt);
					n->removeType = OBJECT_ROUTINE;
					n->objects = $3;
					n->behavior = $4;
					n->missing_ok = false;
					n->concurrent = false;
					$$ = (Node *)n;
				}
			| DROP ROUTINE IF_P EXISTS function_with_argtypes_list opt_drop_behavior
				{
					DropStmt *n = makeNode(DropStmt);
					n->removeType = OBJECT_ROUTINE;
					n->objects = $5;
					n->behavior = $6;
					n->missing_ok = true;
					n->concurrent = false;
					$$ = (Node *)n;
				}
		;

RemoveAggrStmt:
			DROP AGGREGATE aggregate_with_argtypes_list opt_drop_behavior
				{
					DropStmt *n = makeNode(DropStmt);
					n->removeType = OBJECT_AGGREGATE;
					n->objects = $3;
					n->behavior = $4;
					n->missing_ok = false;
					n->concurrent = false;
					$$ = (Node *)n;
				}
			| DROP AGGREGATE IF_P EXISTS aggregate_with_argtypes_list opt_drop_behavior
				{
					DropStmt *n = makeNode(DropStmt);
					n->removeType = OBJECT_AGGREGATE;
					n->objects = $5;
					n->behavior = $6;
					n->missing_ok = true;
					n->concurrent = false;
					$$ = (Node *)n;
				}
		;

RemoveOperStmt:
			DROP OPERATOR operator_with_argtypes_list opt_drop_behavior
				{
					DropStmt *n = makeNode(DropStmt);
					n->removeType = OBJECT_OPERATOR;
					n->objects = $3;
					n->behavior = $4;
					n->missing_ok = false;
					n->concurrent = false;
					$$ = (Node *)n;
				}
			| DROP OPERATOR IF_P EXISTS operator_with_argtypes_list opt_drop_behavior
				{
					DropStmt *n = makeNode(DropStmt);
					n->removeType = OBJECT_OPERATOR;
					n->objects = $5;
					n->behavior = $6;
					n->missing_ok = true;
					n->concurrent = false;
					$$ = (Node *)n;
				}
		;

oper_argtypes:
			'(' Typename ')'
				{
				   ereport(ERROR,
						   (errcode(ERRCODE_SYNTAX_ERROR),
							errmsg("missing argument"),
							errhint("Use NONE to denote the missing argument of a unary operator."),
							parser_errposition(@3)));
				}
			| '(' Typename ',' Typename ')'
					{ $$ = list_make2($2, $4); }
			| '(' NONE ',' Typename ')'					/* left unary */
					{ $$ = list_make2(NULL, $4); }
			| '(' Typename ',' NONE ')'					/* right unary */
					{ $$ = list_make2($2, NULL); }
		;

any_operator:
			all_Op
					{ $$ = list_make1(makeString($1)); }
			| ColId '.' any_operator
					{ $$ = lcons(makeString($1), $3); }
		;

operator_with_argtypes_list:
			operator_with_argtypes					{ $$ = list_make1($1); }
			| operator_with_argtypes_list ',' operator_with_argtypes
													{ $$ = lappend($1, $3); }
		;

operator_with_argtypes:
			any_operator oper_argtypes
				{
					ObjectWithArgs *n = makeNode(ObjectWithArgs);
					n->objname = $1;
					n->objargs = $2;
					$$ = n;
				}
		;

/*****************************************************************************
 *
 *		DO <anonymous code block> [ LANGUAGE language ]
 *
 * We use a DefElem list for future extensibility, and to allow flexibility
 * in the clause order.
 *
 *****************************************************************************/

DoStmt: DO dostmt_opt_list
				{
					DoStmt *n = makeNode(DoStmt);
					n->args = $2;
					$$ = (Node *)n;
				}
		;

dostmt_opt_list:
			dostmt_opt_item						{ $$ = list_make1($1); }
			| dostmt_opt_list dostmt_opt_item	{ $$ = lappend($1, $2); }
		;

dostmt_opt_item:
			Sconst
				{
					$$ = makeDefElem("as", (Node *)makeString($1), @1);
				}
			| LANGUAGE NonReservedWord_or_Sconst
				{
					$$ = makeDefElem("language", (Node *)makeString($2), @1);
				}
		;

/*****************************************************************************
 *
 *		CREATE CAST / DROP CAST
 *
 *****************************************************************************/

CreateCastStmt: CREATE CAST '(' Typename AS Typename ')'
					WITH FUNCTION function_with_argtypes cast_context
				{
					CreateCastStmt *n = makeNode(CreateCastStmt);
					n->sourcetype = $4;
					n->targettype = $6;
					n->func = $10;
					n->context = (CoercionContext) $11;
					n->inout = false;
					$$ = (Node *)n;
				}
			| CREATE CAST '(' Typename AS Typename ')'
					WITHOUT FUNCTION cast_context
				{
					CreateCastStmt *n = makeNode(CreateCastStmt);
					n->sourcetype = $4;
					n->targettype = $6;
					n->func = NULL;
					n->context = (CoercionContext) $10;
					n->inout = false;
					$$ = (Node *)n;
				}
			| CREATE CAST '(' Typename AS Typename ')'
					WITH INOUT cast_context
				{
					CreateCastStmt *n = makeNode(CreateCastStmt);
					n->sourcetype = $4;
					n->targettype = $6;
					n->func = NULL;
					n->context = (CoercionContext) $10;
					n->inout = true;
					$$ = (Node *)n;
				}
		;

cast_context:  AS IMPLICIT_P					{ $$ = COERCION_IMPLICIT; }
		| AS ASSIGNMENT							{ $$ = COERCION_ASSIGNMENT; }
		| /*EMPTY*/								{ $$ = COERCION_EXPLICIT; }
		;


DropCastStmt: DROP CAST opt_if_exists '(' Typename AS Typename ')' opt_drop_behavior
				{
					DropStmt *n = makeNode(DropStmt);
					n->removeType = OBJECT_CAST;
					n->objects = list_make1(list_make2($5, $7));
					n->behavior = $9;
					n->missing_ok = $3;
					n->concurrent = false;
					$$ = (Node *)n;
				}
		;

opt_if_exists: IF_P EXISTS						{ $$ = true; }
		| /*EMPTY*/								{ $$ = false; }
		;


/*****************************************************************************
 *
 *		CREATE TRANSFORM / DROP TRANSFORM
 *
 *****************************************************************************/

CreateTransformStmt: CREATE opt_or_replace TRANSFORM FOR Typename LANGUAGE name '(' transform_element_list ')'
				{
					CreateTransformStmt *n = makeNode(CreateTransformStmt);
					n->replace = $2;
					n->type_name = $5;
					n->lang = $7;
					n->fromsql = linitial($9);
					n->tosql = lsecond($9);
					$$ = (Node *)n;
				}
		;

transform_element_list: FROM SQL_P WITH FUNCTION function_with_argtypes ',' TO SQL_P WITH FUNCTION function_with_argtypes
				{
					$$ = list_make2($5, $11);
				}
				| TO SQL_P WITH FUNCTION function_with_argtypes ',' FROM SQL_P WITH FUNCTION function_with_argtypes
				{
					$$ = list_make2($11, $5);
				}
				| FROM SQL_P WITH FUNCTION function_with_argtypes
				{
					$$ = list_make2($5, NULL);
				}
				| TO SQL_P WITH FUNCTION function_with_argtypes
				{
					$$ = list_make2(NULL, $5);
				}
		;


DropTransformStmt: DROP TRANSFORM opt_if_exists FOR Typename LANGUAGE name opt_drop_behavior
				{
					DropStmt *n = makeNode(DropStmt);
					n->removeType = OBJECT_TRANSFORM;
					n->objects = list_make1(list_make2($5, makeString($7)));
					n->behavior = $8;
					n->missing_ok = $3;
					$$ = (Node *)n;
				}
		;


/*****************************************************************************
 *
 *		QUERY:
 *
 *		REINDEX [ (options) ] type <name>
 *****************************************************************************/

ReindexStmt:
			REINDEX reindex_target_type qualified_name
				{
					ReindexStmt *n = makeNode(ReindexStmt);
					n->kind = $2;
					n->relation = $3;
					n->name = NULL;
					n->options = 0;
					$$ = (Node *)n;
				}
			| REINDEX reindex_target_multitable name
				{
					ReindexStmt *n = makeNode(ReindexStmt);
					n->kind = $2;
					n->name = $3;
					n->relation = NULL;
					n->options = 0;
					$$ = (Node *)n;
				}
			| REINDEX '(' reindex_option_list ')' reindex_target_type qualified_name
				{
					ReindexStmt *n = makeNode(ReindexStmt);
					n->kind = $5;
					n->relation = $6;
					n->name = NULL;
					n->options = $3;
					$$ = (Node *)n;
				}
			| REINDEX '(' reindex_option_list ')' reindex_target_multitable name
				{
					ReindexStmt *n = makeNode(ReindexStmt);
					n->kind = $5;
					n->name = $6;
					n->relation = NULL;
					n->options = $3;
					$$ = (Node *)n;
				}
		;
reindex_target_type:
			INDEX					{ $$ = REINDEX_OBJECT_INDEX; }
			| TABLE					{ $$ = REINDEX_OBJECT_TABLE; }
		;
reindex_target_multitable:
			SCHEMA					{ $$ = REINDEX_OBJECT_SCHEMA; }
			| SYSTEM_P				{ $$ = REINDEX_OBJECT_SYSTEM; }
			| DATABASE				{ $$ = REINDEX_OBJECT_DATABASE; }
		;
reindex_option_list:
			reindex_option_elem								{ $$ = $1; }
			| reindex_option_list ',' reindex_option_elem	{ $$ = $1 | $3; }
		;
reindex_option_elem:
			VERBOSE	{ $$ = REINDEXOPT_VERBOSE; }
		;

/*****************************************************************************
 *
 * ALTER TABLESPACE
 *
 *****************************************************************************/

AlterTblSpcStmt:
			ALTER TABLESPACE name SET reloptions
				{
					AlterTableSpaceOptionsStmt *n =
						makeNode(AlterTableSpaceOptionsStmt);
					n->tablespacename = $3;
					n->options = $5;
					n->isReset = false;
					$$ = (Node *)n;
				}
			| ALTER TABLESPACE name RESET reloptions
				{
					AlterTableSpaceOptionsStmt *n =
						makeNode(AlterTableSpaceOptionsStmt);
					n->tablespacename = $3;
					n->options = $5;
					n->isReset = true;
					$$ = (Node *)n;
				}
		;

/*****************************************************************************
 *
 * ALTER THING name RENAME TO newname
 *
 *****************************************************************************/

RenameStmt: ALTER AGGREGATE aggregate_with_argtypes RENAME TO name
				{
					RenameStmt *n = makeNode(RenameStmt);
					n->renameType = OBJECT_AGGREGATE;
					n->object = (Node *) $3;
					n->newname = $6;
					n->missing_ok = false;
					$$ = (Node *)n;
				}
			| ALTER COLLATION any_name RENAME TO name
				{
					RenameStmt *n = makeNode(RenameStmt);
					n->renameType = OBJECT_COLLATION;
					n->object = (Node *) $3;
					n->newname = $6;
					n->missing_ok = false;
					$$ = (Node *)n;
				}
			| ALTER CONVERSION_P any_name RENAME TO name
				{
					RenameStmt *n = makeNode(RenameStmt);
					n->renameType = OBJECT_CONVERSION;
					n->object = (Node *) $3;
					n->newname = $6;
					n->missing_ok = false;
					$$ = (Node *)n;
				}
			| ALTER DATABASE database_name RENAME TO database_name
				{
					RenameStmt *n = makeNode(RenameStmt);
					n->renameType = OBJECT_DATABASE;
					n->subname = $3;
					n->newname = $6;
					n->missing_ok = false;
					$$ = (Node *)n;
				}
			| ALTER DOMAIN_P any_name RENAME TO name
				{
					RenameStmt *n = makeNode(RenameStmt);
					n->renameType = OBJECT_DOMAIN;
					n->object = (Node *) $3;
					n->newname = $6;
					n->missing_ok = false;
					$$ = (Node *)n;
				}
			| ALTER DOMAIN_P any_name RENAME CONSTRAINT name TO name
				{
					RenameStmt *n = makeNode(RenameStmt);
					n->renameType = OBJECT_DOMCONSTRAINT;
					n->object = (Node *) $3;
					n->subname = $6;
					n->newname = $8;
					$$ = (Node *)n;
				}
			| ALTER FOREIGN DATA_P WRAPPER name RENAME TO name
				{
					RenameStmt *n = makeNode(RenameStmt);
					n->renameType = OBJECT_FDW;
					n->object = (Node *) makeString($5);
					n->newname = $8;
					n->missing_ok = false;
					$$ = (Node *)n;
				}
			| ALTER FUNCTION function_with_argtypes RENAME TO name
				{
					RenameStmt *n = makeNode(RenameStmt);
					n->renameType = OBJECT_FUNCTION;
					n->object = (Node *) $3;
					n->newname = $6;
					n->missing_ok = false;
					$$ = (Node *)n;
				}
			| ALTER GROUP_P RoleId RENAME TO RoleId
				{
					RenameStmt *n = makeNode(RenameStmt);
					n->renameType = OBJECT_ROLE;
					n->subname = $3;
					n->newname = $6;
					n->missing_ok = false;
					$$ = (Node *)n;
				}
			| ALTER opt_procedural LANGUAGE name RENAME TO name
				{
					RenameStmt *n = makeNode(RenameStmt);
					n->renameType = OBJECT_LANGUAGE;
					n->object = (Node *) makeString($4);
					n->newname = $7;
					n->missing_ok = false;
					$$ = (Node *)n;
				}
			| ALTER OPERATOR CLASS any_name USING access_method RENAME TO name
				{
					RenameStmt *n = makeNode(RenameStmt);
					n->renameType = OBJECT_OPCLASS;
					n->object = (Node *) lcons(makeString($6), $4);
					n->newname = $9;
					n->missing_ok = false;
					$$ = (Node *)n;
				}
			| ALTER OPERATOR FAMILY any_name USING access_method RENAME TO name
				{
					RenameStmt *n = makeNode(RenameStmt);
					n->renameType = OBJECT_OPFAMILY;
					n->object = (Node *) lcons(makeString($6), $4);
					n->newname = $9;
					n->missing_ok = false;
					$$ = (Node *)n;
				}
			| ALTER POLICY name ON qualified_name RENAME TO name
				{
					RenameStmt *n = makeNode(RenameStmt);
					n->renameType = OBJECT_POLICY;
					n->relation = $5;
					n->subname = $3;
					n->newname = $8;
					n->missing_ok = false;
					$$ = (Node *)n;
				}
			| ALTER POLICY IF_P EXISTS name ON qualified_name RENAME TO name
				{
					RenameStmt *n = makeNode(RenameStmt);
					n->renameType = OBJECT_POLICY;
					n->relation = $7;
					n->subname = $5;
					n->newname = $10;
					n->missing_ok = true;
					$$ = (Node *)n;
				}
			| ALTER PROCEDURE function_with_argtypes RENAME TO name
				{
					RenameStmt *n = makeNode(RenameStmt);
					n->renameType = OBJECT_PROCEDURE;
					n->object = (Node *) $3;
					n->newname = $6;
					n->missing_ok = false;
					$$ = (Node *)n;
				}
			| ALTER PUBLICATION name RENAME TO name
				{
					RenameStmt *n = makeNode(RenameStmt);
					n->renameType = OBJECT_PUBLICATION;
					n->object = (Node *) makeString($3);
					n->newname = $6;
					n->missing_ok = false;
					$$ = (Node *)n;
				}
			| ALTER ROUTINE function_with_argtypes RENAME TO name
				{
					RenameStmt *n = makeNode(RenameStmt);
					n->renameType = OBJECT_ROUTINE;
					n->object = (Node *) $3;
					n->newname = $6;
					n->missing_ok = false;
					$$ = (Node *)n;
				}
			| ALTER SCHEMA name RENAME TO name
				{
					RenameStmt *n = makeNode(RenameStmt);
					n->renameType = OBJECT_SCHEMA;
					n->subname = $3;
					n->newname = $6;
					n->missing_ok = false;
					$$ = (Node *)n;
				}
			| ALTER SERVER name RENAME TO name
				{
					RenameStmt *n = makeNode(RenameStmt);
					n->renameType = OBJECT_FOREIGN_SERVER;
					n->object = (Node *) makeString($3);
					n->newname = $6;
					n->missing_ok = false;
					$$ = (Node *)n;
				}
			| ALTER SUBSCRIPTION name RENAME TO name
				{
					RenameStmt *n = makeNode(RenameStmt);
					n->renameType = OBJECT_SUBSCRIPTION;
					n->object = (Node *) makeString($3);
					n->newname = $6;
					n->missing_ok = false;
					$$ = (Node *)n;
				}
			| ALTER TABLE relation_expr RENAME TO name
				{
					RenameStmt *n = makeNode(RenameStmt);
					n->renameType = OBJECT_TABLE;
					n->relation = $3;
					n->subname = NULL;
					n->newname = $6;
					n->missing_ok = false;
					$$ = (Node *)n;
				}
			| ALTER TABLE IF_P EXISTS relation_expr RENAME TO name
				{
					RenameStmt *n = makeNode(RenameStmt);
					n->renameType = OBJECT_TABLE;
					n->relation = $5;
					n->subname = NULL;
					n->newname = $8;
					n->missing_ok = true;
					$$ = (Node *)n;
				}
			| ALTER SEQUENCE qualified_name RENAME TO name
				{
					RenameStmt *n = makeNode(RenameStmt);
					n->renameType = OBJECT_SEQUENCE;
					n->relation = $3;
					n->subname = NULL;
					n->newname = $6;
					n->missing_ok = false;
					$$ = (Node *)n;
				}
			| ALTER SEQUENCE IF_P EXISTS qualified_name RENAME TO name
				{
					RenameStmt *n = makeNode(RenameStmt);
					n->renameType = OBJECT_SEQUENCE;
					n->relation = $5;
					n->subname = NULL;
					n->newname = $8;
					n->missing_ok = true;
					$$ = (Node *)n;
				}
			| ALTER VIEW qualified_name RENAME TO name
				{
					RenameStmt *n = makeNode(RenameStmt);
					n->renameType = OBJECT_VIEW;
					n->relation = $3;
					n->subname = NULL;
					n->newname = $6;
					n->missing_ok = false;
					$$ = (Node *)n;
				}
			| ALTER VIEW IF_P EXISTS qualified_name RENAME TO name
				{
					RenameStmt *n = makeNode(RenameStmt);
					n->renameType = OBJECT_VIEW;
					n->relation = $5;
					n->subname = NULL;
					n->newname = $8;
					n->missing_ok = true;
					$$ = (Node *)n;
				}
			| ALTER MATERIALIZED VIEW qualified_name RENAME TO name
				{
					RenameStmt *n = makeNode(RenameStmt);
					n->renameType = OBJECT_MATVIEW;
					n->relation = $4;
					n->subname = NULL;
					n->newname = $7;
					n->missing_ok = false;
					$$ = (Node *)n;
				}
			| ALTER MATERIALIZED VIEW IF_P EXISTS qualified_name RENAME TO name
				{
					RenameStmt *n = makeNode(RenameStmt);
					n->renameType = OBJECT_MATVIEW;
					n->relation = $6;
					n->subname = NULL;
					n->newname = $9;
					n->missing_ok = true;
					$$ = (Node *)n;
				}
			| ALTER INDEX qualified_name RENAME TO name
				{
					RenameStmt *n = makeNode(RenameStmt);
					n->renameType = OBJECT_INDEX;
					n->relation = $3;
					n->subname = NULL;
					n->newname = $6;
					n->missing_ok = false;
					$$ = (Node *)n;
				}
			| ALTER INDEX IF_P EXISTS qualified_name RENAME TO name
				{
					RenameStmt *n = makeNode(RenameStmt);
					n->renameType = OBJECT_INDEX;
					n->relation = $5;
					n->subname = NULL;
					n->newname = $8;
					n->missing_ok = true;
					$$ = (Node *)n;
				}
			| ALTER FOREIGN TABLE relation_expr RENAME TO name
				{
					RenameStmt *n = makeNode(RenameStmt);
					n->renameType = OBJECT_FOREIGN_TABLE;
					n->relation = $4;
					n->subname = NULL;
					n->newname = $7;
					n->missing_ok = false;
					$$ = (Node *)n;
				}
			| ALTER FOREIGN TABLE IF_P EXISTS relation_expr RENAME TO name
				{
					RenameStmt *n = makeNode(RenameStmt);
					n->renameType = OBJECT_FOREIGN_TABLE;
					n->relation = $6;
					n->subname = NULL;
					n->newname = $9;
					n->missing_ok = true;
					$$ = (Node *)n;
				}
			| ALTER TABLE relation_expr RENAME opt_column name TO name
				{
					RenameStmt *n = makeNode(RenameStmt);
					n->renameType = OBJECT_COLUMN;
					n->relationType = OBJECT_TABLE;
					n->relation = $3;
					n->subname = $6;
					n->newname = $8;
					n->missing_ok = false;
					$$ = (Node *)n;
				}
			| ALTER TABLE IF_P EXISTS relation_expr RENAME opt_column name TO name
				{
					RenameStmt *n = makeNode(RenameStmt);
					n->renameType = OBJECT_COLUMN;
					n->relationType = OBJECT_TABLE;
					n->relation = $5;
					n->subname = $8;
					n->newname = $10;
					n->missing_ok = true;
					$$ = (Node *)n;
				}
			| ALTER MATERIALIZED VIEW qualified_name RENAME opt_column name TO name
				{
					RenameStmt *n = makeNode(RenameStmt);
					n->renameType = OBJECT_COLUMN;
					n->relationType = OBJECT_MATVIEW;
					n->relation = $4;
					n->subname = $7;
					n->newname = $9;
					n->missing_ok = false;
					$$ = (Node *)n;
				}
			| ALTER MATERIALIZED VIEW IF_P EXISTS qualified_name RENAME opt_column name TO name
				{
					RenameStmt *n = makeNode(RenameStmt);
					n->renameType = OBJECT_COLUMN;
					n->relationType = OBJECT_MATVIEW;
					n->relation = $6;
					n->subname = $9;
					n->newname = $11;
					n->missing_ok = true;
					$$ = (Node *)n;
				}
			| ALTER TABLE relation_expr RENAME CONSTRAINT name TO name
				{
					RenameStmt *n = makeNode(RenameStmt);
					n->renameType = OBJECT_TABCONSTRAINT;
					n->relation = $3;
					n->subname = $6;
					n->newname = $8;
					n->missing_ok = false;
					$$ = (Node *)n;
				}
			| ALTER TABLE IF_P EXISTS relation_expr RENAME CONSTRAINT name TO name
				{
					RenameStmt *n = makeNode(RenameStmt);
					n->renameType = OBJECT_TABCONSTRAINT;
					n->relation = $5;
					n->subname = $8;
					n->newname = $10;
					n->missing_ok = true;
					$$ = (Node *)n;
				}
			| ALTER FOREIGN TABLE relation_expr RENAME opt_column name TO name
				{
					RenameStmt *n = makeNode(RenameStmt);
					n->renameType = OBJECT_COLUMN;
					n->relationType = OBJECT_FOREIGN_TABLE;
					n->relation = $4;
					n->subname = $7;
					n->newname = $9;
					n->missing_ok = false;
					$$ = (Node *)n;
				}
			| ALTER FOREIGN TABLE IF_P EXISTS relation_expr RENAME opt_column name TO name
				{
					RenameStmt *n = makeNode(RenameStmt);
					n->renameType = OBJECT_COLUMN;
					n->relationType = OBJECT_FOREIGN_TABLE;
					n->relation = $6;
					n->subname = $9;
					n->newname = $11;
					n->missing_ok = true;
					$$ = (Node *)n;
				}
			| ALTER RULE name ON qualified_name RENAME TO name
				{
					RenameStmt *n = makeNode(RenameStmt);
					n->renameType = OBJECT_RULE;
					n->relation = $5;
					n->subname = $3;
					n->newname = $8;
					n->missing_ok = false;
					$$ = (Node *)n;
				}
			| ALTER TRIGGER name ON qualified_name RENAME TO name
				{
					RenameStmt *n = makeNode(RenameStmt);
					n->renameType = OBJECT_TRIGGER;
					n->relation = $5;
					n->subname = $3;
					n->newname = $8;
					n->missing_ok = false;
					$$ = (Node *)n;
				}
			| ALTER EVENT TRIGGER name RENAME TO name
				{
					RenameStmt *n = makeNode(RenameStmt);
					n->renameType = OBJECT_EVENT_TRIGGER;
					n->object = (Node *) makeString($4);
					n->newname = $7;
					$$ = (Node *)n;
				}
			| ALTER ROLE RoleId RENAME TO RoleId
				{
					RenameStmt *n = makeNode(RenameStmt);
					n->renameType = OBJECT_ROLE;
					n->subname = $3;
					n->newname = $6;
					n->missing_ok = false;
					$$ = (Node *)n;
				}
			| ALTER USER RoleId RENAME TO RoleId
				{
					RenameStmt *n = makeNode(RenameStmt);
					n->renameType = OBJECT_ROLE;
					n->subname = $3;
					n->newname = $6;
					n->missing_ok = false;
					$$ = (Node *)n;
				}
			| ALTER TABLESPACE name RENAME TO name
				{
					RenameStmt *n = makeNode(RenameStmt);
					n->renameType = OBJECT_TABLESPACE;
					n->subname = $3;
					n->newname = $6;
					n->missing_ok = false;
					$$ = (Node *)n;
				}
			| ALTER STATISTICS any_name RENAME TO name
				{
					RenameStmt *n = makeNode(RenameStmt);
					n->renameType = OBJECT_STATISTIC_EXT;
					n->object = (Node *) $3;
					n->newname = $6;
					n->missing_ok = false;
					$$ = (Node *)n;
				}
			| ALTER TEXT_P SEARCH PARSER any_name RENAME TO name
				{
					RenameStmt *n = makeNode(RenameStmt);
					n->renameType = OBJECT_TSPARSER;
					n->object = (Node *) $5;
					n->newname = $8;
					n->missing_ok = false;
					$$ = (Node *)n;
				}
			| ALTER TEXT_P SEARCH DICTIONARY any_name RENAME TO name
				{
					RenameStmt *n = makeNode(RenameStmt);
					n->renameType = OBJECT_TSDICTIONARY;
					n->object = (Node *) $5;
					n->newname = $8;
					n->missing_ok = false;
					$$ = (Node *)n;
				}
			| ALTER TEXT_P SEARCH TEMPLATE any_name RENAME TO name
				{
					RenameStmt *n = makeNode(RenameStmt);
					n->renameType = OBJECT_TSTEMPLATE;
					n->object = (Node *) $5;
					n->newname = $8;
					n->missing_ok = false;
					$$ = (Node *)n;
				}
			| ALTER TEXT_P SEARCH CONFIGURATION any_name RENAME TO name
				{
					RenameStmt *n = makeNode(RenameStmt);
					n->renameType = OBJECT_TSCONFIGURATION;
					n->object = (Node *) $5;
					n->newname = $8;
					n->missing_ok = false;
					$$ = (Node *)n;
				}
			| ALTER TYPE_P any_name RENAME TO name
				{
					RenameStmt *n = makeNode(RenameStmt);
					n->renameType = OBJECT_TYPE;
					n->object = (Node *) $3;
					n->newname = $6;
					n->missing_ok = false;
					$$ = (Node *)n;
				}
			| ALTER TYPE_P any_name RENAME ATTRIBUTE name TO name opt_drop_behavior
				{
					RenameStmt *n = makeNode(RenameStmt);
					n->renameType = OBJECT_ATTRIBUTE;
					n->relationType = OBJECT_TYPE;
					n->relation = makeRangeVarFromAnyName($3, @3, yyscanner);
					n->subname = $6;
					n->newname = $8;
					n->behavior = $9;
					n->missing_ok = false;
					$$ = (Node *)n;
				}
		;

opt_column: COLUMN									{ $$ = COLUMN; }
			| /*EMPTY*/								{ $$ = 0; }
		;

opt_set_data: SET DATA_P							{ $$ = 1; }
			| /*EMPTY*/								{ $$ = 0; }
		;

/*****************************************************************************
 *
 * ALTER THING name DEPENDS ON EXTENSION name
 *
 *****************************************************************************/

AlterObjectDependsStmt:
			ALTER FUNCTION function_with_argtypes DEPENDS ON EXTENSION name
				{
					AlterObjectDependsStmt *n = makeNode(AlterObjectDependsStmt);
					n->objectType = OBJECT_FUNCTION;
					n->object = (Node *) $3;
					n->extname = makeString($7);
					$$ = (Node *)n;
				}
			| ALTER PROCEDURE function_with_argtypes DEPENDS ON EXTENSION name
				{
					AlterObjectDependsStmt *n = makeNode(AlterObjectDependsStmt);
					n->objectType = OBJECT_PROCEDURE;
					n->object = (Node *) $3;
					n->extname = makeString($7);
					$$ = (Node *)n;
				}
			| ALTER ROUTINE function_with_argtypes DEPENDS ON EXTENSION name
				{
					AlterObjectDependsStmt *n = makeNode(AlterObjectDependsStmt);
					n->objectType = OBJECT_ROUTINE;
					n->object = (Node *) $3;
					n->extname = makeString($7);
					$$ = (Node *)n;
				}
			| ALTER TRIGGER name ON qualified_name DEPENDS ON EXTENSION name
				{
					AlterObjectDependsStmt *n = makeNode(AlterObjectDependsStmt);
					n->objectType = OBJECT_TRIGGER;
					n->relation = $5;
					n->object = (Node *) list_make1(makeString($3));
					n->extname = makeString($9);
					$$ = (Node *)n;
				}
			| ALTER MATERIALIZED VIEW qualified_name DEPENDS ON EXTENSION name
				{
					AlterObjectDependsStmt *n = makeNode(AlterObjectDependsStmt);
					n->objectType = OBJECT_MATVIEW;
					n->relation = $4;
					n->extname = makeString($8);
					$$ = (Node *)n;
				}
			| ALTER INDEX qualified_name DEPENDS ON EXTENSION name
				{
					AlterObjectDependsStmt *n = makeNode(AlterObjectDependsStmt);
					n->objectType = OBJECT_INDEX;
					n->relation = $3;
					n->extname = makeString($7);
					$$ = (Node *)n;
				}
		;

/*****************************************************************************
 *
 * ALTER THING name SET SCHEMA name
 *
 *****************************************************************************/

AlterObjectSchemaStmt:
			ALTER AGGREGATE aggregate_with_argtypes SET SCHEMA name
				{
					AlterObjectSchemaStmt *n = makeNode(AlterObjectSchemaStmt);
					n->objectType = OBJECT_AGGREGATE;
					n->object = (Node *) $3;
					n->newschema = $6;
					n->missing_ok = false;
					$$ = (Node *)n;
				}
			| ALTER COLLATION any_name SET SCHEMA name
				{
					AlterObjectSchemaStmt *n = makeNode(AlterObjectSchemaStmt);
					n->objectType = OBJECT_COLLATION;
					n->object = (Node *) $3;
					n->newschema = $6;
					n->missing_ok = false;
					$$ = (Node *)n;
				}
			| ALTER CONVERSION_P any_name SET SCHEMA name
				{
					AlterObjectSchemaStmt *n = makeNode(AlterObjectSchemaStmt);
					n->objectType = OBJECT_CONVERSION;
					n->object = (Node *) $3;
					n->newschema = $6;
					n->missing_ok = false;
					$$ = (Node *)n;
				}
			| ALTER DOMAIN_P any_name SET SCHEMA name
				{
					AlterObjectSchemaStmt *n = makeNode(AlterObjectSchemaStmt);
					n->objectType = OBJECT_DOMAIN;
					n->object = (Node *) $3;
					n->newschema = $6;
					n->missing_ok = false;
					$$ = (Node *)n;
				}
			| ALTER EXTENSION name SET SCHEMA name
				{
					AlterObjectSchemaStmt *n = makeNode(AlterObjectSchemaStmt);
					n->objectType = OBJECT_EXTENSION;
					n->object = (Node *) makeString($3);
					n->newschema = $6;
					n->missing_ok = false;
					$$ = (Node *)n;
				}
			| ALTER FUNCTION function_with_argtypes SET SCHEMA name
				{
					AlterObjectSchemaStmt *n = makeNode(AlterObjectSchemaStmt);
					n->objectType = OBJECT_FUNCTION;
					n->object = (Node *) $3;
					n->newschema = $6;
					n->missing_ok = false;
					$$ = (Node *)n;
				}
			| ALTER OPERATOR operator_with_argtypes SET SCHEMA name
				{
					AlterObjectSchemaStmt *n = makeNode(AlterObjectSchemaStmt);
					n->objectType = OBJECT_OPERATOR;
					n->object = (Node *) $3;
					n->newschema = $6;
					n->missing_ok = false;
					$$ = (Node *)n;
				}
			| ALTER OPERATOR CLASS any_name USING access_method SET SCHEMA name
				{
					AlterObjectSchemaStmt *n = makeNode(AlterObjectSchemaStmt);
					n->objectType = OBJECT_OPCLASS;
					n->object = (Node *) lcons(makeString($6), $4);
					n->newschema = $9;
					n->missing_ok = false;
					$$ = (Node *)n;
				}
			| ALTER OPERATOR FAMILY any_name USING access_method SET SCHEMA name
				{
					AlterObjectSchemaStmt *n = makeNode(AlterObjectSchemaStmt);
					n->objectType = OBJECT_OPFAMILY;
					n->object = (Node *) lcons(makeString($6), $4);
					n->newschema = $9;
					n->missing_ok = false;
					$$ = (Node *)n;
				}
			| ALTER PROCEDURE function_with_argtypes SET SCHEMA name
				{
					AlterObjectSchemaStmt *n = makeNode(AlterObjectSchemaStmt);
					n->objectType = OBJECT_PROCEDURE;
					n->object = (Node *) $3;
					n->newschema = $6;
					n->missing_ok = false;
					$$ = (Node *)n;
				}
			| ALTER ROUTINE function_with_argtypes SET SCHEMA name
				{
					AlterObjectSchemaStmt *n = makeNode(AlterObjectSchemaStmt);
					n->objectType = OBJECT_ROUTINE;
					n->object = (Node *) $3;
					n->newschema = $6;
					n->missing_ok = false;
					$$ = (Node *)n;
				}
			| ALTER TABLE relation_expr SET SCHEMA name
				{
					AlterObjectSchemaStmt *n = makeNode(AlterObjectSchemaStmt);
					n->objectType = OBJECT_TABLE;
					n->relation = $3;
					n->newschema = $6;
					n->missing_ok = false;
					$$ = (Node *)n;
				}
			| ALTER TABLE IF_P EXISTS relation_expr SET SCHEMA name
				{
					AlterObjectSchemaStmt *n = makeNode(AlterObjectSchemaStmt);
					n->objectType = OBJECT_TABLE;
					n->relation = $5;
					n->newschema = $8;
					n->missing_ok = true;
					$$ = (Node *)n;
				}
			| ALTER STATISTICS any_name SET SCHEMA name
				{
					AlterObjectSchemaStmt *n = makeNode(AlterObjectSchemaStmt);
					n->objectType = OBJECT_STATISTIC_EXT;
					n->object = (Node *) $3;
					n->newschema = $6;
					n->missing_ok = false;
					$$ = (Node *)n;
				}
			| ALTER TEXT_P SEARCH PARSER any_name SET SCHEMA name
				{
					AlterObjectSchemaStmt *n = makeNode(AlterObjectSchemaStmt);
					n->objectType = OBJECT_TSPARSER;
					n->object = (Node *) $5;
					n->newschema = $8;
					n->missing_ok = false;
					$$ = (Node *)n;
				}
			| ALTER TEXT_P SEARCH DICTIONARY any_name SET SCHEMA name
				{
					AlterObjectSchemaStmt *n = makeNode(AlterObjectSchemaStmt);
					n->objectType = OBJECT_TSDICTIONARY;
					n->object = (Node *) $5;
					n->newschema = $8;
					n->missing_ok = false;
					$$ = (Node *)n;
				}
			| ALTER TEXT_P SEARCH TEMPLATE any_name SET SCHEMA name
				{
					AlterObjectSchemaStmt *n = makeNode(AlterObjectSchemaStmt);
					n->objectType = OBJECT_TSTEMPLATE;
					n->object = (Node *) $5;
					n->newschema = $8;
					n->missing_ok = false;
					$$ = (Node *)n;
				}
			| ALTER TEXT_P SEARCH CONFIGURATION any_name SET SCHEMA name
				{
					AlterObjectSchemaStmt *n = makeNode(AlterObjectSchemaStmt);
					n->objectType = OBJECT_TSCONFIGURATION;
					n->object = (Node *) $5;
					n->newschema = $8;
					n->missing_ok = false;
					$$ = (Node *)n;
				}
			| ALTER SEQUENCE qualified_name SET SCHEMA name
				{
					AlterObjectSchemaStmt *n = makeNode(AlterObjectSchemaStmt);
					n->objectType = OBJECT_SEQUENCE;
					n->relation = $3;
					n->newschema = $6;
					n->missing_ok = false;
					$$ = (Node *)n;
				}
			| ALTER SEQUENCE IF_P EXISTS qualified_name SET SCHEMA name
				{
					AlterObjectSchemaStmt *n = makeNode(AlterObjectSchemaStmt);
					n->objectType = OBJECT_SEQUENCE;
					n->relation = $5;
					n->newschema = $8;
					n->missing_ok = true;
					$$ = (Node *)n;
				}
			| ALTER VIEW qualified_name SET SCHEMA name
				{
					AlterObjectSchemaStmt *n = makeNode(AlterObjectSchemaStmt);
					n->objectType = OBJECT_VIEW;
					n->relation = $3;
					n->newschema = $6;
					n->missing_ok = false;
					$$ = (Node *)n;
				}
			| ALTER VIEW IF_P EXISTS qualified_name SET SCHEMA name
				{
					AlterObjectSchemaStmt *n = makeNode(AlterObjectSchemaStmt);
					n->objectType = OBJECT_VIEW;
					n->relation = $5;
					n->newschema = $8;
					n->missing_ok = true;
					$$ = (Node *)n;
				}
			| ALTER MATERIALIZED VIEW qualified_name SET SCHEMA name
				{
					AlterObjectSchemaStmt *n = makeNode(AlterObjectSchemaStmt);
					n->objectType = OBJECT_MATVIEW;
					n->relation = $4;
					n->newschema = $7;
					n->missing_ok = false;
					$$ = (Node *)n;
				}
			| ALTER MATERIALIZED VIEW IF_P EXISTS qualified_name SET SCHEMA name
				{
					AlterObjectSchemaStmt *n = makeNode(AlterObjectSchemaStmt);
					n->objectType = OBJECT_MATVIEW;
					n->relation = $6;
					n->newschema = $9;
					n->missing_ok = true;
					$$ = (Node *)n;
				}
			| ALTER FOREIGN TABLE relation_expr SET SCHEMA name
				{
					AlterObjectSchemaStmt *n = makeNode(AlterObjectSchemaStmt);
					n->objectType = OBJECT_FOREIGN_TABLE;
					n->relation = $4;
					n->newschema = $7;
					n->missing_ok = false;
					$$ = (Node *)n;
				}
			| ALTER FOREIGN TABLE IF_P EXISTS relation_expr SET SCHEMA name
				{
					AlterObjectSchemaStmt *n = makeNode(AlterObjectSchemaStmt);
					n->objectType = OBJECT_FOREIGN_TABLE;
					n->relation = $6;
					n->newschema = $9;
					n->missing_ok = true;
					$$ = (Node *)n;
				}
			| ALTER TYPE_P any_name SET SCHEMA name
				{
					AlterObjectSchemaStmt *n = makeNode(AlterObjectSchemaStmt);
					n->objectType = OBJECT_TYPE;
					n->object = (Node *) $3;
					n->newschema = $6;
					n->missing_ok = false;
					$$ = (Node *)n;
				}
		;

/*****************************************************************************
 *
 * ALTER OPERATOR name SET define
 *
 *****************************************************************************/

AlterOperatorStmt:
			ALTER OPERATOR operator_with_argtypes SET '(' operator_def_list ')'
				{
					AlterOperatorStmt *n = makeNode(AlterOperatorStmt);
					n->opername = $3;
					n->options = $6;
					$$ = (Node *)n;
				}
		;

operator_def_list:	operator_def_elem								{ $$ = list_make1($1); }
			| operator_def_list ',' operator_def_elem				{ $$ = lappend($1, $3); }
		;

operator_def_elem: ColLabel '=' NONE
						{ $$ = makeDefElem($1, NULL, @1); }
				   | ColLabel '=' operator_def_arg
						{ $$ = makeDefElem($1, (Node *) $3, @1); }
		;

/* must be similar enough to def_arg to avoid reduce/reduce conflicts */
operator_def_arg:
			func_type						{ $$ = (Node *)$1; }
			| reserved_keyword				{ $$ = (Node *)makeString(pstrdup($1)); }
			| qual_all_Op					{ $$ = (Node *)$1; }
			| NumericOnly					{ $$ = (Node *)$1; }
			| Sconst						{ $$ = (Node *)makeString($1); }
		;

/*****************************************************************************
 *
 * ALTER THING name OWNER TO newname
 *
 *****************************************************************************/

AlterOwnerStmt: ALTER AGGREGATE aggregate_with_argtypes OWNER TO RoleSpec
				{
					AlterOwnerStmt *n = makeNode(AlterOwnerStmt);
					n->objectType = OBJECT_AGGREGATE;
					n->object = (Node *) $3;
					n->newowner = $6;
					$$ = (Node *)n;
				}
			| ALTER COLLATION any_name OWNER TO RoleSpec
				{
					AlterOwnerStmt *n = makeNode(AlterOwnerStmt);
					n->objectType = OBJECT_COLLATION;
					n->object = (Node *) $3;
					n->newowner = $6;
					$$ = (Node *)n;
				}
			| ALTER CONVERSION_P any_name OWNER TO RoleSpec
				{
					AlterOwnerStmt *n = makeNode(AlterOwnerStmt);
					n->objectType = OBJECT_CONVERSION;
					n->object = (Node *) $3;
					n->newowner = $6;
					$$ = (Node *)n;
				}
			| ALTER DATABASE database_name OWNER TO RoleSpec
				{
					AlterOwnerStmt *n = makeNode(AlterOwnerStmt);
					n->objectType = OBJECT_DATABASE;
					n->object = (Node *) makeString($3);
					n->newowner = $6;
					$$ = (Node *)n;
				}
			| ALTER DOMAIN_P any_name OWNER TO RoleSpec
				{
					AlterOwnerStmt *n = makeNode(AlterOwnerStmt);
					n->objectType = OBJECT_DOMAIN;
					n->object = (Node *) $3;
					n->newowner = $6;
					$$ = (Node *)n;
				}
			| ALTER FUNCTION function_with_argtypes OWNER TO RoleSpec
				{
					AlterOwnerStmt *n = makeNode(AlterOwnerStmt);
					n->objectType = OBJECT_FUNCTION;
					n->object = (Node *) $3;
					n->newowner = $6;
					$$ = (Node *)n;
				}
			| ALTER opt_procedural LANGUAGE name OWNER TO RoleSpec
				{
					AlterOwnerStmt *n = makeNode(AlterOwnerStmt);
					n->objectType = OBJECT_LANGUAGE;
					n->object = (Node *) makeString($4);
					n->newowner = $7;
					$$ = (Node *)n;
				}
			| ALTER LARGE_P OBJECT_P NumericOnly OWNER TO RoleSpec
				{
					AlterOwnerStmt *n = makeNode(AlterOwnerStmt);
					n->objectType = OBJECT_LARGEOBJECT;
					n->object = (Node *) $4;
					n->newowner = $7;
					$$ = (Node *)n;
				}
			| ALTER OPERATOR operator_with_argtypes OWNER TO RoleSpec
				{
					AlterOwnerStmt *n = makeNode(AlterOwnerStmt);
					n->objectType = OBJECT_OPERATOR;
					n->object = (Node *) $3;
					n->newowner = $6;
					$$ = (Node *)n;
				}
			| ALTER OPERATOR CLASS any_name USING access_method OWNER TO RoleSpec
				{
					AlterOwnerStmt *n = makeNode(AlterOwnerStmt);
					n->objectType = OBJECT_OPCLASS;
					n->object = (Node *) lcons(makeString($6), $4);
					n->newowner = $9;
					$$ = (Node *)n;
				}
			| ALTER OPERATOR FAMILY any_name USING access_method OWNER TO RoleSpec
				{
					AlterOwnerStmt *n = makeNode(AlterOwnerStmt);
					n->objectType = OBJECT_OPFAMILY;
					n->object = (Node *) lcons(makeString($6), $4);
					n->newowner = $9;
					$$ = (Node *)n;
				}
			| ALTER PROCEDURE function_with_argtypes OWNER TO RoleSpec
				{
					AlterOwnerStmt *n = makeNode(AlterOwnerStmt);
					n->objectType = OBJECT_PROCEDURE;
					n->object = (Node *) $3;
					n->newowner = $6;
					$$ = (Node *)n;
				}
			| ALTER ROUTINE function_with_argtypes OWNER TO RoleSpec
				{
					AlterOwnerStmt *n = makeNode(AlterOwnerStmt);
					n->objectType = OBJECT_ROUTINE;
					n->object = (Node *) $3;
					n->newowner = $6;
					$$ = (Node *)n;
				}
			| ALTER SCHEMA name OWNER TO RoleSpec
				{
					AlterOwnerStmt *n = makeNode(AlterOwnerStmt);
					n->objectType = OBJECT_SCHEMA;
					n->object = (Node *) makeString($3);
					n->newowner = $6;
					$$ = (Node *)n;
				}
			| ALTER TYPE_P any_name OWNER TO RoleSpec
				{
					AlterOwnerStmt *n = makeNode(AlterOwnerStmt);
					n->objectType = OBJECT_TYPE;
					n->object = (Node *) $3;
					n->newowner = $6;
					$$ = (Node *)n;
				}
			| ALTER TABLESPACE name OWNER TO RoleSpec
				{
					AlterOwnerStmt *n = makeNode(AlterOwnerStmt);
					n->objectType = OBJECT_TABLESPACE;
					n->object = (Node *) makeString($3);
					n->newowner = $6;
					$$ = (Node *)n;
				}
			| ALTER STATISTICS any_name OWNER TO RoleSpec
				{
					AlterOwnerStmt *n = makeNode(AlterOwnerStmt);
					n->objectType = OBJECT_STATISTIC_EXT;
					n->object = (Node *) $3;
					n->newowner = $6;
					$$ = (Node *)n;
				}
			| ALTER TEXT_P SEARCH DICTIONARY any_name OWNER TO RoleSpec
				{
					AlterOwnerStmt *n = makeNode(AlterOwnerStmt);
					n->objectType = OBJECT_TSDICTIONARY;
					n->object = (Node *) $5;
					n->newowner = $8;
					$$ = (Node *)n;
				}
			| ALTER TEXT_P SEARCH CONFIGURATION any_name OWNER TO RoleSpec
				{
					AlterOwnerStmt *n = makeNode(AlterOwnerStmt);
					n->objectType = OBJECT_TSCONFIGURATION;
					n->object = (Node *) $5;
					n->newowner = $8;
					$$ = (Node *)n;
				}
			| ALTER FOREIGN DATA_P WRAPPER name OWNER TO RoleSpec
				{
					AlterOwnerStmt *n = makeNode(AlterOwnerStmt);
					n->objectType = OBJECT_FDW;
					n->object = (Node *) makeString($5);
					n->newowner = $8;
					$$ = (Node *)n;
				}
			| ALTER SERVER name OWNER TO RoleSpec
				{
					AlterOwnerStmt *n = makeNode(AlterOwnerStmt);
					n->objectType = OBJECT_FOREIGN_SERVER;
					n->object = (Node *) makeString($3);
					n->newowner = $6;
					$$ = (Node *)n;
				}
			| ALTER EVENT TRIGGER name OWNER TO RoleSpec
				{
					AlterOwnerStmt *n = makeNode(AlterOwnerStmt);
					n->objectType = OBJECT_EVENT_TRIGGER;
					n->object = (Node *) makeString($4);
					n->newowner = $7;
					$$ = (Node *)n;
				}
			| ALTER PUBLICATION name OWNER TO RoleSpec
				{
					AlterOwnerStmt *n = makeNode(AlterOwnerStmt);
					n->objectType = OBJECT_PUBLICATION;
					n->object = (Node *) makeString($3);
					n->newowner = $6;
					$$ = (Node *)n;
				}
			| ALTER SUBSCRIPTION name OWNER TO RoleSpec
				{
					AlterOwnerStmt *n = makeNode(AlterOwnerStmt);
					n->objectType = OBJECT_SUBSCRIPTION;
					n->object = (Node *) makeString($3);
					n->newowner = $6;
					$$ = (Node *)n;
				}
		;


/*****************************************************************************
 *
 * CREATE PUBLICATION name [ FOR TABLE ] [ WITH options ]
 *
 *****************************************************************************/

CreatePublicationStmt:
			CREATE PUBLICATION name opt_publication_for_tables opt_definition
				{
					CreatePublicationStmt *n = makeNode(CreatePublicationStmt);
					n->pubname = $3;
					n->options = $5;
					if ($4 != NULL)
					{
						/* FOR TABLE */
						if (IsA($4, List))
							n->tables = (List *)$4;
						/* FOR ALL TABLES */
						else
							n->for_all_tables = true;
					}
					$$ = (Node *)n;
				}
		;

opt_publication_for_tables:
			publication_for_tables					{ $$ = $1; }
			| /* EMPTY */							{ $$ = NULL; }
		;

publication_for_tables:
			FOR TABLE relation_expr_list
				{
					$$ = (Node *) $3;
				}
			| FOR ALL TABLES
				{
					$$ = (Node *) makeInteger(true);
				}
		;


/*****************************************************************************
 *
 * ALTER PUBLICATION name SET ( options )
 *
 * ALTER PUBLICATION name ADD TABLE table [, table2]
 *
 * ALTER PUBLICATION name DROP TABLE table [, table2]
 *
 * ALTER PUBLICATION name SET TABLE table [, table2]
 *
 *****************************************************************************/

AlterPublicationStmt:
			ALTER PUBLICATION name SET definition
				{
					AlterPublicationStmt *n = makeNode(AlterPublicationStmt);
					n->pubname = $3;
					n->options = $5;
					$$ = (Node *)n;
				}
			| ALTER PUBLICATION name ADD_P TABLE relation_expr_list
				{
					AlterPublicationStmt *n = makeNode(AlterPublicationStmt);
					n->pubname = $3;
					n->tables = $6;
					n->tableAction = DEFELEM_ADD;
					$$ = (Node *)n;
				}
			| ALTER PUBLICATION name SET TABLE relation_expr_list
				{
					AlterPublicationStmt *n = makeNode(AlterPublicationStmt);
					n->pubname = $3;
					n->tables = $6;
					n->tableAction = DEFELEM_SET;
					$$ = (Node *)n;
				}
			| ALTER PUBLICATION name DROP TABLE relation_expr_list
				{
					AlterPublicationStmt *n = makeNode(AlterPublicationStmt);
					n->pubname = $3;
					n->tables = $6;
					n->tableAction = DEFELEM_DROP;
					$$ = (Node *)n;
				}
		;

/*****************************************************************************
 *
 * CREATE SUBSCRIPTION name ...
 *
 *****************************************************************************/

CreateSubscriptionStmt:
			CREATE SUBSCRIPTION name CONNECTION Sconst PUBLICATION publication_name_list opt_definition
				{
					CreateSubscriptionStmt *n =
						makeNode(CreateSubscriptionStmt);
					n->subname = $3;
					n->conninfo = $5;
					n->publication = $7;
					n->options = $8;
					$$ = (Node *)n;
				}
		;

publication_name_list:
			publication_name_item
				{
					$$ = list_make1($1);
				}
			| publication_name_list ',' publication_name_item
				{
					$$ = lappend($1, $3);
				}
		;

publication_name_item:
			ColLabel			{ $$ = makeString($1); };

/*****************************************************************************
 *
 * ALTER SUBSCRIPTION name ...
 *
 *****************************************************************************/

AlterSubscriptionStmt:
			ALTER SUBSCRIPTION name SET definition
				{
					AlterSubscriptionStmt *n =
						makeNode(AlterSubscriptionStmt);
					n->kind = ALTER_SUBSCRIPTION_OPTIONS;
					n->subname = $3;
					n->options = $5;
					$$ = (Node *)n;
				}
			| ALTER SUBSCRIPTION name CONNECTION Sconst
				{
					AlterSubscriptionStmt *n =
						makeNode(AlterSubscriptionStmt);
					n->kind = ALTER_SUBSCRIPTION_CONNECTION;
					n->subname = $3;
					n->conninfo = $5;
					$$ = (Node *)n;
				}
			| ALTER SUBSCRIPTION name REFRESH PUBLICATION opt_definition
				{
					AlterSubscriptionStmt *n =
						makeNode(AlterSubscriptionStmt);
					n->kind = ALTER_SUBSCRIPTION_REFRESH;
					n->subname = $3;
					n->options = $6;
					$$ = (Node *)n;
				}
			| ALTER SUBSCRIPTION name SET PUBLICATION publication_name_list opt_definition
				{
					AlterSubscriptionStmt *n =
						makeNode(AlterSubscriptionStmt);
					n->kind = ALTER_SUBSCRIPTION_PUBLICATION;
					n->subname = $3;
					n->publication = $6;
					n->options = $7;
					$$ = (Node *)n;
				}
			| ALTER SUBSCRIPTION name ENABLE_P
				{
					AlterSubscriptionStmt *n =
						makeNode(AlterSubscriptionStmt);
					n->kind = ALTER_SUBSCRIPTION_ENABLED;
					n->subname = $3;
					n->options = list_make1(makeDefElem("enabled",
											(Node *)makeInteger(true), @1));
					$$ = (Node *)n;
				}
			| ALTER SUBSCRIPTION name DISABLE_P
				{
					AlterSubscriptionStmt *n =
						makeNode(AlterSubscriptionStmt);
					n->kind = ALTER_SUBSCRIPTION_ENABLED;
					n->subname = $3;
					n->options = list_make1(makeDefElem("enabled",
											(Node *)makeInteger(false), @1));
					$$ = (Node *)n;
				}
		;

/*****************************************************************************
 *
 * DROP SUBSCRIPTION [ IF EXISTS ] name
 *
 *****************************************************************************/

DropSubscriptionStmt: DROP SUBSCRIPTION name opt_drop_behavior
				{
					DropSubscriptionStmt *n = makeNode(DropSubscriptionStmt);
					n->subname = $3;
					n->missing_ok = false;
					n->behavior = $4;
					$$ = (Node *) n;
				}
				|  DROP SUBSCRIPTION IF_P EXISTS name opt_drop_behavior
				{
					DropSubscriptionStmt *n = makeNode(DropSubscriptionStmt);
					n->subname = $5;
					n->missing_ok = true;
					n->behavior = $6;
					$$ = (Node *) n;
				}
		;

/*****************************************************************************
 *
 *		QUERY:	Define Rewrite Rule
 *
 *****************************************************************************/

RuleStmt:	CREATE opt_or_replace RULE name AS
			ON event TO qualified_name where_clause
			DO opt_instead RuleActionList
				{
					RuleStmt *n = makeNode(RuleStmt);
					n->replace = $2;
					n->relation = $9;
					n->rulename = $4;
					n->whereClause = $10;
					n->event = $7;
					n->instead = $12;
					n->actions = $13;
					$$ = (Node *)n;
				}
		;

RuleActionList:
			NOTHING									{ $$ = NIL; }
			| RuleActionStmt						{ $$ = list_make1($1); }
			| '(' RuleActionMulti ')'				{ $$ = $2; }
		;

/* the thrashing around here is to discard "empty" statements... */
RuleActionMulti:
			RuleActionMulti ';' RuleActionStmtOrEmpty
				{ if ($3 != NULL)
					$$ = lappend($1, $3);
				  else
					$$ = $1;
				}
			| RuleActionStmtOrEmpty
				{ if ($1 != NULL)
					$$ = list_make1($1);
				  else
					$$ = NIL;
				}
		;

RuleActionStmt:
			SelectStmt
			| InsertStmt
			| UpdateStmt
			| DeleteStmt
			| NotifyStmt
		;

RuleActionStmtOrEmpty:
			RuleActionStmt							{ $$ = $1; }
			|	/*EMPTY*/							{ $$ = NULL; }
		;

event:		SELECT									{ $$ = CMD_SELECT; }
			| UPDATE								{ $$ = CMD_UPDATE; }
			| DELETE_P								{ $$ = CMD_DELETE; }
			| INSERT								{ $$ = CMD_INSERT; }
		 ;

opt_instead:
			INSTEAD									{ $$ = true; }
			| ALSO									{ $$ = false; }
			| /*EMPTY*/								{ $$ = false; }
		;


/*****************************************************************************
 *
 *		QUERY:
 *				NOTIFY <identifier> can appear both in rule bodies and
 *				as a query-level command
 *
 *****************************************************************************/

NotifyStmt: NOTIFY ColId notify_payload
				{
					NotifyStmt *n = makeNode(NotifyStmt);
					n->conditionname = $2;
					n->payload = $3;
					$$ = (Node *)n;
				}
		;

notify_payload:
			',' Sconst							{ $$ = $2; }
			| /*EMPTY*/							{ $$ = NULL; }
		;

ListenStmt: LISTEN ColId
				{
					ListenStmt *n = makeNode(ListenStmt);
					n->conditionname = $2;
					$$ = (Node *)n;
				}
		;

UnlistenStmt:
			UNLISTEN ColId
				{
					UnlistenStmt *n = makeNode(UnlistenStmt);
					n->conditionname = $2;
					$$ = (Node *)n;
				}
			| UNLISTEN '*'
				{
					UnlistenStmt *n = makeNode(UnlistenStmt);
					n->conditionname = NULL;
					$$ = (Node *)n;
				}
		;


/*****************************************************************************
 *
 *		Transactions:
 *
 *		BEGIN / COMMIT / ROLLBACK
 *		(also older versions END / ABORT)
 *
 *****************************************************************************/

TransactionStmt:
			ABORT_P opt_transaction
				{
					TransactionStmt *n = makeNode(TransactionStmt);
					n->kind = TRANS_STMT_ROLLBACK;
					n->options = NIL;
					$$ = (Node *)n;
				}
			| BEGIN_P opt_transaction transaction_mode_list_or_empty
				{
					TransactionStmt *n = makeNode(TransactionStmt);
					n->kind = TRANS_STMT_BEGIN;
					n->options = $3;
					$$ = (Node *)n;
				}
			| START TRANSACTION transaction_mode_list_or_empty
				{
					TransactionStmt *n = makeNode(TransactionStmt);
					n->kind = TRANS_STMT_START;
					n->options = $3;
					$$ = (Node *)n;
				}
			| COMMIT opt_transaction
				{
					TransactionStmt *n = makeNode(TransactionStmt);
					n->kind = TRANS_STMT_COMMIT;
					n->options = NIL;
					$$ = (Node *)n;
				}
			| END_P opt_transaction
				{
					TransactionStmt *n = makeNode(TransactionStmt);
					n->kind = TRANS_STMT_COMMIT;
					n->options = NIL;
					$$ = (Node *)n;
				}
			| ROLLBACK opt_transaction
				{
					TransactionStmt *n = makeNode(TransactionStmt);
					n->kind = TRANS_STMT_ROLLBACK;
					n->options = NIL;
					$$ = (Node *)n;
				}
			| SAVEPOINT ColId
				{
					TransactionStmt *n = makeNode(TransactionStmt);
					n->kind = TRANS_STMT_SAVEPOINT;
					n->savepoint_name = $2;
					$$ = (Node *)n;
				}
			| RELEASE SAVEPOINT ColId
				{
					TransactionStmt *n = makeNode(TransactionStmt);
					n->kind = TRANS_STMT_RELEASE;
					n->savepoint_name = $3;
					$$ = (Node *)n;
				}
			| RELEASE ColId
				{
					TransactionStmt *n = makeNode(TransactionStmt);
					n->kind = TRANS_STMT_RELEASE;
					n->savepoint_name = $2;
					$$ = (Node *)n;
				}
			| ROLLBACK opt_transaction TO SAVEPOINT ColId
				{
					TransactionStmt *n = makeNode(TransactionStmt);
					n->kind = TRANS_STMT_ROLLBACK_TO;
					n->savepoint_name = $5;
					$$ = (Node *)n;
				}
			| ROLLBACK opt_transaction TO ColId
				{
					TransactionStmt *n = makeNode(TransactionStmt);
					n->kind = TRANS_STMT_ROLLBACK_TO;
					n->savepoint_name = $4;
					$$ = (Node *)n;
				}
			| PREPARE TRANSACTION Sconst
				{
					TransactionStmt *n = makeNode(TransactionStmt);
					n->kind = TRANS_STMT_PREPARE;
					n->gid = $3;
					$$ = (Node *)n;
				}
			| COMMIT PREPARED Sconst
				{
					TransactionStmt *n = makeNode(TransactionStmt);
					n->kind = TRANS_STMT_COMMIT_PREPARED;
					n->gid = $3;
					$$ = (Node *)n;
				}
			| ROLLBACK PREPARED Sconst
				{
					TransactionStmt *n = makeNode(TransactionStmt);
					n->kind = TRANS_STMT_ROLLBACK_PREPARED;
					n->gid = $3;
					$$ = (Node *)n;
				}
		;

opt_transaction:	WORK							{}
			| TRANSACTION							{}
			| /*EMPTY*/								{}
		;

transaction_mode_item:
			ISOLATION LEVEL iso_level
					{ $$ = makeDefElem("transaction_isolation",
									   makeStringConst($3, @3), @1); }
			| READ ONLY
					{ $$ = makeDefElem("transaction_read_only",
									   makeIntConst(true, @1), @1); }
			| READ WRITE
					{ $$ = makeDefElem("transaction_read_only",
									   makeIntConst(false, @1), @1); }
			| DEFERRABLE
					{ $$ = makeDefElem("transaction_deferrable",
									   makeIntConst(true, @1), @1); }
			| NOT DEFERRABLE
					{ $$ = makeDefElem("transaction_deferrable",
									   makeIntConst(false, @1), @1); }
		;

/* Syntax with commas is SQL-spec, without commas is Postgres historical */
transaction_mode_list:
			transaction_mode_item
					{ $$ = list_make1($1); }
			| transaction_mode_list ',' transaction_mode_item
					{ $$ = lappend($1, $3); }
			| transaction_mode_list transaction_mode_item
					{ $$ = lappend($1, $2); }
		;

transaction_mode_list_or_empty:
			transaction_mode_list
			| /* EMPTY */
					{ $$ = NIL; }
		;


/*****************************************************************************
 *
 *	QUERY:
 *		CREATE [ OR REPLACE ] [ TEMP ] VIEW <viewname> '('target-list ')'
 *			AS <query> [ WITH [ CASCADED | LOCAL ] CHECK OPTION ]
 *
 *****************************************************************************/

ViewStmt: CREATE OptTemp VIEW qualified_name opt_column_list opt_reloptions
				AS SelectStmt opt_check_option
				{
					ViewStmt *n = makeNode(ViewStmt);
					n->view = $4;
					n->view->relpersistence = $2;
					n->aliases = $5;
					n->query = $8;
					n->replace = false;
					n->options = $6;
					n->withCheckOption = $9;
					$$ = (Node *) n;
				}
		| CREATE OR REPLACE OptTemp VIEW qualified_name opt_column_list opt_reloptions
				AS SelectStmt opt_check_option
				{
					ViewStmt *n = makeNode(ViewStmt);
					n->view = $6;
					n->view->relpersistence = $4;
					n->aliases = $7;
					n->query = $10;
					n->replace = true;
					n->options = $8;
					n->withCheckOption = $11;
					$$ = (Node *) n;
				}
		| CREATE OptTemp RECURSIVE VIEW qualified_name '(' columnList ')' opt_reloptions
				AS SelectStmt opt_check_option
				{
					ViewStmt *n = makeNode(ViewStmt);
					n->view = $5;
					n->view->relpersistence = $2;
					n->aliases = $7;
					n->query = makeRecursiveViewSelect(n->view->relname, n->aliases, $11);
					n->replace = false;
					n->options = $9;
					n->withCheckOption = $12;
					if (n->withCheckOption != NO_CHECK_OPTION)
						ereport(ERROR,
								(errcode(ERRCODE_FEATURE_NOT_SUPPORTED),
								 errmsg("WITH CHECK OPTION not supported on recursive views"),
								 parser_errposition(@12)));
					$$ = (Node *) n;
				}
		| CREATE OR REPLACE OptTemp RECURSIVE VIEW qualified_name '(' columnList ')' opt_reloptions
				AS SelectStmt opt_check_option
				{
					ViewStmt *n = makeNode(ViewStmt);
					n->view = $7;
					n->view->relpersistence = $4;
					n->aliases = $9;
					n->query = makeRecursiveViewSelect(n->view->relname, n->aliases, $13);
					n->replace = true;
					n->options = $11;
					n->withCheckOption = $14;
					if (n->withCheckOption != NO_CHECK_OPTION)
						ereport(ERROR,
								(errcode(ERRCODE_FEATURE_NOT_SUPPORTED),
								 errmsg("WITH CHECK OPTION not supported on recursive views"),
								 parser_errposition(@14)));
					$$ = (Node *) n;
				}
		;

opt_check_option:
		WITH CHECK OPTION				{ $$ = CASCADED_CHECK_OPTION; }
		| WITH CASCADED CHECK OPTION	{ $$ = CASCADED_CHECK_OPTION; }
		| WITH LOCAL CHECK OPTION		{ $$ = LOCAL_CHECK_OPTION; }
		| /* EMPTY */					{ $$ = NO_CHECK_OPTION; }
		;

/*****************************************************************************
 *
 *		QUERY:
 *				LOAD "filename"
 *
 *****************************************************************************/

LoadStmt:	LOAD file_name
				{
					LoadStmt *n = makeNode(LoadStmt);
					n->filename = $2;
					$$ = (Node *)n;
				}
		;


/*****************************************************************************
 *
 *		CREATE DATABASE
 *
 *****************************************************************************/

CreatedbStmt:
			CREATE DATABASE database_name opt_with createdb_opt_list
				{
					CreatedbStmt *n = makeNode(CreatedbStmt);
					n->dbname = $3;
					n->options = $5;
					$$ = (Node *)n;
				}
		;

createdb_opt_list:
			createdb_opt_items						{ $$ = $1; }
			| /* EMPTY */							{ $$ = NIL; }
		;

createdb_opt_items:
			createdb_opt_item						{ $$ = list_make1($1); }
			| createdb_opt_items createdb_opt_item	{ $$ = lappend($1, $2); }
		;

createdb_opt_item:
			createdb_opt_name opt_equal SignedIconst
				{
					$$ = makeDefElem($1, (Node *)makeInteger($3), @1);
				}
			| createdb_opt_name opt_equal opt_boolean_or_string
				{
					$$ = makeDefElem($1, (Node *)makeString($3), @1);
				}
			| createdb_opt_name opt_equal DEFAULT
				{
					$$ = makeDefElem($1, NULL, @1);
				}
		;

/*
 * Ideally we'd use ColId here, but that causes shift/reduce conflicts against
 * the ALTER DATABASE SET/RESET syntaxes.  Instead call out specific keywords
 * we need, and allow IDENT so that database option names don't have to be
 * parser keywords unless they are already keywords for other reasons.
 *
 * XXX this coding technique is fragile since if someone makes a formerly
 * non-keyword option name into a keyword and forgets to add it here, the
 * option will silently break.  Best defense is to provide a regression test
 * exercising every such option, at least at the syntax level.
 */
createdb_opt_name:
			IDENT							{ $$ = $1; }
			| CONNECTION LIMIT				{ $$ = pstrdup("connection_limit"); }
			| ENCODING						{ $$ = pstrdup($1); }
			| LOCATION						{ $$ = pstrdup($1); }
			| OWNER							{ $$ = pstrdup($1); }
			| TABLESPACE					{ $$ = pstrdup($1); }
			| TEMPLATE						{ $$ = pstrdup($1); }
		;

/*
 *	Though the equals sign doesn't match other WITH options, pg_dump uses
 *	equals for backward compatibility, and it doesn't seem worth removing it.
 */
opt_equal:	'='										{}
			| /*EMPTY*/								{}
		;


/*****************************************************************************
 *
 *		ALTER DATABASE
 *
 *****************************************************************************/

AlterDatabaseStmt:
			ALTER DATABASE database_name WITH createdb_opt_list
				 {
					AlterDatabaseStmt *n = makeNode(AlterDatabaseStmt);
					n->dbname = $3;
					n->options = $5;
					$$ = (Node *)n;
				 }
			| ALTER DATABASE database_name createdb_opt_list
				 {
					AlterDatabaseStmt *n = makeNode(AlterDatabaseStmt);
					n->dbname = $3;
					n->options = $4;
					$$ = (Node *)n;
				 }
			| ALTER DATABASE database_name SET TABLESPACE name
				 {
					AlterDatabaseStmt *n = makeNode(AlterDatabaseStmt);
					n->dbname = $3;
					n->options = list_make1(makeDefElem("tablespace",
														(Node *)makeString($6), @6));
					$$ = (Node *)n;
				 }
		;

AlterDatabaseSetStmt:
			ALTER DATABASE database_name SetResetClause
				{
					AlterDatabaseSetStmt *n = makeNode(AlterDatabaseSetStmt);
					n->dbname = $3;
					n->setstmt = $4;
					$$ = (Node *)n;
				}
		;


/*****************************************************************************
 *
 *		DROP DATABASE [ IF EXISTS ]
 *
 * This is implicitly CASCADE, no need for drop behavior
 *****************************************************************************/

DropdbStmt: DROP DATABASE database_name
				{
					DropdbStmt *n = makeNode(DropdbStmt);
					n->dbname = $3;
					n->missing_ok = false;
					$$ = (Node *)n;
				}
			| DROP DATABASE IF_P EXISTS database_name
				{
					DropdbStmt *n = makeNode(DropdbStmt);
					n->dbname = $5;
					n->missing_ok = true;
					$$ = (Node *)n;
				}
		;


/*****************************************************************************
 *
 *		ALTER COLLATION
 *
 *****************************************************************************/

AlterCollationStmt: ALTER COLLATION any_name REFRESH VERSION_P
				{
					AlterCollationStmt *n = makeNode(AlterCollationStmt);
					n->collname = $3;
					$$ = (Node *)n;
				}
		;


/*****************************************************************************
 *
 *		ALTER SYSTEM
 *
 * This is used to change configuration parameters persistently.
 *****************************************************************************/

AlterSystemStmt:
			ALTER SYSTEM_P SET generic_set
				{
					AlterSystemStmt *n = makeNode(AlterSystemStmt);
					n->setstmt = $4;
					$$ = (Node *)n;
				}
			| ALTER SYSTEM_P RESET generic_reset
				{
					AlterSystemStmt *n = makeNode(AlterSystemStmt);
					n->setstmt = $4;
					$$ = (Node *)n;
				}
		;


/*****************************************************************************
 *
 * Manipulate a domain
 *
 *****************************************************************************/

CreateDomainStmt:
			CREATE DOMAIN_P any_name opt_as Typename ColQualList
				{
					CreateDomainStmt *n = makeNode(CreateDomainStmt);
					n->domainname = $3;
					n->typeName = $5;
					SplitColQualList($6, &n->constraints, &n->collClause,
									 yyscanner);
					$$ = (Node *)n;
				}
		;

AlterDomainStmt:
			/* ALTER DOMAIN <domain> {SET DEFAULT <expr>|DROP DEFAULT} */
			ALTER DOMAIN_P any_name alter_column_default
				{
					AlterDomainStmt *n = makeNode(AlterDomainStmt);
					n->subtype = 'T';
					n->typeName = $3;
					n->def = $4;
					$$ = (Node *)n;
				}
			/* ALTER DOMAIN <domain> DROP NOT NULL */
			| ALTER DOMAIN_P any_name DROP NOT NULL_P
				{
					AlterDomainStmt *n = makeNode(AlterDomainStmt);
					n->subtype = 'N';
					n->typeName = $3;
					$$ = (Node *)n;
				}
			/* ALTER DOMAIN <domain> SET NOT NULL */
			| ALTER DOMAIN_P any_name SET NOT NULL_P
				{
					AlterDomainStmt *n = makeNode(AlterDomainStmt);
					n->subtype = 'O';
					n->typeName = $3;
					$$ = (Node *)n;
				}
			/* ALTER DOMAIN <domain> ADD CONSTRAINT ... */
			| ALTER DOMAIN_P any_name ADD_P TableConstraint
				{
					AlterDomainStmt *n = makeNode(AlterDomainStmt);
					n->subtype = 'C';
					n->typeName = $3;
					n->def = $5;
					$$ = (Node *)n;
				}
			/* ALTER DOMAIN <domain> DROP CONSTRAINT <name> [RESTRICT|CASCADE] */
			| ALTER DOMAIN_P any_name DROP CONSTRAINT name opt_drop_behavior
				{
					AlterDomainStmt *n = makeNode(AlterDomainStmt);
					n->subtype = 'X';
					n->typeName = $3;
					n->name = $6;
					n->behavior = $7;
					n->missing_ok = false;
					$$ = (Node *)n;
				}
			/* ALTER DOMAIN <domain> DROP CONSTRAINT IF EXISTS <name> [RESTRICT|CASCADE] */
			| ALTER DOMAIN_P any_name DROP CONSTRAINT IF_P EXISTS name opt_drop_behavior
				{
					AlterDomainStmt *n = makeNode(AlterDomainStmt);
					n->subtype = 'X';
					n->typeName = $3;
					n->name = $8;
					n->behavior = $9;
					n->missing_ok = true;
					$$ = (Node *)n;
				}
			/* ALTER DOMAIN <domain> VALIDATE CONSTRAINT <name> */
			| ALTER DOMAIN_P any_name VALIDATE CONSTRAINT name
				{
					AlterDomainStmt *n = makeNode(AlterDomainStmt);
					n->subtype = 'V';
					n->typeName = $3;
					n->name = $6;
					$$ = (Node *)n;
				}
			;

opt_as:		AS										{}
			| /* EMPTY */							{}
		;


/*****************************************************************************
 *
 * Manipulate a text search dictionary or configuration
 *
 *****************************************************************************/

AlterTSDictionaryStmt:
			ALTER TEXT_P SEARCH DICTIONARY any_name definition
				{
					AlterTSDictionaryStmt *n = makeNode(AlterTSDictionaryStmt);
					n->dictname = $5;
					n->options = $6;
					$$ = (Node *)n;
				}
		;

AlterTSConfigurationStmt:
			ALTER TEXT_P SEARCH CONFIGURATION any_name ADD_P MAPPING FOR name_list any_with dictionary_config
				{
					AlterTSConfigurationStmt *n = makeNode(AlterTSConfigurationStmt);
					n->kind = ALTER_TSCONFIG_ADD_MAPPING;
					n->cfgname = $5;
					n->tokentype = $9;
					n->dict_map = $11;
					n->dicts = NULL;
					n->override = false;
					n->replace = false;
					$$ = (Node*)n;
				}
			| ALTER TEXT_P SEARCH CONFIGURATION any_name ALTER MAPPING FOR name_list any_with dictionary_config
				{
					AlterTSConfigurationStmt *n = makeNode(AlterTSConfigurationStmt);
					n->kind = ALTER_TSCONFIG_ALTER_MAPPING_FOR_TOKEN;
					n->cfgname = $5;
					n->tokentype = $9;
					n->dict_map = $11;
					n->dicts = NULL;
					n->override = true;
					n->replace = false;
					$$ = (Node*)n;
				}
			| ALTER TEXT_P SEARCH CONFIGURATION any_name ALTER MAPPING REPLACE any_name any_with any_name
				{
					AlterTSConfigurationStmt *n = makeNode(AlterTSConfigurationStmt);
					n->kind = ALTER_TSCONFIG_REPLACE_DICT;
					n->cfgname = $5;
					n->tokentype = NIL;
					n->dicts = list_make2($9,$11);
					n->override = false;
					n->replace = true;
					$$ = (Node*)n;
				}
			| ALTER TEXT_P SEARCH CONFIGURATION any_name ALTER MAPPING FOR name_list REPLACE any_name any_with any_name
				{
					AlterTSConfigurationStmt *n = makeNode(AlterTSConfigurationStmt);
					n->kind = ALTER_TSCONFIG_REPLACE_DICT_FOR_TOKEN;
					n->cfgname = $5;
					n->tokentype = $9;
					n->dicts = list_make2($11,$13);
					n->override = false;
					n->replace = true;
					$$ = (Node*)n;
				}
			| ALTER TEXT_P SEARCH CONFIGURATION any_name DROP MAPPING FOR name_list
				{
					AlterTSConfigurationStmt *n = makeNode(AlterTSConfigurationStmt);
					n->kind = ALTER_TSCONFIG_DROP_MAPPING;
					n->cfgname = $5;
					n->tokentype = $9;
					n->missing_ok = false;
					$$ = (Node*)n;
				}
			| ALTER TEXT_P SEARCH CONFIGURATION any_name DROP MAPPING IF_P EXISTS FOR name_list
				{
					AlterTSConfigurationStmt *n = makeNode(AlterTSConfigurationStmt);
					n->kind = ALTER_TSCONFIG_DROP_MAPPING;
					n->cfgname = $5;
					n->tokentype = $11;
					n->missing_ok = true;
					$$ = (Node*)n;
				}
		;

/* Use this if TIME or ORDINALITY after WITH should be taken as an identifier */
any_with:	WITH									{}
			| WITH_LA								{}
		;

opt_dictionary_map_no:
			NO { $$ = true; }
			| { $$ = false; }
		;

dictionary_config_comma:
			dictionary_map_dict { $$ = $1; }
			| dictionary_map_dict ',' dictionary_config_comma
			{
				DictMapExprElem *n = makeNode(DictMapExprElem);
				DictMapElem *r = makeNode(DictMapElem);

				n->left = $1;
				n->oper = TSMAP_OP_COMMA;
				n->right = $3;

				r->kind = DICT_MAP_EXPRESSION;
				r->data = n;
				$$ = r;
			}
		;

dictionary_map_action:
			KEEP
			{
				DictMapElem *n = makeNode(DictMapElem);
				n->kind = DICT_MAP_KEEP;
				n->data = NULL;
				$$ = n;
			}
			| dictionary_config { $$ = $1; }
		;

opt_dictionary_map_case_else:
			ELSE dictionary_config { $$ = $2; }
			| { $$ = NULL; }
		;

dictionary_map_case:
			CASE dictionary_config WHEN opt_dictionary_map_no MATCH THEN dictionary_map_action opt_dictionary_map_case_else END_P
			{
				DictMapCase *n = makeNode(DictMapCase);
				DictMapElem *r = makeNode(DictMapElem);

				n->condition = $2;
				n->command = $7;
				n->elsebranch = $8;
				n->match = !$4;

				r->kind = DICT_MAP_CASE;
				r->data = n;
				$$ = r;
			}
		;

dictionary_map_set_expr_operator:
			UNION { $$ = TSMAP_OP_UNION; }
			| EXCEPT { $$ = TSMAP_OP_EXCEPT; }
			| INTERSECT { $$ = TSMAP_OP_INTERSECT; }
			| MAP { $$ = TSMAP_OP_MAP; }
		;

dictionary_config:
			dictionary_map_command_expr_paren { $$ = $1; }
			| dictionary_config dictionary_map_set_expr_operator dictionary_map_command_expr_paren
			{
				DictMapExprElem *n = makeNode(DictMapExprElem);
				DictMapElem *r = makeNode(DictMapElem);

				n->left = $1;
				n->oper = $2;
				n->right = $3;

				r->kind = DICT_MAP_EXPRESSION;
				r->data = n;
				$$ = r;
			}
		;

dictionary_map_command_expr_paren:
			'(' dictionary_config ')'	{ $$ = $2; }
			| dictionary_map_case			{ $$ = $1; }
			| dictionary_config_comma		{ $$ = $1; }
		;

dictionary_map_dict:
			any_name
			{
				DictMapElem *n = makeNode(DictMapElem);
				n->kind = DICT_MAP_DICTIONARY;
				n->data = $1;
				$$ = n;
			}
		;

/*****************************************************************************
 *
 * Manipulate a conversion
 *
 *		CREATE [DEFAULT] CONVERSION <conversion_name>
 *		FOR <encoding_name> TO <encoding_name> FROM <func_name>
 *
 *****************************************************************************/

CreateConversionStmt:
			CREATE opt_default CONVERSION_P any_name FOR Sconst
			TO Sconst FROM any_name
			{
				CreateConversionStmt *n = makeNode(CreateConversionStmt);
				n->conversion_name = $4;
				n->for_encoding_name = $6;
				n->to_encoding_name = $8;
				n->func_name = $10;
				n->def = $2;
				$$ = (Node *)n;
			}
		;

/*****************************************************************************
 *
 *		QUERY:
 *				CLUSTER [VERBOSE] <qualified_name> [ USING <index_name> ]
 *				CLUSTER [VERBOSE]
 *				CLUSTER [VERBOSE] <index_name> ON <qualified_name> (for pre-8.3)
 *
 *****************************************************************************/

ClusterStmt:
			CLUSTER opt_verbose qualified_name cluster_index_specification
				{
					ClusterStmt *n = makeNode(ClusterStmt);
					n->relation = $3;
					n->indexname = $4;
					n->verbose = $2;
					$$ = (Node*)n;
				}
			| CLUSTER opt_verbose
				{
					ClusterStmt *n = makeNode(ClusterStmt);
					n->relation = NULL;
					n->indexname = NULL;
					n->verbose = $2;
					$$ = (Node*)n;
				}
			/* kept for pre-8.3 compatibility */
			| CLUSTER opt_verbose index_name ON qualified_name
				{
					ClusterStmt *n = makeNode(ClusterStmt);
					n->relation = $5;
					n->indexname = $3;
					n->verbose = $2;
					$$ = (Node*)n;
				}
		;

cluster_index_specification:
			USING index_name		{ $$ = $2; }
			| /*EMPTY*/				{ $$ = NULL; }
		;


/*****************************************************************************
 *
 *		QUERY:
 *				VACUUM
 *				ANALYZE
 *
 *****************************************************************************/

VacuumStmt: VACUUM opt_full opt_freeze opt_verbose opt_analyze opt_vacuum_relation_list
				{
					VacuumStmt *n = makeNode(VacuumStmt);
					n->options = VACOPT_VACUUM;
					if ($2)
						n->options |= VACOPT_FULL;
					if ($3)
						n->options |= VACOPT_FREEZE;
					if ($4)
						n->options |= VACOPT_VERBOSE;
					if ($5)
						n->options |= VACOPT_ANALYZE;
					n->rels = $6;
					$$ = (Node *)n;
				}
			| VACUUM '(' vacuum_option_list ')' opt_vacuum_relation_list
				{
					VacuumStmt *n = makeNode(VacuumStmt);
					n->options = VACOPT_VACUUM | $3;
					n->rels = $5;
					$$ = (Node *) n;
				}
		;

vacuum_option_list:
			vacuum_option_elem								{ $$ = $1; }
			| vacuum_option_list ',' vacuum_option_elem		{ $$ = $1 | $3; }
		;

vacuum_option_elem:
			analyze_keyword		{ $$ = VACOPT_ANALYZE; }
			| VERBOSE			{ $$ = VACOPT_VERBOSE; }
			| FREEZE			{ $$ = VACOPT_FREEZE; }
			| FULL				{ $$ = VACOPT_FULL; }
			| IDENT
				{
					if (strcmp($1, "disable_page_skipping") == 0)
						$$ = VACOPT_DISABLE_PAGE_SKIPPING;
					else
						ereport(ERROR,
								(errcode(ERRCODE_SYNTAX_ERROR),
							 errmsg("unrecognized VACUUM option \"%s\"", $1),
									 parser_errposition(@1)));
				}
		;

AnalyzeStmt: analyze_keyword opt_verbose opt_vacuum_relation_list
				{
					VacuumStmt *n = makeNode(VacuumStmt);
					n->options = VACOPT_ANALYZE;
					if ($2)
						n->options |= VACOPT_VERBOSE;
					n->rels = $3;
					$$ = (Node *)n;
				}
			| analyze_keyword '(' analyze_option_list ')' opt_vacuum_relation_list
				{
					VacuumStmt *n = makeNode(VacuumStmt);
					n->options = VACOPT_ANALYZE | $3;
					n->rels = $5;
					$$ = (Node *) n;
				}
		;

analyze_option_list:
			analyze_option_elem								{ $$ = $1; }
			| analyze_option_list ',' analyze_option_elem	{ $$ = $1 | $3; }
		;

analyze_option_elem:
			VERBOSE				{ $$ = VACOPT_VERBOSE; }
		;

analyze_keyword:
			ANALYZE									{}
			| ANALYSE /* British */					{}
		;

opt_analyze:
			analyze_keyword							{ $$ = true; }
			| /*EMPTY*/								{ $$ = false; }
		;

opt_verbose:
			VERBOSE									{ $$ = true; }
			| /*EMPTY*/								{ $$ = false; }
		;

opt_full:	FULL									{ $$ = true; }
			| /*EMPTY*/								{ $$ = false; }
		;

opt_freeze: FREEZE									{ $$ = true; }
			| /*EMPTY*/								{ $$ = false; }
		;

opt_name_list:
			'(' name_list ')'						{ $$ = $2; }
			| /*EMPTY*/								{ $$ = NIL; }
		;

vacuum_relation:
			qualified_name opt_name_list
				{
					$$ = (Node *) makeVacuumRelation($1, InvalidOid, $2);
				}
		;

vacuum_relation_list:
			vacuum_relation
					{ $$ = list_make1($1); }
			| vacuum_relation_list ',' vacuum_relation
					{ $$ = lappend($1, $3); }
		;

opt_vacuum_relation_list:
			vacuum_relation_list					{ $$ = $1; }
			| /*EMPTY*/								{ $$ = NIL; }
		;


/*****************************************************************************
 *
 *		QUERY:
 *				EXPLAIN [ANALYZE] [VERBOSE] query
 *				EXPLAIN ( options ) query
 *
 *****************************************************************************/

ExplainStmt:
		EXPLAIN ExplainableStmt
				{
					ExplainStmt *n = makeNode(ExplainStmt);
					n->query = $2;
					n->options = NIL;
					$$ = (Node *) n;
				}
		| EXPLAIN analyze_keyword opt_verbose ExplainableStmt
				{
					ExplainStmt *n = makeNode(ExplainStmt);
					n->query = $4;
					n->options = list_make1(makeDefElem("analyze", NULL, @2));
					if ($3)
						n->options = lappend(n->options,
											 makeDefElem("verbose", NULL, @3));
					$$ = (Node *) n;
				}
		| EXPLAIN VERBOSE ExplainableStmt
				{
					ExplainStmt *n = makeNode(ExplainStmt);
					n->query = $3;
					n->options = list_make1(makeDefElem("verbose", NULL, @2));
					$$ = (Node *) n;
				}
		| EXPLAIN '(' explain_option_list ')' ExplainableStmt
				{
					ExplainStmt *n = makeNode(ExplainStmt);
					n->query = $5;
					n->options = $3;
					$$ = (Node *) n;
				}
		;

ExplainableStmt:
			SelectStmt
			| InsertStmt
			| UpdateStmt
			| DeleteStmt
			| MergeStmt
			| DeclareCursorStmt
			| CreateAsStmt
			| CreateMatViewStmt
			| RefreshMatViewStmt
			| ExecuteStmt					/* by default all are $$=$1 */
		;

explain_option_list:
			explain_option_elem
				{
					$$ = list_make1($1);
				}
			| explain_option_list ',' explain_option_elem
				{
					$$ = lappend($1, $3);
				}
		;

explain_option_elem:
			explain_option_name explain_option_arg
				{
					$$ = makeDefElem($1, $2, @1);
				}
		;

explain_option_name:
			NonReservedWord			{ $$ = $1; }
			| analyze_keyword		{ $$ = "analyze"; }
		;

explain_option_arg:
			opt_boolean_or_string	{ $$ = (Node *) makeString($1); }
			| NumericOnly			{ $$ = (Node *) $1; }
			| /* EMPTY */			{ $$ = NULL; }
		;

/*****************************************************************************
 *
 *		QUERY:
 *				PREPARE <plan_name> [(args, ...)] AS <query>
 *
 *****************************************************************************/

PrepareStmt: PREPARE name prep_type_clause AS PreparableStmt
				{
					PrepareStmt *n = makeNode(PrepareStmt);
					n->name = $2;
					n->argtypes = $3;
					n->query = $5;
					$$ = (Node *) n;
				}
		;

prep_type_clause: '(' type_list ')'			{ $$ = $2; }
				| /* EMPTY */				{ $$ = NIL; }
		;

PreparableStmt:
			SelectStmt
			| InsertStmt
			| UpdateStmt
			| DeleteStmt					/* by default all are $$=$1 */
			| MergeStmt
		;

/*****************************************************************************
 *
 * EXECUTE <plan_name> [(params, ...)]
 * CREATE TABLE <name> AS EXECUTE <plan_name> [(params, ...)]
 *
 *****************************************************************************/

ExecuteStmt: EXECUTE name execute_param_clause
				{
					ExecuteStmt *n = makeNode(ExecuteStmt);
					n->name = $2;
					n->params = $3;
					$$ = (Node *) n;
				}
			| CREATE OptTemp TABLE create_as_target AS
				EXECUTE name execute_param_clause opt_with_data
				{
					CreateTableAsStmt *ctas = makeNode(CreateTableAsStmt);
					ExecuteStmt *n = makeNode(ExecuteStmt);
					n->name = $7;
					n->params = $8;
					ctas->query = (Node *) n;
					ctas->into = $4;
					ctas->relkind = OBJECT_TABLE;
					ctas->is_select_into = false;
					/* cram additional flags into the IntoClause */
					$4->rel->relpersistence = $2;
					$4->skipData = !($9);
					$$ = (Node *) ctas;
				}
		;

execute_param_clause: '(' expr_list ')'				{ $$ = $2; }
					| /* EMPTY */					{ $$ = NIL; }
					;

/*****************************************************************************
 *
 *		QUERY:
 *				DEALLOCATE [PREPARE] <plan_name>
 *
 *****************************************************************************/

DeallocateStmt: DEALLOCATE name
					{
						DeallocateStmt *n = makeNode(DeallocateStmt);
						n->name = $2;
						$$ = (Node *) n;
					}
				| DEALLOCATE PREPARE name
					{
						DeallocateStmt *n = makeNode(DeallocateStmt);
						n->name = $3;
						$$ = (Node *) n;
					}
				| DEALLOCATE ALL
					{
						DeallocateStmt *n = makeNode(DeallocateStmt);
						n->name = NULL;
						$$ = (Node *) n;
					}
				| DEALLOCATE PREPARE ALL
					{
						DeallocateStmt *n = makeNode(DeallocateStmt);
						n->name = NULL;
						$$ = (Node *) n;
					}
		;

/*****************************************************************************
 *
 *		QUERY:
 *				INSERT STATEMENTS
 *
 *****************************************************************************/

InsertStmt:
			opt_with_clause INSERT INTO insert_target insert_rest
			opt_on_conflict returning_clause
				{
					$5->relation = $4;
					$5->onConflictClause = $6;
					$5->returningList = $7;
					$5->withClause = $1;
					$$ = (Node *) $5;
				}
		;

/*
 * Can't easily make AS optional here, because VALUES in insert_rest would
 * have a shift/reduce conflict with VALUES as an optional alias.  We could
 * easily allow unreserved_keywords as optional aliases, but that'd be an odd
 * divergence from other places.  So just require AS for now.
 */
insert_target:
			qualified_name
				{
					$$ = $1;
				}
			| qualified_name AS ColId
				{
					$1->alias = makeAlias($3, NIL);
					$$ = $1;
				}
		;

insert_rest:
			SelectStmt
				{
					$$ = makeNode(InsertStmt);
					$$->cols = NIL;
					$$->selectStmt = $1;
				}
			| OVERRIDING override_kind VALUE_P SelectStmt
				{
					$$ = makeNode(InsertStmt);
					$$->cols = NIL;
					$$->override = $2;
					$$->selectStmt = $4;
				}
			| '(' insert_column_list ')' SelectStmt
				{
					$$ = makeNode(InsertStmt);
					$$->cols = $2;
					$$->selectStmt = $4;
				}
			| '(' insert_column_list ')' OVERRIDING override_kind VALUE_P SelectStmt
				{
					$$ = makeNode(InsertStmt);
					$$->cols = $2;
					$$->override = $5;
					$$->selectStmt = $7;
				}
			| DEFAULT VALUES
				{
					$$ = makeNode(InsertStmt);
					$$->cols = NIL;
					$$->selectStmt = NULL;
				}
		;

override_kind:
			USER		{ $$ = OVERRIDING_USER_VALUE; }
			| SYSTEM_P	{ $$ = OVERRIDING_SYSTEM_VALUE; }
		;

insert_column_list:
			insert_column_item
					{ $$ = list_make1($1); }
			| insert_column_list ',' insert_column_item
					{ $$ = lappend($1, $3); }
		;

insert_column_item:
			ColId opt_indirection
				{
					$$ = makeNode(ResTarget);
					$$->name = $1;
					$$->indirection = check_indirection($2, yyscanner);
					$$->val = NULL;
					$$->location = @1;
				}
		;

opt_on_conflict:
			ON CONFLICT opt_conf_expr DO UPDATE SET set_clause_list	where_clause
				{
					$$ = makeNode(OnConflictClause);
					$$->action = ONCONFLICT_UPDATE;
					$$->infer = $3;
					$$->targetList = $7;
					$$->whereClause = $8;
					$$->location = @1;
				}
			|
			ON CONFLICT opt_conf_expr DO NOTHING
				{
					$$ = makeNode(OnConflictClause);
					$$->action = ONCONFLICT_NOTHING;
					$$->infer = $3;
					$$->targetList = NIL;
					$$->whereClause = NULL;
					$$->location = @1;
				}
			| /*EMPTY*/
				{
					$$ = NULL;
				}
		;

opt_conf_expr:
			'(' index_params ')' where_clause
				{
					$$ = makeNode(InferClause);
					$$->indexElems = $2;
					$$->whereClause = $4;
					$$->conname = NULL;
					$$->location = @1;
				}
			|
			ON CONSTRAINT name
				{
					$$ = makeNode(InferClause);
					$$->indexElems = NIL;
					$$->whereClause = NULL;
					$$->conname = $3;
					$$->location = @1;
				}
			| /*EMPTY*/
				{
					$$ = NULL;
				}
		;

returning_clause:
			RETURNING target_list		{ $$ = $2; }
			| /* EMPTY */				{ $$ = NIL; }
		;


/*****************************************************************************
 *
 *		QUERY:
 *				DELETE STATEMENTS
 *
 *****************************************************************************/

DeleteStmt: opt_with_clause DELETE_P FROM relation_expr_opt_alias
			using_clause where_or_current_clause returning_clause
				{
					DeleteStmt *n = makeNode(DeleteStmt);
					n->relation = $4;
					n->usingClause = $5;
					n->whereClause = $6;
					n->returningList = $7;
					n->withClause = $1;
					$$ = (Node *)n;
				}
		;

using_clause:
				USING from_list						{ $$ = $2; }
			| /*EMPTY*/								{ $$ = NIL; }
		;


/*****************************************************************************
 *
 *		QUERY:
 *				LOCK TABLE
 *
 *****************************************************************************/

LockStmt:	LOCK_P opt_table relation_expr_list opt_lock opt_nowait
				{
					LockStmt *n = makeNode(LockStmt);

					n->relations = $3;
					n->mode = $4;
					n->nowait = $5;
					$$ = (Node *)n;
				}
		;

opt_lock:	IN_P lock_type MODE				{ $$ = $2; }
			| /*EMPTY*/						{ $$ = AccessExclusiveLock; }
		;

lock_type:	ACCESS SHARE					{ $$ = AccessShareLock; }
			| ROW SHARE						{ $$ = RowShareLock; }
			| ROW EXCLUSIVE					{ $$ = RowExclusiveLock; }
			| SHARE UPDATE EXCLUSIVE		{ $$ = ShareUpdateExclusiveLock; }
			| SHARE							{ $$ = ShareLock; }
			| SHARE ROW EXCLUSIVE			{ $$ = ShareRowExclusiveLock; }
			| EXCLUSIVE						{ $$ = ExclusiveLock; }
			| ACCESS EXCLUSIVE				{ $$ = AccessExclusiveLock; }
		;

opt_nowait:	NOWAIT							{ $$ = true; }
			| /*EMPTY*/						{ $$ = false; }
		;

opt_nowait_or_skip:
			NOWAIT							{ $$ = LockWaitError; }
			| SKIP LOCKED					{ $$ = LockWaitSkip; }
			| /*EMPTY*/						{ $$ = LockWaitBlock; }
		;


/*****************************************************************************
 *
 *		QUERY:
 *				UpdateStmt (UPDATE)
 *
 *****************************************************************************/

UpdateStmt: opt_with_clause UPDATE relation_expr_opt_alias
			SET set_clause_list
			from_clause
			where_or_current_clause
			returning_clause
				{
					UpdateStmt *n = makeNode(UpdateStmt);
					n->relation = $3;
					n->targetList = $5;
					n->fromClause = $6;
					n->whereClause = $7;
					n->returningList = $8;
					n->withClause = $1;
					$$ = (Node *)n;
				}
		;

set_clause_list:
			set_clause							{ $$ = $1; }
			| set_clause_list ',' set_clause	{ $$ = list_concat($1,$3); }
		;

set_clause:
			set_target '=' a_expr
				{
					$1->val = (Node *) $3;
					$$ = list_make1($1);
				}
			| '(' set_target_list ')' '=' a_expr
				{
					int ncolumns = list_length($2);
					int i = 1;
					ListCell *col_cell;

					/* Create a MultiAssignRef source for each target */
					foreach(col_cell, $2)
					{
						ResTarget *res_col = (ResTarget *) lfirst(col_cell);
						MultiAssignRef *r = makeNode(MultiAssignRef);

						r->source = (Node *) $5;
						r->colno = i;
						r->ncolumns = ncolumns;
						res_col->val = (Node *) r;
						i++;
					}

					$$ = $2;
				}
		;

set_target:
			ColId opt_indirection
				{
					$$ = makeNode(ResTarget);
					$$->name = $1;
					$$->indirection = check_indirection($2, yyscanner);
					$$->val = NULL;	/* upper production sets this */
					$$->location = @1;
				}
		;

set_target_list:
			set_target								{ $$ = list_make1($1); }
			| set_target_list ',' set_target		{ $$ = lappend($1,$3); }
		;


/*****************************************************************************
 *
 *		QUERY:
 *				MERGE STATEMENTS
 *
 *****************************************************************************/

MergeStmt:
			opt_with_clause MERGE INTO relation_expr_opt_alias
			USING table_ref
			ON a_expr
			merge_when_list
				{
					MergeStmt *m = makeNode(MergeStmt);

					m->withClause = $1;
					m->relation = $4;
					m->source_relation = $6;
					m->join_condition = $8;
					m->mergeWhenClauses = $9;

					$$ = (Node *)m;
				}
			;


merge_when_list:
			merge_when_clause						{ $$ = list_make1($1); }
			| merge_when_list merge_when_clause		{ $$ = lappend($1,$2); }
			;

merge_when_clause:
			WHEN MATCHED opt_merge_when_and_condition THEN merge_update
				{
					$5->matched = true;
					$5->commandType = CMD_UPDATE;
					$5->condition = $3;

					$$ = (Node *) $5;
				}
			| WHEN MATCHED opt_merge_when_and_condition THEN merge_delete
				{
					MergeWhenClause *m = makeNode(MergeWhenClause);

					m->matched = true;
					m->commandType = CMD_DELETE;
					m->condition = $3;

					$$ = (Node *)m;
				}
			| WHEN NOT MATCHED opt_merge_when_and_condition THEN merge_insert
				{
					$6->matched = false;
					$6->commandType = CMD_INSERT;
					$6->condition = $4;

					$$ = (Node *) $6;
				}
			| WHEN NOT MATCHED opt_merge_when_and_condition THEN DO NOTHING
				{
					MergeWhenClause *m = makeNode(MergeWhenClause);

					m->matched = false;
					m->commandType = CMD_NOTHING;
					m->condition = $4;

					$$ = (Node *)m;
				}
			;

opt_merge_when_and_condition:
			AND a_expr 				{ $$ = $2; }
			| 			 			{ $$ = NULL; }
			;

merge_delete:
			DELETE_P 				{ $$ = NULL; }
			;

merge_update:
			UPDATE SET set_clause_list
				{
					MergeWhenClause *n = makeNode(MergeWhenClause);
					n->targetList = $3;

					$$ = n;
				}
			;

merge_insert:
			INSERT merge_values_clause
				{
					MergeWhenClause *n = makeNode(MergeWhenClause);
					n->cols = NIL;
					n->values = $2;
					$$ = n;
				}
			| INSERT OVERRIDING override_kind VALUE_P merge_values_clause
				{
					MergeWhenClause *n = makeNode(MergeWhenClause);
					n->cols = NIL;
					n->override = $3;
					n->values = $5;
					$$ = n;
				}
			| INSERT '(' insert_column_list ')' merge_values_clause
				{
					MergeWhenClause *n = makeNode(MergeWhenClause);
					n->cols = $3;
					n->values = $5;
					$$ = n;
				}
			| INSERT '(' insert_column_list ')' OVERRIDING override_kind VALUE_P merge_values_clause
				{
					MergeWhenClause *n = makeNode(MergeWhenClause);
					n->cols = $3;
					n->override = $6;
					n->values = $8;
					$$ = n;
				}
			| INSERT DEFAULT VALUES
				{
					MergeWhenClause *n = makeNode(MergeWhenClause);
					n->cols = NIL;
					n->values = NIL;
					$$ = n;
				}
			;

merge_values_clause:
			VALUES '(' expr_list ')'
				{
					$$ = $3;
				}
			;

/*****************************************************************************
 *
 *		QUERY:
 *				CURSOR STATEMENTS
 *
 *****************************************************************************/
DeclareCursorStmt: DECLARE cursor_name cursor_options CURSOR opt_hold FOR SelectStmt
				{
					DeclareCursorStmt *n = makeNode(DeclareCursorStmt);
					n->portalname = $2;
					/* currently we always set FAST_PLAN option */
					n->options = $3 | $5 | CURSOR_OPT_FAST_PLAN;
					n->query = $7;
					$$ = (Node *)n;
				}
		;

cursor_name:	name						{ $$ = $1; }
		;

cursor_options: /*EMPTY*/					{ $$ = 0; }
			| cursor_options NO SCROLL		{ $$ = $1 | CURSOR_OPT_NO_SCROLL; }
			| cursor_options SCROLL			{ $$ = $1 | CURSOR_OPT_SCROLL; }
			| cursor_options BINARY			{ $$ = $1 | CURSOR_OPT_BINARY; }
			| cursor_options INSENSITIVE	{ $$ = $1 | CURSOR_OPT_INSENSITIVE; }
		;

opt_hold: /* EMPTY */						{ $$ = 0; }
			| WITH HOLD						{ $$ = CURSOR_OPT_HOLD; }
			| WITHOUT HOLD					{ $$ = 0; }
		;

/*****************************************************************************
 *
 *		QUERY:
 *				SELECT STATEMENTS
 *
 *****************************************************************************/

/* A complete SELECT statement looks like this.
 *
 * The rule returns either a single SelectStmt node or a tree of them,
 * representing a set-operation tree.
 *
 * There is an ambiguity when a sub-SELECT is within an a_expr and there
 * are excess parentheses: do the parentheses belong to the sub-SELECT or
 * to the surrounding a_expr?  We don't really care, but bison wants to know.
 * To resolve the ambiguity, we are careful to define the grammar so that
 * the decision is staved off as long as possible: as long as we can keep
 * absorbing parentheses into the sub-SELECT, we will do so, and only when
 * it's no longer possible to do that will we decide that parens belong to
 * the expression.	For example, in "SELECT (((SELECT 2)) + 3)" the extra
 * parentheses are treated as part of the sub-select.  The necessity of doing
 * it that way is shown by "SELECT (((SELECT 2)) UNION SELECT 2)".	Had we
 * parsed "((SELECT 2))" as an a_expr, it'd be too late to go back to the
 * SELECT viewpoint when we see the UNION.
 *
 * This approach is implemented by defining a nonterminal select_with_parens,
 * which represents a SELECT with at least one outer layer of parentheses,
 * and being careful to use select_with_parens, never '(' SelectStmt ')',
 * in the expression grammar.  We will then have shift-reduce conflicts
 * which we can resolve in favor of always treating '(' <select> ')' as
 * a select_with_parens.  To resolve the conflicts, the productions that
 * conflict with the select_with_parens productions are manually given
 * precedences lower than the precedence of ')', thereby ensuring that we
 * shift ')' (and then reduce to select_with_parens) rather than trying to
 * reduce the inner <select> nonterminal to something else.  We use UMINUS
 * precedence for this, which is a fairly arbitrary choice.
 *
 * To be able to define select_with_parens itself without ambiguity, we need
 * a nonterminal select_no_parens that represents a SELECT structure with no
 * outermost parentheses.  This is a little bit tedious, but it works.
 *
 * In non-expression contexts, we use SelectStmt which can represent a SELECT
 * with or without outer parentheses.
 */

SelectStmt: select_no_parens			%prec UMINUS
			| select_with_parens		%prec UMINUS
		;

select_with_parens:
			'(' select_no_parens ')'				{ $$ = $2; }
			| '(' select_with_parens ')'			{ $$ = $2; }
		;

/*
 * This rule parses the equivalent of the standard's <query expression>.
 * The duplicative productions are annoying, but hard to get rid of without
 * creating shift/reduce conflicts.
 *
 *	The locking clause (FOR UPDATE etc) may be before or after LIMIT/OFFSET.
 *	In <=7.2.X, LIMIT/OFFSET had to be after FOR UPDATE
 *	We now support both orderings, but prefer LIMIT/OFFSET before the locking
 * clause.
 *	2002-08-28 bjm
 */
select_no_parens:
			simple_select						{ $$ = $1; }
			| select_clause sort_clause
				{
					insertSelectOptions((SelectStmt *) $1, $2, NIL,
										NULL, NULL, NULL,
										yyscanner);
					$$ = $1;
				}
			| select_clause opt_sort_clause for_locking_clause opt_select_limit
				{
					insertSelectOptions((SelectStmt *) $1, $2, $3,
										list_nth($4, 0), list_nth($4, 1),
										NULL,
										yyscanner);
					$$ = $1;
				}
			| select_clause opt_sort_clause select_limit opt_for_locking_clause
				{
					insertSelectOptions((SelectStmt *) $1, $2, $4,
										list_nth($3, 0), list_nth($3, 1),
										NULL,
										yyscanner);
					$$ = $1;
				}
			| with_clause select_clause
				{
					insertSelectOptions((SelectStmt *) $2, NULL, NIL,
										NULL, NULL,
										$1,
										yyscanner);
					$$ = $2;
				}
			| with_clause select_clause sort_clause
				{
					insertSelectOptions((SelectStmt *) $2, $3, NIL,
										NULL, NULL,
										$1,
										yyscanner);
					$$ = $2;
				}
			| with_clause select_clause opt_sort_clause for_locking_clause opt_select_limit
				{
					insertSelectOptions((SelectStmt *) $2, $3, $4,
										list_nth($5, 0), list_nth($5, 1),
										$1,
										yyscanner);
					$$ = $2;
				}
			| with_clause select_clause opt_sort_clause select_limit opt_for_locking_clause
				{
					insertSelectOptions((SelectStmt *) $2, $3, $5,
										list_nth($4, 0), list_nth($4, 1),
										$1,
										yyscanner);
					$$ = $2;
				}
		;

select_clause:
			simple_select							{ $$ = $1; }
			| select_with_parens					{ $$ = $1; }
		;

/*
 * This rule parses SELECT statements that can appear within set operations,
 * including UNION, INTERSECT and EXCEPT.  '(' and ')' can be used to specify
 * the ordering of the set operations.	Without '(' and ')' we want the
 * operations to be ordered per the precedence specs at the head of this file.
 *
 * As with select_no_parens, simple_select cannot have outer parentheses,
 * but can have parenthesized subclauses.
 *
 * Note that sort clauses cannot be included at this level --- SQL requires
 *		SELECT foo UNION SELECT bar ORDER BY baz
 * to be parsed as
 *		(SELECT foo UNION SELECT bar) ORDER BY baz
 * not
 *		SELECT foo UNION (SELECT bar ORDER BY baz)
 * Likewise for WITH, FOR UPDATE and LIMIT.  Therefore, those clauses are
 * described as part of the select_no_parens production, not simple_select.
 * This does not limit functionality, because you can reintroduce these
 * clauses inside parentheses.
 *
 * NOTE: only the leftmost component SelectStmt should have INTO.
 * However, this is not checked by the grammar; parse analysis must check it.
 */
simple_select:
			SELECT opt_all_clause opt_target_list
			into_clause from_clause where_clause
			group_clause having_clause window_clause
				{
					SelectStmt *n = makeNode(SelectStmt);
					n->targetList = $3;
					n->intoClause = $4;
					n->fromClause = $5;
					n->whereClause = $6;
					n->groupClause = $7;
					n->havingClause = $8;
					n->windowClause = $9;
					$$ = (Node *)n;
				}
			| SELECT distinct_clause target_list
			into_clause from_clause where_clause
			group_clause having_clause window_clause
				{
					SelectStmt *n = makeNode(SelectStmt);
					n->distinctClause = $2;
					n->targetList = $3;
					n->intoClause = $4;
					n->fromClause = $5;
					n->whereClause = $6;
					n->groupClause = $7;
					n->havingClause = $8;
					n->windowClause = $9;
					$$ = (Node *)n;
				}
			| values_clause							{ $$ = $1; }
			| TABLE relation_expr
				{
					/* same as SELECT * FROM relation_expr */
					ColumnRef *cr = makeNode(ColumnRef);
					ResTarget *rt = makeNode(ResTarget);
					SelectStmt *n = makeNode(SelectStmt);

					cr->fields = list_make1(makeNode(A_Star));
					cr->location = -1;

					rt->name = NULL;
					rt->indirection = NIL;
					rt->val = (Node *)cr;
					rt->location = -1;

					n->targetList = list_make1(rt);
					n->fromClause = list_make1($2);
					$$ = (Node *)n;
				}
			| select_clause UNION all_or_distinct select_clause
				{
					$$ = makeSetOp(SETOP_UNION, $3, $1, $4);
				}
			| select_clause INTERSECT all_or_distinct select_clause
				{
					$$ = makeSetOp(SETOP_INTERSECT, $3, $1, $4);
				}
			| select_clause EXCEPT all_or_distinct select_clause
				{
					$$ = makeSetOp(SETOP_EXCEPT, $3, $1, $4);
				}
		;

/*
 * SQL standard WITH clause looks like:
 *
 * WITH [ RECURSIVE ] <query name> [ (<column>,...) ]
 *		AS (query) [ SEARCH or CYCLE clause ]
 *
 * We don't currently support the SEARCH or CYCLE clause.
 *
 * Recognizing WITH_LA here allows a CTE to be named TIME or ORDINALITY.
 */
with_clause:
		WITH cte_list
			{
				$$ = makeNode(WithClause);
				$$->ctes = $2;
				$$->recursive = false;
				$$->location = @1;
			}
		| WITH_LA cte_list
			{
				$$ = makeNode(WithClause);
				$$->ctes = $2;
				$$->recursive = false;
				$$->location = @1;
			}
		| WITH RECURSIVE cte_list
			{
				$$ = makeNode(WithClause);
				$$->ctes = $3;
				$$->recursive = true;
				$$->location = @1;
			}
		;

cte_list:
		common_table_expr						{ $$ = list_make1($1); }
		| cte_list ',' common_table_expr		{ $$ = lappend($1, $3); }
		;

common_table_expr:  name opt_name_list AS '(' PreparableStmt ')'
			{
				CommonTableExpr *n = makeNode(CommonTableExpr);
				n->ctename = $1;
				n->aliascolnames = $2;
				n->ctequery = $5;
				n->location = @1;
				$$ = (Node *) n;
			}
		;

opt_with_clause:
		with_clause								{ $$ = $1; }
		| /*EMPTY*/								{ $$ = NULL; }
		;

into_clause:
			INTO OptTempTableName
				{
					$$ = makeNode(IntoClause);
					$$->rel = $2;
					$$->colNames = NIL;
					$$->options = NIL;
					$$->onCommit = ONCOMMIT_NOOP;
					$$->tableSpaceName = NULL;
					$$->viewQuery = NULL;
					$$->skipData = false;
				}
			| /*EMPTY*/
				{ $$ = NULL; }
		;

/*
 * Redundancy here is needed to avoid shift/reduce conflicts,
 * since TEMP is not a reserved word.  See also OptTemp.
 */
OptTempTableName:
			TEMPORARY opt_table qualified_name
				{
					$$ = $3;
					$$->relpersistence = RELPERSISTENCE_TEMP;
				}
			| TEMP opt_table qualified_name
				{
					$$ = $3;
					$$->relpersistence = RELPERSISTENCE_TEMP;
				}
			| LOCAL TEMPORARY opt_table qualified_name
				{
					$$ = $4;
					$$->relpersistence = RELPERSISTENCE_TEMP;
				}
			| LOCAL TEMP opt_table qualified_name
				{
					$$ = $4;
					$$->relpersistence = RELPERSISTENCE_TEMP;
				}
			| GLOBAL TEMPORARY opt_table qualified_name
				{
					ereport(WARNING,
							(errmsg("GLOBAL is deprecated in temporary table creation"),
							 parser_errposition(@1)));
					$$ = $4;
					$$->relpersistence = RELPERSISTENCE_TEMP;
				}
			| GLOBAL TEMP opt_table qualified_name
				{
					ereport(WARNING,
							(errmsg("GLOBAL is deprecated in temporary table creation"),
							 parser_errposition(@1)));
					$$ = $4;
					$$->relpersistence = RELPERSISTENCE_TEMP;
				}
			| UNLOGGED opt_table qualified_name
				{
					$$ = $3;
					$$->relpersistence = RELPERSISTENCE_UNLOGGED;
				}
			| TABLE qualified_name
				{
					$$ = $2;
					$$->relpersistence = RELPERSISTENCE_PERMANENT;
				}
			| qualified_name
				{
					$$ = $1;
					$$->relpersistence = RELPERSISTENCE_PERMANENT;
				}
		;

opt_table:	TABLE									{}
			| /*EMPTY*/								{}
		;

all_or_distinct:
			ALL										{ $$ = true; }
			| DISTINCT								{ $$ = false; }
			| /*EMPTY*/								{ $$ = false; }
		;

/* We use (NIL) as a placeholder to indicate that all target expressions
 * should be placed in the DISTINCT list during parsetree analysis.
 */
distinct_clause:
			DISTINCT								{ $$ = list_make1(NIL); }
			| DISTINCT ON '(' expr_list ')'			{ $$ = $4; }
		;

opt_all_clause:
			ALL										{ $$ = NIL;}
			| /*EMPTY*/								{ $$ = NIL; }
		;

opt_sort_clause:
			sort_clause								{ $$ = $1;}
			| /*EMPTY*/								{ $$ = NIL; }
		;

sort_clause:
			ORDER BY sortby_list					{ $$ = $3; }
		;

sortby_list:
			sortby									{ $$ = list_make1($1); }
			| sortby_list ',' sortby				{ $$ = lappend($1, $3); }
		;

sortby:		a_expr USING qual_all_Op opt_nulls_order
				{
					$$ = makeNode(SortBy);
					$$->node = $1;
					$$->sortby_dir = SORTBY_USING;
					$$->sortby_nulls = $4;
					$$->useOp = $3;
					$$->location = @3;
				}
			| a_expr opt_asc_desc opt_nulls_order
				{
					$$ = makeNode(SortBy);
					$$->node = $1;
					$$->sortby_dir = $2;
					$$->sortby_nulls = $3;
					$$->useOp = NIL;
					$$->location = -1;		/* no operator */
				}
		;


select_limit:
			limit_clause offset_clause			{ $$ = list_make2($2, $1); }
			| offset_clause limit_clause		{ $$ = list_make2($1, $2); }
			| limit_clause						{ $$ = list_make2(NULL, $1); }
			| offset_clause						{ $$ = list_make2($1, NULL); }
		;

opt_select_limit:
			select_limit						{ $$ = $1; }
			| /* EMPTY */						{ $$ = list_make2(NULL,NULL); }
		;

limit_clause:
			LIMIT select_limit_value
				{ $$ = $2; }
			| LIMIT select_limit_value ',' select_offset_value
				{
					/* Disabled because it was too confusing, bjm 2002-02-18 */
					ereport(ERROR,
							(errcode(ERRCODE_SYNTAX_ERROR),
							 errmsg("LIMIT #,# syntax is not supported"),
							 errhint("Use separate LIMIT and OFFSET clauses."),
							 parser_errposition(@1)));
				}
			/* SQL:2008 syntax */
			| FETCH first_or_next opt_select_fetch_first_value row_or_rows ONLY
				{ $$ = $3; }
		;

offset_clause:
			OFFSET select_offset_value
				{ $$ = $2; }
			/* SQL:2008 syntax */
			| OFFSET select_offset_value2 row_or_rows
				{ $$ = $2; }
		;

select_limit_value:
			a_expr									{ $$ = $1; }
			| ALL
				{
					/* LIMIT ALL is represented as a NULL constant */
					$$ = makeNullAConst(@1);
				}
		;

select_offset_value:
			a_expr									{ $$ = $1; }
		;

/*
 * Allowing full expressions without parentheses causes various parsing
 * problems with the trailing ROW/ROWS key words.  SQL only calls for
 * constants, so we allow the rest only with parentheses.  If omitted,
 * default to 1.
 */
opt_select_fetch_first_value:
			SignedIconst						{ $$ = makeIntConst($1, @1); }
			| '(' a_expr ')'					{ $$ = $2; }
			| /*EMPTY*/							{ $$ = makeIntConst(1, -1); }
		;

/*
 * Again, the trailing ROW/ROWS in this case prevent the full expression
 * syntax.  c_expr is the best we can do.
 */
select_offset_value2:
			c_expr									{ $$ = $1; }
		;

/* noise words */
row_or_rows: ROW									{ $$ = 0; }
			| ROWS									{ $$ = 0; }
		;

first_or_next: FIRST_P								{ $$ = 0; }
			| NEXT									{ $$ = 0; }
		;


/*
 * This syntax for group_clause tries to follow the spec quite closely.
 * However, the spec allows only column references, not expressions,
 * which introduces an ambiguity between implicit row constructors
 * (a,b) and lists of column references.
 *
 * We handle this by using the a_expr production for what the spec calls
 * <ordinary grouping set>, which in the spec represents either one column
 * reference or a parenthesized list of column references. Then, we check the
 * top node of the a_expr to see if it's an implicit RowExpr, and if so, just
 * grab and use the list, discarding the node. (this is done in parse analysis,
 * not here)
 *
 * (we abuse the row_format field of RowExpr to distinguish implicit and
 * explicit row constructors; it's debatable if anyone sanely wants to use them
 * in a group clause, but if they have a reason to, we make it possible.)
 *
 * Each item in the group_clause list is either an expression tree or a
 * GroupingSet node of some type.
 */
group_clause:
			GROUP_P BY group_by_list				{ $$ = $3; }
			| /*EMPTY*/								{ $$ = NIL; }
		;

group_by_list:
			group_by_item							{ $$ = list_make1($1); }
			| group_by_list ',' group_by_item		{ $$ = lappend($1,$3); }
		;

group_by_item:
			a_expr									{ $$ = $1; }
			| empty_grouping_set					{ $$ = $1; }
			| cube_clause							{ $$ = $1; }
			| rollup_clause							{ $$ = $1; }
			| grouping_sets_clause					{ $$ = $1; }
		;

empty_grouping_set:
			'(' ')'
				{
					$$ = (Node *) makeGroupingSet(GROUPING_SET_EMPTY, NIL, @1);
				}
		;

/*
 * These hacks rely on setting precedence of CUBE and ROLLUP below that of '(',
 * so that they shift in these rules rather than reducing the conflicting
 * unreserved_keyword rule.
 */

rollup_clause:
			ROLLUP '(' expr_list ')'
				{
					$$ = (Node *) makeGroupingSet(GROUPING_SET_ROLLUP, $3, @1);
				}
		;

cube_clause:
			CUBE '(' expr_list ')'
				{
					$$ = (Node *) makeGroupingSet(GROUPING_SET_CUBE, $3, @1);
				}
		;

grouping_sets_clause:
			GROUPING SETS '(' group_by_list ')'
				{
					$$ = (Node *) makeGroupingSet(GROUPING_SET_SETS, $4, @1);
				}
		;

having_clause:
			HAVING a_expr							{ $$ = $2; }
			| /*EMPTY*/								{ $$ = NULL; }
		;

for_locking_clause:
			for_locking_items						{ $$ = $1; }
			| FOR READ ONLY							{ $$ = NIL; }
		;

opt_for_locking_clause:
			for_locking_clause						{ $$ = $1; }
			| /* EMPTY */							{ $$ = NIL; }
		;

for_locking_items:
			for_locking_item						{ $$ = list_make1($1); }
			| for_locking_items for_locking_item	{ $$ = lappend($1, $2); }
		;

for_locking_item:
			for_locking_strength locked_rels_list opt_nowait_or_skip
				{
					LockingClause *n = makeNode(LockingClause);
					n->lockedRels = $2;
					n->strength = $1;
					n->waitPolicy = $3;
					$$ = (Node *) n;
				}
		;

for_locking_strength:
			FOR UPDATE 							{ $$ = LCS_FORUPDATE; }
			| FOR NO KEY UPDATE 				{ $$ = LCS_FORNOKEYUPDATE; }
			| FOR SHARE 						{ $$ = LCS_FORSHARE; }
			| FOR KEY SHARE 					{ $$ = LCS_FORKEYSHARE; }
		;

locked_rels_list:
			OF qualified_name_list					{ $$ = $2; }
			| /* EMPTY */							{ $$ = NIL; }
		;


/*
 * We should allow ROW '(' expr_list ')' too, but that seems to require
 * making VALUES a fully reserved word, which will probably break more apps
 * than allowing the noise-word is worth.
 */
values_clause:
			VALUES '(' expr_list ')'
				{
					SelectStmt *n = makeNode(SelectStmt);
					n->valuesLists = list_make1($3);
					$$ = (Node *) n;
				}
			| values_clause ',' '(' expr_list ')'
				{
					SelectStmt *n = (SelectStmt *) $1;
					n->valuesLists = lappend(n->valuesLists, $4);
					$$ = (Node *) n;
				}
		;


/*****************************************************************************
 *
 *	clauses common to all Optimizable Stmts:
 *		from_clause		- allow list of both JOIN expressions and table names
 *		where_clause	- qualifications for joins or restrictions
 *
 *****************************************************************************/

from_clause:
			FROM from_list							{ $$ = $2; }
			| /*EMPTY*/								{ $$ = NIL; }
		;

from_list:
			table_ref								{ $$ = list_make1($1); }
			| from_list ',' table_ref				{ $$ = lappend($1, $3); }
		;

/*
 * table_ref is where an alias clause can be attached.
 */
table_ref:	relation_expr opt_alias_clause
				{
					$1->alias = $2;
					$$ = (Node *) $1;
				}
			| relation_expr opt_alias_clause tablesample_clause
				{
					RangeTableSample *n = (RangeTableSample *) $3;
					$1->alias = $2;
					/* relation_expr goes inside the RangeTableSample node */
					n->relation = (Node *) $1;
					$$ = (Node *) n;
				}
			| func_table func_alias_clause
				{
					RangeFunction *n = (RangeFunction *) $1;
					n->alias = linitial($2);
					n->coldeflist = lsecond($2);
					$$ = (Node *) n;
				}
			| LATERAL_P func_table func_alias_clause
				{
					RangeFunction *n = (RangeFunction *) $2;
					n->lateral = true;
					n->alias = linitial($3);
					n->coldeflist = lsecond($3);
					$$ = (Node *) n;
				}
			| xmltable opt_alias_clause
				{
					RangeTableFunc *n = (RangeTableFunc *) $1;
					n->alias = $2;
					$$ = (Node *) n;
				}
			| LATERAL_P xmltable opt_alias_clause
				{
					RangeTableFunc *n = (RangeTableFunc *) $2;
					n->lateral = true;
					n->alias = $3;
					$$ = (Node *) n;
				}
			| select_with_parens opt_alias_clause
				{
					RangeSubselect *n = makeNode(RangeSubselect);
					n->lateral = false;
					n->subquery = $1;
					n->alias = $2;
					/*
					 * The SQL spec does not permit a subselect
					 * (<derived_table>) without an alias clause,
					 * so we don't either.  This avoids the problem
					 * of needing to invent a unique refname for it.
					 * That could be surmounted if there's sufficient
					 * popular demand, but for now let's just implement
					 * the spec and see if anyone complains.
					 * However, it does seem like a good idea to emit
					 * an error message that's better than "syntax error".
					 */
					if ($2 == NULL)
					{
						if (IsA($1, SelectStmt) &&
							((SelectStmt *) $1)->valuesLists)
							ereport(ERROR,
									(errcode(ERRCODE_SYNTAX_ERROR),
									 errmsg("VALUES in FROM must have an alias"),
									 errhint("For example, FROM (VALUES ...) [AS] foo."),
									 parser_errposition(@1)));
						else
							ereport(ERROR,
									(errcode(ERRCODE_SYNTAX_ERROR),
									 errmsg("subquery in FROM must have an alias"),
									 errhint("For example, FROM (SELECT ...) [AS] foo."),
									 parser_errposition(@1)));
					}
					$$ = (Node *) n;
				}
			| LATERAL_P select_with_parens opt_alias_clause
				{
					RangeSubselect *n = makeNode(RangeSubselect);
					n->lateral = true;
					n->subquery = $2;
					n->alias = $3;
					/* same comment as above */
					if ($3 == NULL)
					{
						if (IsA($2, SelectStmt) &&
							((SelectStmt *) $2)->valuesLists)
							ereport(ERROR,
									(errcode(ERRCODE_SYNTAX_ERROR),
									 errmsg("VALUES in FROM must have an alias"),
									 errhint("For example, FROM (VALUES ...) [AS] foo."),
									 parser_errposition(@2)));
						else
							ereport(ERROR,
									(errcode(ERRCODE_SYNTAX_ERROR),
									 errmsg("subquery in FROM must have an alias"),
									 errhint("For example, FROM (SELECT ...) [AS] foo."),
									 parser_errposition(@2)));
					}
					$$ = (Node *) n;
				}
			| joined_table
				{
					$$ = (Node *) $1;
				}
			| '(' joined_table ')' alias_clause
				{
					$2->alias = $4;
					$$ = (Node *) $2;
				}
		;


/*
 * It may seem silly to separate joined_table from table_ref, but there is
 * method in SQL's madness: if you don't do it this way you get reduce-
 * reduce conflicts, because it's not clear to the parser generator whether
 * to expect alias_clause after ')' or not.  For the same reason we must
 * treat 'JOIN' and 'join_type JOIN' separately, rather than allowing
 * join_type to expand to empty; if we try it, the parser generator can't
 * figure out when to reduce an empty join_type right after table_ref.
 *
 * Note that a CROSS JOIN is the same as an unqualified
 * INNER JOIN, and an INNER JOIN/ON has the same shape
 * but a qualification expression to limit membership.
 * A NATURAL JOIN implicitly matches column names between
 * tables and the shape is determined by which columns are
 * in common. We'll collect columns during the later transformations.
 */

joined_table:
			'(' joined_table ')'
				{
					$$ = $2;
				}
			| table_ref CROSS JOIN table_ref
				{
					/* CROSS JOIN is same as unqualified inner join */
					JoinExpr *n = makeNode(JoinExpr);
					n->jointype = JOIN_INNER;
					n->isNatural = false;
					n->larg = $1;
					n->rarg = $4;
					n->usingClause = NIL;
					n->quals = NULL;
					$$ = n;
				}
			| table_ref join_type JOIN table_ref join_qual
				{
					JoinExpr *n = makeNode(JoinExpr);
					n->jointype = $2;
					n->isNatural = false;
					n->larg = $1;
					n->rarg = $4;
					if ($5 != NULL && IsA($5, List))
						n->usingClause = (List *) $5; /* USING clause */
					else
						n->quals = $5; /* ON clause */
					$$ = n;
				}
			| table_ref JOIN table_ref join_qual
				{
					/* letting join_type reduce to empty doesn't work */
					JoinExpr *n = makeNode(JoinExpr);
					n->jointype = JOIN_INNER;
					n->isNatural = false;
					n->larg = $1;
					n->rarg = $3;
					if ($4 != NULL && IsA($4, List))
						n->usingClause = (List *) $4; /* USING clause */
					else
						n->quals = $4; /* ON clause */
					$$ = n;
				}
			| table_ref NATURAL join_type JOIN table_ref
				{
					JoinExpr *n = makeNode(JoinExpr);
					n->jointype = $3;
					n->isNatural = true;
					n->larg = $1;
					n->rarg = $5;
					n->usingClause = NIL; /* figure out which columns later... */
					n->quals = NULL; /* fill later */
					$$ = n;
				}
			| table_ref NATURAL JOIN table_ref
				{
					/* letting join_type reduce to empty doesn't work */
					JoinExpr *n = makeNode(JoinExpr);
					n->jointype = JOIN_INNER;
					n->isNatural = true;
					n->larg = $1;
					n->rarg = $4;
					n->usingClause = NIL; /* figure out which columns later... */
					n->quals = NULL; /* fill later */
					$$ = n;
				}
		;

alias_clause:
			AS ColId '(' name_list ')'
				{
					$$ = makeNode(Alias);
					$$->aliasname = $2;
					$$->colnames = $4;
				}
			| AS ColId
				{
					$$ = makeNode(Alias);
					$$->aliasname = $2;
				}
			| ColId '(' name_list ')'
				{
					$$ = makeNode(Alias);
					$$->aliasname = $1;
					$$->colnames = $3;
				}
			| ColId
				{
					$$ = makeNode(Alias);
					$$->aliasname = $1;
				}
		;

opt_alias_clause: alias_clause						{ $$ = $1; }
			| /*EMPTY*/								{ $$ = NULL; }
		;

/*
 * func_alias_clause can include both an Alias and a coldeflist, so we make it
 * return a 2-element list that gets disassembled by calling production.
 */
func_alias_clause:
			alias_clause
				{
					$$ = list_make2($1, NIL);
				}
			| AS '(' TableFuncElementList ')'
				{
					$$ = list_make2(NULL, $3);
				}
			| AS ColId '(' TableFuncElementList ')'
				{
					Alias *a = makeNode(Alias);
					a->aliasname = $2;
					$$ = list_make2(a, $4);
				}
			| ColId '(' TableFuncElementList ')'
				{
					Alias *a = makeNode(Alias);
					a->aliasname = $1;
					$$ = list_make2(a, $3);
				}
			| /*EMPTY*/
				{
					$$ = list_make2(NULL, NIL);
				}
		;

join_type:	FULL join_outer							{ $$ = JOIN_FULL; }
			| LEFT join_outer						{ $$ = JOIN_LEFT; }
			| RIGHT join_outer						{ $$ = JOIN_RIGHT; }
			| INNER_P								{ $$ = JOIN_INNER; }
		;

/* OUTER is just noise... */
join_outer: OUTER_P									{ $$ = NULL; }
			| /*EMPTY*/								{ $$ = NULL; }
		;

/* JOIN qualification clauses
 * Possibilities are:
 *	USING ( column list ) allows only unqualified column names,
 *						  which must match between tables.
 *	ON expr allows more general qualifications.
 *
 * We return USING as a List node, while an ON-expr will not be a List.
 */

join_qual:	USING '(' name_list ')'					{ $$ = (Node *) $3; }
			| ON a_expr								{ $$ = $2; }
		;


relation_expr:
			qualified_name
				{
					/* inheritance query, implicitly */
					$$ = $1;
					$$->inh = true;
					$$->alias = NULL;
				}
			| qualified_name '*'
				{
					/* inheritance query, explicitly */
					$$ = $1;
					$$->inh = true;
					$$->alias = NULL;
				}
			| ONLY qualified_name
				{
					/* no inheritance */
					$$ = $2;
					$$->inh = false;
					$$->alias = NULL;
				}
			| ONLY '(' qualified_name ')'
				{
					/* no inheritance, SQL99-style syntax */
					$$ = $3;
					$$->inh = false;
					$$->alias = NULL;
				}
		;


relation_expr_list:
			relation_expr							{ $$ = list_make1($1); }
			| relation_expr_list ',' relation_expr	{ $$ = lappend($1, $3); }
		;


/*
 * Given "UPDATE foo set set ...", we have to decide without looking any
 * further ahead whether the first "set" is an alias or the UPDATE's SET
 * keyword.  Since "set" is allowed as a column name both interpretations
 * are feasible.  We resolve the shift/reduce conflict by giving the first
 * relation_expr_opt_alias production a higher precedence than the SET token
 * has, causing the parser to prefer to reduce, in effect assuming that the
 * SET is not an alias.
 */
relation_expr_opt_alias: relation_expr					%prec UMINUS
				{
					$$ = $1;
				}
			| relation_expr ColId
				{
					Alias *alias = makeNode(Alias);
					alias->aliasname = $2;
					$1->alias = alias;
					$$ = $1;
				}
			| relation_expr AS ColId
				{
					Alias *alias = makeNode(Alias);
					alias->aliasname = $3;
					$1->alias = alias;
					$$ = $1;
				}
		;

/*
 * TABLESAMPLE decoration in a FROM item
 */
tablesample_clause:
			TABLESAMPLE func_name '(' expr_list ')' opt_repeatable_clause
				{
					RangeTableSample *n = makeNode(RangeTableSample);
					/* n->relation will be filled in later */
					n->method = $2;
					n->args = $4;
					n->repeatable = $6;
					n->location = @2;
					$$ = (Node *) n;
				}
		;

opt_repeatable_clause:
			REPEATABLE '(' a_expr ')'	{ $$ = (Node *) $3; }
			| /*EMPTY*/					{ $$ = NULL; }
		;

/*
 * func_table represents a function invocation in a FROM list. It can be
 * a plain function call, like "foo(...)", or a ROWS FROM expression with
 * one or more function calls, "ROWS FROM (foo(...), bar(...))",
 * optionally with WITH ORDINALITY attached.
 * In the ROWS FROM syntax, a column definition list can be given for each
 * function, for example:
 *     ROWS FROM (foo() AS (foo_res_a text, foo_res_b text),
 *                bar() AS (bar_res_a text, bar_res_b text))
 * It's also possible to attach a column definition list to the RangeFunction
 * as a whole, but that's handled by the table_ref production.
 */
func_table: func_expr_windowless opt_ordinality
				{
					RangeFunction *n = makeNode(RangeFunction);
					n->lateral = false;
					n->ordinality = $2;
					n->is_rowsfrom = false;
					n->functions = list_make1(list_make2($1, NIL));
					/* alias and coldeflist are set by table_ref production */
					$$ = (Node *) n;
				}
			| ROWS FROM '(' rowsfrom_list ')' opt_ordinality
				{
					RangeFunction *n = makeNode(RangeFunction);
					n->lateral = false;
					n->ordinality = $6;
					n->is_rowsfrom = true;
					n->functions = $4;
					/* alias and coldeflist are set by table_ref production */
					$$ = (Node *) n;
				}
		;

rowsfrom_item: func_expr_windowless opt_col_def_list
				{ $$ = list_make2($1, $2); }
		;

rowsfrom_list:
			rowsfrom_item						{ $$ = list_make1($1); }
			| rowsfrom_list ',' rowsfrom_item	{ $$ = lappend($1, $3); }
		;

opt_col_def_list: AS '(' TableFuncElementList ')'	{ $$ = $3; }
			| /*EMPTY*/								{ $$ = NIL; }
		;

opt_ordinality: WITH_LA ORDINALITY					{ $$ = true; }
			| /*EMPTY*/								{ $$ = false; }
		;


where_clause:
			WHERE a_expr							{ $$ = $2; }
			| /*EMPTY*/								{ $$ = NULL; }
		;

/* variant for UPDATE and DELETE */
where_or_current_clause:
			WHERE a_expr							{ $$ = $2; }
			| WHERE CURRENT_P OF cursor_name
				{
					CurrentOfExpr *n = makeNode(CurrentOfExpr);
					/* cvarno is filled in by parse analysis */
					n->cursor_name = $4;
					n->cursor_param = 0;
					$$ = (Node *) n;
				}
			| /*EMPTY*/								{ $$ = NULL; }
		;


OptTableFuncElementList:
			TableFuncElementList				{ $$ = $1; }
			| /*EMPTY*/							{ $$ = NIL; }
		;

TableFuncElementList:
			TableFuncElement
				{
					$$ = list_make1($1);
				}
			| TableFuncElementList ',' TableFuncElement
				{
					$$ = lappend($1, $3);
				}
		;

TableFuncElement:	ColId Typename opt_collate_clause
				{
					ColumnDef *n = makeNode(ColumnDef);
					n->colname = $1;
					n->typeName = $2;
					n->inhcount = 0;
					n->is_local = true;
					n->is_not_null = false;
					n->is_from_type = false;
					n->is_from_parent = false;
					n->storage = 0;
					n->raw_default = NULL;
					n->cooked_default = NULL;
					n->collClause = (CollateClause *) $3;
					n->collOid = InvalidOid;
					n->constraints = NIL;
					n->location = @1;
					$$ = (Node *)n;
				}
		;

/*
 * XMLTABLE
 */
xmltable:
			XMLTABLE '(' c_expr xmlexists_argument COLUMNS xmltable_column_list ')'
				{
					RangeTableFunc *n = makeNode(RangeTableFunc);
					n->rowexpr = $3;
					n->docexpr = $4;
					n->columns = $6;
					n->namespaces = NIL;
					n->location = @1;
					$$ = (Node *)n;
				}
			| XMLTABLE '(' XMLNAMESPACES '(' xml_namespace_list ')' ','
				c_expr xmlexists_argument COLUMNS xmltable_column_list ')'
				{
					RangeTableFunc *n = makeNode(RangeTableFunc);
					n->rowexpr = $8;
					n->docexpr = $9;
					n->columns = $11;
					n->namespaces = $5;
					n->location = @1;
					$$ = (Node *)n;
				}
		;

xmltable_column_list: xmltable_column_el					{ $$ = list_make1($1); }
			| xmltable_column_list ',' xmltable_column_el	{ $$ = lappend($1, $3); }
		;

xmltable_column_el:
			ColId Typename
				{
					RangeTableFuncCol	   *fc = makeNode(RangeTableFuncCol);

					fc->colname = $1;
					fc->for_ordinality = false;
					fc->typeName = $2;
					fc->is_not_null = false;
					fc->colexpr = NULL;
					fc->coldefexpr = NULL;
					fc->location = @1;

					$$ = (Node *) fc;
				}
			| ColId Typename xmltable_column_option_list
				{
					RangeTableFuncCol	   *fc = makeNode(RangeTableFuncCol);
					ListCell		   *option;
					bool				nullability_seen = false;

					fc->colname = $1;
					fc->typeName = $2;
					fc->for_ordinality = false;
					fc->is_not_null = false;
					fc->colexpr = NULL;
					fc->coldefexpr = NULL;
					fc->location = @1;

					foreach(option, $3)
					{
						DefElem   *defel = (DefElem *) lfirst(option);

						if (strcmp(defel->defname, "default") == 0)
						{
							if (fc->coldefexpr != NULL)
								ereport(ERROR,
										(errcode(ERRCODE_SYNTAX_ERROR),
										 errmsg("only one DEFAULT value is allowed"),
										 parser_errposition(defel->location)));
							fc->coldefexpr = defel->arg;
						}
						else if (strcmp(defel->defname, "path") == 0)
						{
							if (fc->colexpr != NULL)
								ereport(ERROR,
										(errcode(ERRCODE_SYNTAX_ERROR),
										 errmsg("only one PATH value per column is allowed"),
										 parser_errposition(defel->location)));
							fc->colexpr = defel->arg;
						}
						else if (strcmp(defel->defname, "is_not_null") == 0)
						{
							if (nullability_seen)
								ereport(ERROR,
										(errcode(ERRCODE_SYNTAX_ERROR),
										 errmsg("conflicting or redundant NULL / NOT NULL declarations for column \"%s\"", fc->colname),
										 parser_errposition(defel->location)));
							fc->is_not_null = intVal(defel->arg);
							nullability_seen = true;
						}
						else
						{
							ereport(ERROR,
									(errcode(ERRCODE_SYNTAX_ERROR),
									 errmsg("unrecognized column option \"%s\"",
											defel->defname),
									 parser_errposition(defel->location)));
						}
					}
					$$ = (Node *) fc;
				}
			| ColId FOR ORDINALITY
				{
					RangeTableFuncCol	   *fc = makeNode(RangeTableFuncCol);

					fc->colname = $1;
					fc->for_ordinality = true;
					/* other fields are ignored, initialized by makeNode */
					fc->location = @1;

					$$ = (Node *) fc;
				}
		;

xmltable_column_option_list:
			xmltable_column_option_el
				{ $$ = list_make1($1); }
			| xmltable_column_option_list xmltable_column_option_el
				{ $$ = lappend($1, $2); }
		;

xmltable_column_option_el:
			IDENT b_expr
				{ $$ = makeDefElem($1, $2, @1); }
			| DEFAULT b_expr
				{ $$ = makeDefElem("default", $2, @1); }
			| NOT NULL_P
				{ $$ = makeDefElem("is_not_null", (Node *) makeInteger(true), @1); }
			| NULL_P
				{ $$ = makeDefElem("is_not_null", (Node *) makeInteger(false), @1); }
		;

xml_namespace_list:
			xml_namespace_el
				{ $$ = list_make1($1); }
			| xml_namespace_list ',' xml_namespace_el
				{ $$ = lappend($1, $3); }
		;

xml_namespace_el:
			b_expr AS ColLabel
				{
					$$ = makeNode(ResTarget);
					$$->name = $3;
					$$->indirection = NIL;
					$$->val = $1;
					$$->location = @1;
				}
			| DEFAULT b_expr
				{
					$$ = makeNode(ResTarget);
					$$->name = NULL;
					$$->indirection = NIL;
					$$->val = $2;
					$$->location = @1;
				}
		;

/*****************************************************************************
 *
 *	Type syntax
 *		SQL introduces a large amount of type-specific syntax.
 *		Define individual clauses to handle these cases, and use
 *		 the generic case to handle regular type-extensible Postgres syntax.
 *		- thomas 1997-10-10
 *
 *****************************************************************************/

Typename:	SimpleTypename opt_array_bounds
				{
					$$ = $1;
					$$->arrayBounds = $2;
				}
			| SETOF SimpleTypename opt_array_bounds
				{
					$$ = $2;
					$$->arrayBounds = $3;
					$$->setof = true;
				}
			/* SQL standard syntax, currently only one-dimensional */
			| SimpleTypename ARRAY '[' Iconst ']'
				{
					$$ = $1;
					$$->arrayBounds = list_make1(makeInteger($4));
				}
			| SETOF SimpleTypename ARRAY '[' Iconst ']'
				{
					$$ = $2;
					$$->arrayBounds = list_make1(makeInteger($5));
					$$->setof = true;
				}
			| SimpleTypename ARRAY
				{
					$$ = $1;
					$$->arrayBounds = list_make1(makeInteger(-1));
				}
			| SETOF SimpleTypename ARRAY
				{
					$$ = $2;
					$$->arrayBounds = list_make1(makeInteger(-1));
					$$->setof = true;
				}
		;

opt_array_bounds:
			opt_array_bounds '[' ']'
					{  $$ = lappend($1, makeInteger(-1)); }
			| opt_array_bounds '[' Iconst ']'
					{  $$ = lappend($1, makeInteger($3)); }
			| /*EMPTY*/
					{  $$ = NIL; }
		;

SimpleTypename:
			GenericType								{ $$ = $1; }
			| Numeric								{ $$ = $1; }
			| Bit									{ $$ = $1; }
			| Character								{ $$ = $1; }
			| ConstDatetime							{ $$ = $1; }
			| ConstInterval opt_interval
				{
					$$ = $1;
					$$->typmods = $2;
				}
			| ConstInterval '(' Iconst ')'
				{
					$$ = $1;
					$$->typmods = list_make2(makeIntConst(INTERVAL_FULL_RANGE, -1),
											 makeIntConst($3, @3));
				}
		;

/* We have a separate ConstTypename to allow defaulting fixed-length
 * types such as CHAR() and BIT() to an unspecified length.
 * SQL9x requires that these default to a length of one, but this
 * makes no sense for constructs like CHAR 'hi' and BIT '0101',
 * where there is an obvious better choice to make.
 * Note that ConstInterval is not included here since it must
 * be pushed up higher in the rules to accommodate the postfix
 * options (e.g. INTERVAL '1' YEAR). Likewise, we have to handle
 * the generic-type-name case in AExprConst to avoid premature
 * reduce/reduce conflicts against function names.
 */
ConstTypename:
			Numeric									{ $$ = $1; }
			| ConstBit								{ $$ = $1; }
			| ConstCharacter						{ $$ = $1; }
			| ConstDatetime							{ $$ = $1; }
		;

/*
 * GenericType covers all type names that don't have special syntax mandated
 * by the standard, including qualified names.  We also allow type modifiers.
 * To avoid parsing conflicts against function invocations, the modifiers
 * have to be shown as expr_list here, but parse analysis will only accept
 * constants for them.
 */
GenericType:
			type_function_name opt_type_modifiers
				{
					$$ = makeTypeName($1);
					$$->typmods = $2;
					$$->location = @1;
				}
			| type_function_name attrs opt_type_modifiers
				{
					$$ = makeTypeNameFromNameList(lcons(makeString($1), $2));
					$$->typmods = $3;
					$$->location = @1;
				}
		;

opt_type_modifiers: '(' expr_list ')'				{ $$ = $2; }
					| /* EMPTY */					{ $$ = NIL; }
		;

/*
 * SQL numeric data types
 */
Numeric:	INT_P
				{
					$$ = SystemTypeName("int4");
					$$->location = @1;
				}
			| INTEGER
				{
					$$ = SystemTypeName("int4");
					$$->location = @1;
				}
			| SMALLINT
				{
					$$ = SystemTypeName("int2");
					$$->location = @1;
				}
			| BIGINT
				{
					$$ = SystemTypeName("int8");
					$$->location = @1;
				}
			| REAL
				{
					$$ = SystemTypeName("float4");
					$$->location = @1;
				}
			| FLOAT_P opt_float
				{
					$$ = $2;
					$$->location = @1;
				}
			| DOUBLE_P PRECISION
				{
					$$ = SystemTypeName("float8");
					$$->location = @1;
				}
			| DECIMAL_P opt_type_modifiers
				{
					$$ = SystemTypeName("numeric");
					$$->typmods = $2;
					$$->location = @1;
				}
			| DEC opt_type_modifiers
				{
					$$ = SystemTypeName("numeric");
					$$->typmods = $2;
					$$->location = @1;
				}
			| NUMERIC opt_type_modifiers
				{
					$$ = SystemTypeName("numeric");
					$$->typmods = $2;
					$$->location = @1;
				}
			| BOOLEAN_P
				{
					$$ = SystemTypeName("bool");
					$$->location = @1;
				}
		;

opt_float:	'(' Iconst ')'
				{
					/*
					 * Check FLOAT() precision limits assuming IEEE floating
					 * types - thomas 1997-09-18
					 */
					if ($2 < 1)
						ereport(ERROR,
								(errcode(ERRCODE_INVALID_PARAMETER_VALUE),
								 errmsg("precision for type float must be at least 1 bit"),
								 parser_errposition(@2)));
					else if ($2 <= 24)
						$$ = SystemTypeName("float4");
					else if ($2 <= 53)
						$$ = SystemTypeName("float8");
					else
						ereport(ERROR,
								(errcode(ERRCODE_INVALID_PARAMETER_VALUE),
								 errmsg("precision for type float must be less than 54 bits"),
								 parser_errposition(@2)));
				}
			| /*EMPTY*/
				{
					$$ = SystemTypeName("float8");
				}
		;

/*
 * SQL bit-field data types
 * The following implements BIT() and BIT VARYING().
 */
Bit:		BitWithLength
				{
					$$ = $1;
				}
			| BitWithoutLength
				{
					$$ = $1;
				}
		;

/* ConstBit is like Bit except "BIT" defaults to unspecified length */
/* See notes for ConstCharacter, which addresses same issue for "CHAR" */
ConstBit:	BitWithLength
				{
					$$ = $1;
				}
			| BitWithoutLength
				{
					$$ = $1;
					$$->typmods = NIL;
				}
		;

BitWithLength:
			BIT opt_varying '(' expr_list ')'
				{
					char *typname;

					typname = $2 ? "varbit" : "bit";
					$$ = SystemTypeName(typname);
					$$->typmods = $4;
					$$->location = @1;
				}
		;

BitWithoutLength:
			BIT opt_varying
				{
					/* bit defaults to bit(1), varbit to no limit */
					if ($2)
					{
						$$ = SystemTypeName("varbit");
					}
					else
					{
						$$ = SystemTypeName("bit");
						$$->typmods = list_make1(makeIntConst(1, -1));
					}
					$$->location = @1;
				}
		;


/*
 * SQL character data types
 * The following implements CHAR() and VARCHAR().
 */
Character:  CharacterWithLength
				{
					$$ = $1;
				}
			| CharacterWithoutLength
				{
					$$ = $1;
				}
		;

ConstCharacter:  CharacterWithLength
				{
					$$ = $1;
				}
			| CharacterWithoutLength
				{
					/* Length was not specified so allow to be unrestricted.
					 * This handles problems with fixed-length (bpchar) strings
					 * which in column definitions must default to a length
					 * of one, but should not be constrained if the length
					 * was not specified.
					 */
					$$ = $1;
					$$->typmods = NIL;
				}
		;

CharacterWithLength:  character '(' Iconst ')'
				{
					$$ = SystemTypeName($1);
					$$->typmods = list_make1(makeIntConst($3, @3));
					$$->location = @1;
				}
		;

CharacterWithoutLength:	 character
				{
					$$ = SystemTypeName($1);
					/* char defaults to char(1), varchar to no limit */
					if (strcmp($1, "bpchar") == 0)
						$$->typmods = list_make1(makeIntConst(1, -1));
					$$->location = @1;
				}
		;

character:	CHARACTER opt_varying
										{ $$ = $2 ? "varchar": "bpchar"; }
			| CHAR_P opt_varying
										{ $$ = $2 ? "varchar": "bpchar"; }
			| VARCHAR
										{ $$ = "varchar"; }
			| NATIONAL CHARACTER opt_varying
										{ $$ = $3 ? "varchar": "bpchar"; }
			| NATIONAL CHAR_P opt_varying
										{ $$ = $3 ? "varchar": "bpchar"; }
			| NCHAR opt_varying
										{ $$ = $2 ? "varchar": "bpchar"; }
		;

opt_varying:
			VARYING									{ $$ = true; }
			| /*EMPTY*/								{ $$ = false; }
		;

/*
 * SQL date/time types
 */
ConstDatetime:
			TIMESTAMP '(' Iconst ')' opt_timezone
				{
					if ($5)
						$$ = SystemTypeName("timestamptz");
					else
						$$ = SystemTypeName("timestamp");
					$$->typmods = list_make1(makeIntConst($3, @3));
					$$->location = @1;
				}
			| TIMESTAMP opt_timezone
				{
					if ($2)
						$$ = SystemTypeName("timestamptz");
					else
						$$ = SystemTypeName("timestamp");
					$$->location = @1;
				}
			| TIME '(' Iconst ')' opt_timezone
				{
					if ($5)
						$$ = SystemTypeName("timetz");
					else
						$$ = SystemTypeName("time");
					$$->typmods = list_make1(makeIntConst($3, @3));
					$$->location = @1;
				}
			| TIME opt_timezone
				{
					if ($2)
						$$ = SystemTypeName("timetz");
					else
						$$ = SystemTypeName("time");
					$$->location = @1;
				}
		;

ConstInterval:
			INTERVAL
				{
					$$ = SystemTypeName("interval");
					$$->location = @1;
				}
		;

opt_timezone:
			WITH_LA TIME ZONE						{ $$ = true; }
			| WITHOUT TIME ZONE						{ $$ = false; }
			| /*EMPTY*/								{ $$ = false; }
		;

opt_interval:
			YEAR_P
				{ $$ = list_make1(makeIntConst(INTERVAL_MASK(YEAR), @1)); }
			| MONTH_P
				{ $$ = list_make1(makeIntConst(INTERVAL_MASK(MONTH), @1)); }
			| DAY_P
				{ $$ = list_make1(makeIntConst(INTERVAL_MASK(DAY), @1)); }
			| HOUR_P
				{ $$ = list_make1(makeIntConst(INTERVAL_MASK(HOUR), @1)); }
			| MINUTE_P
				{ $$ = list_make1(makeIntConst(INTERVAL_MASK(MINUTE), @1)); }
			| interval_second
				{ $$ = $1; }
			| YEAR_P TO MONTH_P
				{
					$$ = list_make1(makeIntConst(INTERVAL_MASK(YEAR) |
												 INTERVAL_MASK(MONTH), @1));
				}
			| DAY_P TO HOUR_P
				{
					$$ = list_make1(makeIntConst(INTERVAL_MASK(DAY) |
												 INTERVAL_MASK(HOUR), @1));
				}
			| DAY_P TO MINUTE_P
				{
					$$ = list_make1(makeIntConst(INTERVAL_MASK(DAY) |
												 INTERVAL_MASK(HOUR) |
												 INTERVAL_MASK(MINUTE), @1));
				}
			| DAY_P TO interval_second
				{
					$$ = $3;
					linitial($$) = makeIntConst(INTERVAL_MASK(DAY) |
												INTERVAL_MASK(HOUR) |
												INTERVAL_MASK(MINUTE) |
												INTERVAL_MASK(SECOND), @1);
				}
			| HOUR_P TO MINUTE_P
				{
					$$ = list_make1(makeIntConst(INTERVAL_MASK(HOUR) |
												 INTERVAL_MASK(MINUTE), @1));
				}
			| HOUR_P TO interval_second
				{
					$$ = $3;
					linitial($$) = makeIntConst(INTERVAL_MASK(HOUR) |
												INTERVAL_MASK(MINUTE) |
												INTERVAL_MASK(SECOND), @1);
				}
			| MINUTE_P TO interval_second
				{
					$$ = $3;
					linitial($$) = makeIntConst(INTERVAL_MASK(MINUTE) |
												INTERVAL_MASK(SECOND), @1);
				}
			| /*EMPTY*/
				{ $$ = NIL; }
		;

interval_second:
			SECOND_P
				{
					$$ = list_make1(makeIntConst(INTERVAL_MASK(SECOND), @1));
				}
			| SECOND_P '(' Iconst ')'
				{
					$$ = list_make2(makeIntConst(INTERVAL_MASK(SECOND), @1),
									makeIntConst($3, @3));
				}
		;


/*****************************************************************************
 *
 *	expression grammar
 *
 *****************************************************************************/

/*
 * General expressions
 * This is the heart of the expression syntax.
 *
 * We have two expression types: a_expr is the unrestricted kind, and
 * b_expr is a subset that must be used in some places to avoid shift/reduce
 * conflicts.  For example, we can't do BETWEEN as "BETWEEN a_expr AND a_expr"
 * because that use of AND conflicts with AND as a boolean operator.  So,
 * b_expr is used in BETWEEN and we remove boolean keywords from b_expr.
 *
 * Note that '(' a_expr ')' is a b_expr, so an unrestricted expression can
 * always be used by surrounding it with parens.
 *
 * c_expr is all the productions that are common to a_expr and b_expr;
 * it's factored out just to eliminate redundant coding.
 *
 * Be careful of productions involving more than one terminal token.
 * By default, bison will assign such productions the precedence of their
 * last terminal, but in nearly all cases you want it to be the precedence
 * of the first terminal instead; otherwise you will not get the behavior
 * you expect!  So we use %prec annotations freely to set precedences.
 */
a_expr:		c_expr									{ $$ = $1; }
			| a_expr TYPECAST Typename
					{ $$ = makeTypeCast($1, $3, @2); }
			| a_expr COLLATE any_name
				{
					CollateClause *n = makeNode(CollateClause);
					n->arg = $1;
					n->collname = $3;
					n->location = @2;
					$$ = (Node *) n;
				}
			| a_expr AT TIME ZONE a_expr			%prec AT
				{
					$$ = (Node *) makeFuncCall(SystemFuncName("timezone"),
											   list_make2($5, $1),
											   @2);
				}
		/*
		 * These operators must be called out explicitly in order to make use
		 * of bison's automatic operator-precedence handling.  All other
		 * operator names are handled by the generic productions using "Op",
		 * below; and all those operators will have the same precedence.
		 *
		 * If you add more explicitly-known operators, be sure to add them
		 * also to b_expr and to the MathOp list below.
		 */
			| '+' a_expr					%prec UMINUS
				{ $$ = (Node *) makeSimpleA_Expr(AEXPR_OP, "+", NULL, $2, @1); }
			| '-' a_expr					%prec UMINUS
				{ $$ = doNegate($2, @1); }
			| a_expr '+' a_expr
				{ $$ = (Node *) makeSimpleA_Expr(AEXPR_OP, "+", $1, $3, @2); }
			| a_expr '-' a_expr
				{ $$ = (Node *) makeSimpleA_Expr(AEXPR_OP, "-", $1, $3, @2); }
			| a_expr '*' a_expr
				{ $$ = (Node *) makeSimpleA_Expr(AEXPR_OP, "*", $1, $3, @2); }
			| a_expr '/' a_expr
				{ $$ = (Node *) makeSimpleA_Expr(AEXPR_OP, "/", $1, $3, @2); }
			| a_expr '%' a_expr
				{ $$ = (Node *) makeSimpleA_Expr(AEXPR_OP, "%", $1, $3, @2); }
			| a_expr '^' a_expr
				{ $$ = (Node *) makeSimpleA_Expr(AEXPR_OP, "^", $1, $3, @2); }
			| a_expr '<' a_expr
				{ $$ = (Node *) makeSimpleA_Expr(AEXPR_OP, "<", $1, $3, @2); }
			| a_expr '>' a_expr
				{ $$ = (Node *) makeSimpleA_Expr(AEXPR_OP, ">", $1, $3, @2); }
			| a_expr '=' a_expr
				{ $$ = (Node *) makeSimpleA_Expr(AEXPR_OP, "=", $1, $3, @2); }
			| a_expr LESS_EQUALS a_expr
				{ $$ = (Node *) makeSimpleA_Expr(AEXPR_OP, "<=", $1, $3, @2); }
			| a_expr GREATER_EQUALS a_expr
				{ $$ = (Node *) makeSimpleA_Expr(AEXPR_OP, ">=", $1, $3, @2); }
			| a_expr NOT_EQUALS a_expr
				{ $$ = (Node *) makeSimpleA_Expr(AEXPR_OP, "<>", $1, $3, @2); }

			| a_expr qual_Op a_expr				%prec Op
				{ $$ = (Node *) makeA_Expr(AEXPR_OP, $2, $1, $3, @2); }
			| qual_Op a_expr					%prec Op
				{ $$ = (Node *) makeA_Expr(AEXPR_OP, $1, NULL, $2, @1); }
			| a_expr qual_Op					%prec POSTFIXOP
				{ $$ = (Node *) makeA_Expr(AEXPR_OP, $2, $1, NULL, @2); }

			| a_expr AND a_expr
				{ $$ = makeAndExpr($1, $3, @2); }
			| a_expr OR a_expr
				{ $$ = makeOrExpr($1, $3, @2); }
			| NOT a_expr
				{ $$ = makeNotExpr($2, @1); }
			| NOT_LA a_expr						%prec NOT
				{ $$ = makeNotExpr($2, @1); }

			| a_expr LIKE a_expr
				{
					$$ = (Node *) makeSimpleA_Expr(AEXPR_LIKE, "~~",
												   $1, $3, @2);
				}
			| a_expr LIKE a_expr ESCAPE a_expr					%prec LIKE
				{
					FuncCall *n = makeFuncCall(SystemFuncName("like_escape"),
											   list_make2($3, $5),
											   @2);
					$$ = (Node *) makeSimpleA_Expr(AEXPR_LIKE, "~~",
												   $1, (Node *) n, @2);
				}
			| a_expr NOT_LA LIKE a_expr							%prec NOT_LA
				{
					$$ = (Node *) makeSimpleA_Expr(AEXPR_LIKE, "!~~",
												   $1, $4, @2);
				}
			| a_expr NOT_LA LIKE a_expr ESCAPE a_expr			%prec NOT_LA
				{
					FuncCall *n = makeFuncCall(SystemFuncName("like_escape"),
											   list_make2($4, $6),
											   @2);
					$$ = (Node *) makeSimpleA_Expr(AEXPR_LIKE, "!~~",
												   $1, (Node *) n, @2);
				}
			| a_expr ILIKE a_expr
				{
					$$ = (Node *) makeSimpleA_Expr(AEXPR_ILIKE, "~~*",
												   $1, $3, @2);
				}
			| a_expr ILIKE a_expr ESCAPE a_expr					%prec ILIKE
				{
					FuncCall *n = makeFuncCall(SystemFuncName("like_escape"),
											   list_make2($3, $5),
											   @2);
					$$ = (Node *) makeSimpleA_Expr(AEXPR_ILIKE, "~~*",
												   $1, (Node *) n, @2);
				}
			| a_expr NOT_LA ILIKE a_expr						%prec NOT_LA
				{
					$$ = (Node *) makeSimpleA_Expr(AEXPR_ILIKE, "!~~*",
												   $1, $4, @2);
				}
			| a_expr NOT_LA ILIKE a_expr ESCAPE a_expr			%prec NOT_LA
				{
					FuncCall *n = makeFuncCall(SystemFuncName("like_escape"),
											   list_make2($4, $6),
											   @2);
					$$ = (Node *) makeSimpleA_Expr(AEXPR_ILIKE, "!~~*",
												   $1, (Node *) n, @2);
				}

			| a_expr SIMILAR TO a_expr							%prec SIMILAR
				{
					FuncCall *n = makeFuncCall(SystemFuncName("similar_escape"),
											   list_make2($4, makeNullAConst(-1)),
											   @2);
					$$ = (Node *) makeSimpleA_Expr(AEXPR_SIMILAR, "~",
												   $1, (Node *) n, @2);
				}
			| a_expr SIMILAR TO a_expr ESCAPE a_expr			%prec SIMILAR
				{
					FuncCall *n = makeFuncCall(SystemFuncName("similar_escape"),
											   list_make2($4, $6),
											   @2);
					$$ = (Node *) makeSimpleA_Expr(AEXPR_SIMILAR, "~",
												   $1, (Node *) n, @2);
				}
			| a_expr NOT_LA SIMILAR TO a_expr					%prec NOT_LA
				{
					FuncCall *n = makeFuncCall(SystemFuncName("similar_escape"),
											   list_make2($5, makeNullAConst(-1)),
											   @2);
					$$ = (Node *) makeSimpleA_Expr(AEXPR_SIMILAR, "!~",
												   $1, (Node *) n, @2);
				}
			| a_expr NOT_LA SIMILAR TO a_expr ESCAPE a_expr		%prec NOT_LA
				{
					FuncCall *n = makeFuncCall(SystemFuncName("similar_escape"),
											   list_make2($5, $7),
											   @2);
					$$ = (Node *) makeSimpleA_Expr(AEXPR_SIMILAR, "!~",
												   $1, (Node *) n, @2);
				}

			/* NullTest clause
			 * Define SQL-style Null test clause.
			 * Allow two forms described in the standard:
			 *	a IS NULL
			 *	a IS NOT NULL
			 * Allow two SQL extensions
			 *	a ISNULL
			 *	a NOTNULL
			 */
			| a_expr IS NULL_P							%prec IS
				{
					NullTest *n = makeNode(NullTest);
					n->arg = (Expr *) $1;
					n->nulltesttype = IS_NULL;
					n->location = @2;
					$$ = (Node *)n;
				}
			| a_expr ISNULL
				{
					NullTest *n = makeNode(NullTest);
					n->arg = (Expr *) $1;
					n->nulltesttype = IS_NULL;
					n->location = @2;
					$$ = (Node *)n;
				}
			| a_expr IS NOT NULL_P						%prec IS
				{
					NullTest *n = makeNode(NullTest);
					n->arg = (Expr *) $1;
					n->nulltesttype = IS_NOT_NULL;
					n->location = @2;
					$$ = (Node *)n;
				}
			| a_expr NOTNULL
				{
					NullTest *n = makeNode(NullTest);
					n->arg = (Expr *) $1;
					n->nulltesttype = IS_NOT_NULL;
					n->location = @2;
					$$ = (Node *)n;
				}
			| row OVERLAPS row
				{
					if (list_length($1) != 2)
						ereport(ERROR,
								(errcode(ERRCODE_SYNTAX_ERROR),
								 errmsg("wrong number of parameters on left side of OVERLAPS expression"),
								 parser_errposition(@1)));
					if (list_length($3) != 2)
						ereport(ERROR,
								(errcode(ERRCODE_SYNTAX_ERROR),
								 errmsg("wrong number of parameters on right side of OVERLAPS expression"),
								 parser_errposition(@3)));
					$$ = (Node *) makeFuncCall(SystemFuncName("overlaps"),
											   list_concat($1, $3),
											   @2);
				}
			| a_expr IS TRUE_P							%prec IS
				{
					BooleanTest *b = makeNode(BooleanTest);
					b->arg = (Expr *) $1;
					b->booltesttype = IS_TRUE;
					b->location = @2;
					$$ = (Node *)b;
				}
			| a_expr IS NOT TRUE_P						%prec IS
				{
					BooleanTest *b = makeNode(BooleanTest);
					b->arg = (Expr *) $1;
					b->booltesttype = IS_NOT_TRUE;
					b->location = @2;
					$$ = (Node *)b;
				}
			| a_expr IS FALSE_P							%prec IS
				{
					BooleanTest *b = makeNode(BooleanTest);
					b->arg = (Expr *) $1;
					b->booltesttype = IS_FALSE;
					b->location = @2;
					$$ = (Node *)b;
				}
			| a_expr IS NOT FALSE_P						%prec IS
				{
					BooleanTest *b = makeNode(BooleanTest);
					b->arg = (Expr *) $1;
					b->booltesttype = IS_NOT_FALSE;
					b->location = @2;
					$$ = (Node *)b;
				}
			| a_expr IS UNKNOWN							%prec IS
				{
					BooleanTest *b = makeNode(BooleanTest);
					b->arg = (Expr *) $1;
					b->booltesttype = IS_UNKNOWN;
					b->location = @2;
					$$ = (Node *)b;
				}
			| a_expr IS NOT UNKNOWN						%prec IS
				{
					BooleanTest *b = makeNode(BooleanTest);
					b->arg = (Expr *) $1;
					b->booltesttype = IS_NOT_UNKNOWN;
					b->location = @2;
					$$ = (Node *)b;
				}
			| a_expr IS DISTINCT FROM a_expr			%prec IS
				{
					$$ = (Node *) makeSimpleA_Expr(AEXPR_DISTINCT, "=", $1, $5, @2);
				}
			| a_expr IS NOT DISTINCT FROM a_expr		%prec IS
				{
					$$ = (Node *) makeSimpleA_Expr(AEXPR_NOT_DISTINCT, "=", $1, $6, @2);
				}
			| a_expr IS OF '(' type_list ')'			%prec IS
				{
					$$ = (Node *) makeSimpleA_Expr(AEXPR_OF, "=", $1, (Node *) $5, @2);
				}
			| a_expr IS NOT OF '(' type_list ')'		%prec IS
				{
					$$ = (Node *) makeSimpleA_Expr(AEXPR_OF, "<>", $1, (Node *) $6, @2);
				}
			| a_expr BETWEEN opt_asymmetric b_expr AND a_expr		%prec BETWEEN
				{
					$$ = (Node *) makeSimpleA_Expr(AEXPR_BETWEEN,
												   "BETWEEN",
												   $1,
												   (Node *) list_make2($4, $6),
												   @2);
				}
			| a_expr NOT_LA BETWEEN opt_asymmetric b_expr AND a_expr %prec NOT_LA
				{
					$$ = (Node *) makeSimpleA_Expr(AEXPR_NOT_BETWEEN,
												   "NOT BETWEEN",
												   $1,
												   (Node *) list_make2($5, $7),
												   @2);
				}
			| a_expr BETWEEN SYMMETRIC b_expr AND a_expr			%prec BETWEEN
				{
					$$ = (Node *) makeSimpleA_Expr(AEXPR_BETWEEN_SYM,
												   "BETWEEN SYMMETRIC",
												   $1,
												   (Node *) list_make2($4, $6),
												   @2);
				}
			| a_expr NOT_LA BETWEEN SYMMETRIC b_expr AND a_expr		%prec NOT_LA
				{
					$$ = (Node *) makeSimpleA_Expr(AEXPR_NOT_BETWEEN_SYM,
												   "NOT BETWEEN SYMMETRIC",
												   $1,
												   (Node *) list_make2($5, $7),
												   @2);
				}
			| a_expr IN_P in_expr
				{
					/* in_expr returns a SubLink or a list of a_exprs */
					if (IsA($3, SubLink))
					{
						/* generate foo = ANY (subquery) */
						SubLink *n = (SubLink *) $3;
						n->subLinkType = ANY_SUBLINK;
						n->subLinkId = 0;
						n->testexpr = $1;
						n->operName = NIL;		/* show it's IN not = ANY */
						n->location = @2;
						$$ = (Node *)n;
					}
					else
					{
						/* generate scalar IN expression */
						$$ = (Node *) makeSimpleA_Expr(AEXPR_IN, "=", $1, $3, @2);
					}
				}
			| a_expr NOT_LA IN_P in_expr						%prec NOT_LA
				{
					/* in_expr returns a SubLink or a list of a_exprs */
					if (IsA($4, SubLink))
					{
						/* generate NOT (foo = ANY (subquery)) */
						/* Make an = ANY node */
						SubLink *n = (SubLink *) $4;
						n->subLinkType = ANY_SUBLINK;
						n->subLinkId = 0;
						n->testexpr = $1;
						n->operName = NIL;		/* show it's IN not = ANY */
						n->location = @2;
						/* Stick a NOT on top; must have same parse location */
						$$ = makeNotExpr((Node *) n, @2);
					}
					else
					{
						/* generate scalar NOT IN expression */
						$$ = (Node *) makeSimpleA_Expr(AEXPR_IN, "<>", $1, $4, @2);
					}
				}
			| a_expr subquery_Op sub_type select_with_parens	%prec Op
				{
					SubLink *n = makeNode(SubLink);
					n->subLinkType = $3;
					n->subLinkId = 0;
					n->testexpr = $1;
					n->operName = $2;
					n->subselect = $4;
					n->location = @2;
					$$ = (Node *)n;
				}
			| a_expr subquery_Op sub_type '(' a_expr ')'		%prec Op
				{
					if ($3 == ANY_SUBLINK)
						$$ = (Node *) makeA_Expr(AEXPR_OP_ANY, $2, $1, $5, @2);
					else
						$$ = (Node *) makeA_Expr(AEXPR_OP_ALL, $2, $1, $5, @2);
				}
			| UNIQUE select_with_parens
				{
					/* Not sure how to get rid of the parentheses
					 * but there are lots of shift/reduce errors without them.
					 *
					 * Should be able to implement this by plopping the entire
					 * select into a node, then transforming the target expressions
					 * from whatever they are into count(*), and testing the
					 * entire result equal to one.
					 * But, will probably implement a separate node in the executor.
					 */
					ereport(ERROR,
							(errcode(ERRCODE_FEATURE_NOT_SUPPORTED),
							 errmsg("UNIQUE predicate is not yet implemented"),
							 parser_errposition(@1)));
				}
			| a_expr IS DOCUMENT_P					%prec IS
				{
					$$ = makeXmlExpr(IS_DOCUMENT, NULL, NIL,
									 list_make1($1), @2);
				}
			| a_expr IS NOT DOCUMENT_P				%prec IS
				{
					$$ = makeNotExpr(makeXmlExpr(IS_DOCUMENT, NULL, NIL,
												 list_make1($1), @2),
									 @2);
				}
			| DEFAULT
				{
					/*
					 * The SQL spec only allows DEFAULT in "contextually typed
					 * expressions", but for us, it's easier to allow it in
					 * any a_expr and then throw error during parse analysis
					 * if it's in an inappropriate context.  This way also
					 * lets us say something smarter than "syntax error".
					 */
					SetToDefault *n = makeNode(SetToDefault);
					/* parse analysis will fill in the rest */
					n->location = @1;
					$$ = (Node *)n;
				}
		;

/*
 * Restricted expressions
 *
 * b_expr is a subset of the complete expression syntax defined by a_expr.
 *
 * Presently, AND, NOT, IS, and IN are the a_expr keywords that would
 * cause trouble in the places where b_expr is used.  For simplicity, we
 * just eliminate all the boolean-keyword-operator productions from b_expr.
 */
b_expr:		c_expr
				{ $$ = $1; }
			| b_expr TYPECAST Typename
				{ $$ = makeTypeCast($1, $3, @2); }
			| '+' b_expr					%prec UMINUS
				{ $$ = (Node *) makeSimpleA_Expr(AEXPR_OP, "+", NULL, $2, @1); }
			| '-' b_expr					%prec UMINUS
				{ $$ = doNegate($2, @1); }
			| b_expr '+' b_expr
				{ $$ = (Node *) makeSimpleA_Expr(AEXPR_OP, "+", $1, $3, @2); }
			| b_expr '-' b_expr
				{ $$ = (Node *) makeSimpleA_Expr(AEXPR_OP, "-", $1, $3, @2); }
			| b_expr '*' b_expr
				{ $$ = (Node *) makeSimpleA_Expr(AEXPR_OP, "*", $1, $3, @2); }
			| b_expr '/' b_expr
				{ $$ = (Node *) makeSimpleA_Expr(AEXPR_OP, "/", $1, $3, @2); }
			| b_expr '%' b_expr
				{ $$ = (Node *) makeSimpleA_Expr(AEXPR_OP, "%", $1, $3, @2); }
			| b_expr '^' b_expr
				{ $$ = (Node *) makeSimpleA_Expr(AEXPR_OP, "^", $1, $3, @2); }
			| b_expr '<' b_expr
				{ $$ = (Node *) makeSimpleA_Expr(AEXPR_OP, "<", $1, $3, @2); }
			| b_expr '>' b_expr
				{ $$ = (Node *) makeSimpleA_Expr(AEXPR_OP, ">", $1, $3, @2); }
			| b_expr '=' b_expr
				{ $$ = (Node *) makeSimpleA_Expr(AEXPR_OP, "=", $1, $3, @2); }
			| b_expr LESS_EQUALS b_expr
				{ $$ = (Node *) makeSimpleA_Expr(AEXPR_OP, "<=", $1, $3, @2); }
			| b_expr GREATER_EQUALS b_expr
				{ $$ = (Node *) makeSimpleA_Expr(AEXPR_OP, ">=", $1, $3, @2); }
			| b_expr NOT_EQUALS b_expr
				{ $$ = (Node *) makeSimpleA_Expr(AEXPR_OP, "<>", $1, $3, @2); }
			| b_expr qual_Op b_expr				%prec Op
				{ $$ = (Node *) makeA_Expr(AEXPR_OP, $2, $1, $3, @2); }
			| qual_Op b_expr					%prec Op
				{ $$ = (Node *) makeA_Expr(AEXPR_OP, $1, NULL, $2, @1); }
			| b_expr qual_Op					%prec POSTFIXOP
				{ $$ = (Node *) makeA_Expr(AEXPR_OP, $2, $1, NULL, @2); }
			| b_expr IS DISTINCT FROM b_expr		%prec IS
				{
					$$ = (Node *) makeSimpleA_Expr(AEXPR_DISTINCT, "=", $1, $5, @2);
				}
			| b_expr IS NOT DISTINCT FROM b_expr	%prec IS
				{
					$$ = (Node *) makeSimpleA_Expr(AEXPR_NOT_DISTINCT, "=", $1, $6, @2);
				}
			| b_expr IS OF '(' type_list ')'		%prec IS
				{
					$$ = (Node *) makeSimpleA_Expr(AEXPR_OF, "=", $1, (Node *) $5, @2);
				}
			| b_expr IS NOT OF '(' type_list ')'	%prec IS
				{
					$$ = (Node *) makeSimpleA_Expr(AEXPR_OF, "<>", $1, (Node *) $6, @2);
				}
			| b_expr IS DOCUMENT_P					%prec IS
				{
					$$ = makeXmlExpr(IS_DOCUMENT, NULL, NIL,
									 list_make1($1), @2);
				}
			| b_expr IS NOT DOCUMENT_P				%prec IS
				{
					$$ = makeNotExpr(makeXmlExpr(IS_DOCUMENT, NULL, NIL,
												 list_make1($1), @2),
									 @2);
				}
		;

/*
 * Productions that can be used in both a_expr and b_expr.
 *
 * Note: productions that refer recursively to a_expr or b_expr mostly
 * cannot appear here.	However, it's OK to refer to a_exprs that occur
 * inside parentheses, such as function arguments; that cannot introduce
 * ambiguity to the b_expr syntax.
 */
c_expr:		columnref								{ $$ = $1; }
			| AexprConst							{ $$ = $1; }
			| PARAM opt_indirection
				{
					ParamRef *p = makeNode(ParamRef);
					p->number = $1;
					p->location = @1;
					if ($2)
					{
						A_Indirection *n = makeNode(A_Indirection);
						n->arg = (Node *) p;
						n->indirection = check_indirection($2, yyscanner);
						$$ = (Node *) n;
					}
					else
						$$ = (Node *) p;
				}
			| '(' a_expr ')' opt_indirection
				{
					if ($4)
					{
						A_Indirection *n = makeNode(A_Indirection);
						n->arg = $2;
						n->indirection = check_indirection($4, yyscanner);
						$$ = (Node *)n;
					}
					else if (operator_precedence_warning)
					{
						/*
						 * If precedence warnings are enabled, insert
						 * AEXPR_PAREN nodes wrapping all explicitly
						 * parenthesized subexpressions; this prevents bogus
						 * warnings from being issued when the ordering has
						 * been forced by parentheses.  Take care that an
						 * AEXPR_PAREN node has the same exprLocation as its
						 * child, so as not to cause surprising changes in
						 * error cursor positioning.
						 *
						 * In principle we should not be relying on a GUC to
						 * decide whether to insert AEXPR_PAREN nodes.
						 * However, since they have no effect except to
						 * suppress warnings, it's probably safe enough; and
						 * we'd just as soon not waste cycles on dummy parse
						 * nodes if we don't have to.
						 */
						$$ = (Node *) makeA_Expr(AEXPR_PAREN, NIL, $2, NULL,
												 exprLocation($2));
					}
					else
						$$ = $2;
				}
			| case_expr
				{ $$ = $1; }
			| func_expr
				{ $$ = $1; }
			| select_with_parens			%prec UMINUS
				{
					SubLink *n = makeNode(SubLink);
					n->subLinkType = EXPR_SUBLINK;
					n->subLinkId = 0;
					n->testexpr = NULL;
					n->operName = NIL;
					n->subselect = $1;
					n->location = @1;
					$$ = (Node *)n;
				}
			| select_with_parens indirection
				{
					/*
					 * Because the select_with_parens nonterminal is designed
					 * to "eat" as many levels of parens as possible, the
					 * '(' a_expr ')' opt_indirection production above will
					 * fail to match a sub-SELECT with indirection decoration;
					 * the sub-SELECT won't be regarded as an a_expr as long
					 * as there are parens around it.  To support applying
					 * subscripting or field selection to a sub-SELECT result,
					 * we need this redundant-looking production.
					 */
					SubLink *n = makeNode(SubLink);
					A_Indirection *a = makeNode(A_Indirection);
					n->subLinkType = EXPR_SUBLINK;
					n->subLinkId = 0;
					n->testexpr = NULL;
					n->operName = NIL;
					n->subselect = $1;
					n->location = @1;
					a->arg = (Node *)n;
					a->indirection = check_indirection($2, yyscanner);
					$$ = (Node *)a;
				}
			| EXISTS select_with_parens
				{
					SubLink *n = makeNode(SubLink);
					n->subLinkType = EXISTS_SUBLINK;
					n->subLinkId = 0;
					n->testexpr = NULL;
					n->operName = NIL;
					n->subselect = $2;
					n->location = @1;
					$$ = (Node *)n;
				}
			| ARRAY select_with_parens
				{
					SubLink *n = makeNode(SubLink);
					n->subLinkType = ARRAY_SUBLINK;
					n->subLinkId = 0;
					n->testexpr = NULL;
					n->operName = NIL;
					n->subselect = $2;
					n->location = @1;
					$$ = (Node *)n;
				}
			| ARRAY array_expr
				{
					A_ArrayExpr *n = castNode(A_ArrayExpr, $2);
					/* point outermost A_ArrayExpr to the ARRAY keyword */
					n->location = @1;
					$$ = (Node *)n;
				}
			| explicit_row
				{
					RowExpr *r = makeNode(RowExpr);
					r->args = $1;
					r->row_typeid = InvalidOid;	/* not analyzed yet */
					r->colnames = NIL;	/* to be filled in during analysis */
					r->row_format = COERCE_EXPLICIT_CALL; /* abuse */
					r->location = @1;
					$$ = (Node *)r;
				}
			| implicit_row
				{
					RowExpr *r = makeNode(RowExpr);
					r->args = $1;
					r->row_typeid = InvalidOid;	/* not analyzed yet */
					r->colnames = NIL;	/* to be filled in during analysis */
					r->row_format = COERCE_IMPLICIT_CAST; /* abuse */
					r->location = @1;
					$$ = (Node *)r;
				}
			| GROUPING '(' expr_list ')'
			  {
				  GroupingFunc *g = makeNode(GroupingFunc);
				  g->args = $3;
				  g->location = @1;
				  $$ = (Node *)g;
			  }
		;

func_application: func_name '(' ')'
				{
					$$ = (Node *) makeFuncCall($1, NIL, @1);
				}
			| func_name '(' func_arg_list opt_sort_clause ')'
				{
					FuncCall *n = makeFuncCall($1, $3, @1);
					n->agg_order = $4;
					$$ = (Node *)n;
				}
			| func_name '(' VARIADIC func_arg_expr opt_sort_clause ')'
				{
					FuncCall *n = makeFuncCall($1, list_make1($4), @1);
					n->func_variadic = true;
					n->agg_order = $5;
					$$ = (Node *)n;
				}
			| func_name '(' func_arg_list ',' VARIADIC func_arg_expr opt_sort_clause ')'
				{
					FuncCall *n = makeFuncCall($1, lappend($3, $6), @1);
					n->func_variadic = true;
					n->agg_order = $7;
					$$ = (Node *)n;
				}
			| func_name '(' ALL func_arg_list opt_sort_clause ')'
				{
					FuncCall *n = makeFuncCall($1, $4, @1);
					n->agg_order = $5;
					/* Ideally we'd mark the FuncCall node to indicate
					 * "must be an aggregate", but there's no provision
					 * for that in FuncCall at the moment.
					 */
					$$ = (Node *)n;
				}
			| func_name '(' DISTINCT func_arg_list opt_sort_clause ')'
				{
					FuncCall *n = makeFuncCall($1, $4, @1);
					n->agg_order = $5;
					n->agg_distinct = true;
					$$ = (Node *)n;
				}
			| func_name '(' '*' ')'
				{
					/*
					 * We consider AGGREGATE(*) to invoke a parameterless
					 * aggregate.  This does the right thing for COUNT(*),
					 * and there are no other aggregates in SQL that accept
					 * '*' as parameter.
					 *
					 * The FuncCall node is also marked agg_star = true,
					 * so that later processing can detect what the argument
					 * really was.
					 */
					FuncCall *n = makeFuncCall($1, NIL, @1);
					n->agg_star = true;
					$$ = (Node *)n;
				}
		;


/*
 * func_expr and its cousin func_expr_windowless are split out from c_expr just
 * so that we have classifications for "everything that is a function call or
 * looks like one".  This isn't very important, but it saves us having to
 * document which variants are legal in places like "FROM function()" or the
 * backwards-compatible functional-index syntax for CREATE INDEX.
 * (Note that many of the special SQL functions wouldn't actually make any
 * sense as functional index entries, but we ignore that consideration here.)
 */
func_expr: func_application within_group_clause filter_clause over_clause
				{
					FuncCall *n = (FuncCall *) $1;
					/*
					 * The order clause for WITHIN GROUP and the one for
					 * plain-aggregate ORDER BY share a field, so we have to
					 * check here that at most one is present.  We also check
					 * for DISTINCT and VARIADIC here to give a better error
					 * location.  Other consistency checks are deferred to
					 * parse analysis.
					 */
					if ($2 != NIL)
					{
						if (n->agg_order != NIL)
							ereport(ERROR,
									(errcode(ERRCODE_SYNTAX_ERROR),
									 errmsg("cannot use multiple ORDER BY clauses with WITHIN GROUP"),
									 parser_errposition(@2)));
						if (n->agg_distinct)
							ereport(ERROR,
									(errcode(ERRCODE_SYNTAX_ERROR),
									 errmsg("cannot use DISTINCT with WITHIN GROUP"),
									 parser_errposition(@2)));
						if (n->func_variadic)
							ereport(ERROR,
									(errcode(ERRCODE_SYNTAX_ERROR),
									 errmsg("cannot use VARIADIC with WITHIN GROUP"),
									 parser_errposition(@2)));
						n->agg_order = $2;
						n->agg_within_group = true;
					}
					n->agg_filter = $3;
					n->over = $4;
					$$ = (Node *) n;
				}
			| func_expr_common_subexpr
				{ $$ = $1; }
		;

/*
 * As func_expr but does not accept WINDOW functions directly
 * (but they can still be contained in arguments for functions etc).
 * Use this when window expressions are not allowed, where needed to
 * disambiguate the grammar (e.g. in CREATE INDEX).
 */
func_expr_windowless:
			func_application						{ $$ = $1; }
			| func_expr_common_subexpr				{ $$ = $1; }
		;

/*
 * Special expressions that are considered to be functions.
 */
func_expr_common_subexpr:
			COLLATION FOR '(' a_expr ')'
				{
					$$ = (Node *) makeFuncCall(SystemFuncName("pg_collation_for"),
											   list_make1($4),
											   @1);
				}
			| CURRENT_DATE
				{
					$$ = makeSQLValueFunction(SVFOP_CURRENT_DATE, -1, @1);
				}
			| CURRENT_TIME
				{
					$$ = makeSQLValueFunction(SVFOP_CURRENT_TIME, -1, @1);
				}
			| CURRENT_TIME '(' Iconst ')'
				{
					$$ = makeSQLValueFunction(SVFOP_CURRENT_TIME_N, $3, @1);
				}
			| CURRENT_TIMESTAMP
				{
					$$ = makeSQLValueFunction(SVFOP_CURRENT_TIMESTAMP, -1, @1);
				}
			| CURRENT_TIMESTAMP '(' Iconst ')'
				{
					$$ = makeSQLValueFunction(SVFOP_CURRENT_TIMESTAMP_N, $3, @1);
				}
			| LOCALTIME
				{
					$$ = makeSQLValueFunction(SVFOP_LOCALTIME, -1, @1);
				}
			| LOCALTIME '(' Iconst ')'
				{
					$$ = makeSQLValueFunction(SVFOP_LOCALTIME_N, $3, @1);
				}
			| LOCALTIMESTAMP
				{
					$$ = makeSQLValueFunction(SVFOP_LOCALTIMESTAMP, -1, @1);
				}
			| LOCALTIMESTAMP '(' Iconst ')'
				{
					$$ = makeSQLValueFunction(SVFOP_LOCALTIMESTAMP_N, $3, @1);
				}
			| CURRENT_ROLE
				{
					$$ = makeSQLValueFunction(SVFOP_CURRENT_ROLE, -1, @1);
				}
			| CURRENT_USER
				{
					$$ = makeSQLValueFunction(SVFOP_CURRENT_USER, -1, @1);
				}
			| SESSION_USER
				{
					$$ = makeSQLValueFunction(SVFOP_SESSION_USER, -1, @1);
				}
			| USER
				{
					$$ = makeSQLValueFunction(SVFOP_USER, -1, @1);
				}
			| CURRENT_CATALOG
				{
					$$ = makeSQLValueFunction(SVFOP_CURRENT_CATALOG, -1, @1);
				}
			| CURRENT_SCHEMA
				{
					$$ = makeSQLValueFunction(SVFOP_CURRENT_SCHEMA, -1, @1);
				}
			| CAST '(' a_expr AS Typename ')'
				{ $$ = makeTypeCast($3, $5, @1); }
			| EXTRACT '(' extract_list ')'
				{
					$$ = (Node *) makeFuncCall(SystemFuncName("date_part"), $3, @1);
				}
			| OVERLAY '(' overlay_list ')'
				{
					/* overlay(A PLACING B FROM C FOR D) is converted to
					 * overlay(A, B, C, D)
					 * overlay(A PLACING B FROM C) is converted to
					 * overlay(A, B, C)
					 */
					$$ = (Node *) makeFuncCall(SystemFuncName("overlay"), $3, @1);
				}
			| POSITION '(' position_list ')'
				{
					/* position(A in B) is converted to position(B, A) */
					$$ = (Node *) makeFuncCall(SystemFuncName("position"), $3, @1);
				}
			| SUBSTRING '(' substr_list ')'
				{
					/* substring(A from B for C) is converted to
					 * substring(A, B, C) - thomas 2000-11-28
					 */
					$$ = (Node *) makeFuncCall(SystemFuncName("substring"), $3, @1);
				}
			| TREAT '(' a_expr AS Typename ')'
				{
					/* TREAT(expr AS target) converts expr of a particular type to target,
					 * which is defined to be a subtype of the original expression.
					 * In SQL99, this is intended for use with structured UDTs,
					 * but let's make this a generally useful form allowing stronger
					 * coercions than are handled by implicit casting.
					 *
					 * Convert SystemTypeName() to SystemFuncName() even though
					 * at the moment they result in the same thing.
					 */
					$$ = (Node *) makeFuncCall(SystemFuncName(((Value *)llast($5->names))->val.str),
												list_make1($3),
												@1);
				}
			| TRIM '(' BOTH trim_list ')'
				{
					/* various trim expressions are defined in SQL
					 * - thomas 1997-07-19
					 */
					$$ = (Node *) makeFuncCall(SystemFuncName("btrim"), $4, @1);
				}
			| TRIM '(' LEADING trim_list ')'
				{
					$$ = (Node *) makeFuncCall(SystemFuncName("ltrim"), $4, @1);
				}
			| TRIM '(' TRAILING trim_list ')'
				{
					$$ = (Node *) makeFuncCall(SystemFuncName("rtrim"), $4, @1);
				}
			| TRIM '(' trim_list ')'
				{
					$$ = (Node *) makeFuncCall(SystemFuncName("btrim"), $3, @1);
				}
			| NULLIF '(' a_expr ',' a_expr ')'
				{
					$$ = (Node *) makeSimpleA_Expr(AEXPR_NULLIF, "=", $3, $5, @1);
				}
			| COALESCE '(' expr_list ')'
				{
					CoalesceExpr *c = makeNode(CoalesceExpr);
					c->args = $3;
					c->location = @1;
					$$ = (Node *)c;
				}
			| GREATEST '(' expr_list ')'
				{
					MinMaxExpr *v = makeNode(MinMaxExpr);
					v->args = $3;
					v->op = IS_GREATEST;
					v->location = @1;
					$$ = (Node *)v;
				}
			| LEAST '(' expr_list ')'
				{
					MinMaxExpr *v = makeNode(MinMaxExpr);
					v->args = $3;
					v->op = IS_LEAST;
					v->location = @1;
					$$ = (Node *)v;
				}
			| XMLCONCAT '(' expr_list ')'
				{
					$$ = makeXmlExpr(IS_XMLCONCAT, NULL, NIL, $3, @1);
				}
			| XMLELEMENT '(' NAME_P ColLabel ')'
				{
					$$ = makeXmlExpr(IS_XMLELEMENT, $4, NIL, NIL, @1);
				}
			| XMLELEMENT '(' NAME_P ColLabel ',' xml_attributes ')'
				{
					$$ = makeXmlExpr(IS_XMLELEMENT, $4, $6, NIL, @1);
				}
			| XMLELEMENT '(' NAME_P ColLabel ',' expr_list ')'
				{
					$$ = makeXmlExpr(IS_XMLELEMENT, $4, NIL, $6, @1);
				}
			| XMLELEMENT '(' NAME_P ColLabel ',' xml_attributes ',' expr_list ')'
				{
					$$ = makeXmlExpr(IS_XMLELEMENT, $4, $6, $8, @1);
				}
			| XMLEXISTS '(' c_expr xmlexists_argument ')'
				{
					/* xmlexists(A PASSING [BY REF] B [BY REF]) is
					 * converted to xmlexists(A, B)*/
					$$ = (Node *) makeFuncCall(SystemFuncName("xmlexists"), list_make2($3, $4), @1);
				}
			| XMLFOREST '(' xml_attribute_list ')'
				{
					$$ = makeXmlExpr(IS_XMLFOREST, NULL, $3, NIL, @1);
				}
			| XMLPARSE '(' document_or_content a_expr xml_whitespace_option ')'
				{
					XmlExpr *x = (XmlExpr *)
						makeXmlExpr(IS_XMLPARSE, NULL, NIL,
									list_make2($4, makeBoolAConst($5, -1)),
									@1);
					x->xmloption = $3;
					$$ = (Node *)x;
				}
			| XMLPI '(' NAME_P ColLabel ')'
				{
					$$ = makeXmlExpr(IS_XMLPI, $4, NULL, NIL, @1);
				}
			| XMLPI '(' NAME_P ColLabel ',' a_expr ')'
				{
					$$ = makeXmlExpr(IS_XMLPI, $4, NULL, list_make1($6), @1);
				}
			| XMLROOT '(' a_expr ',' xml_root_version opt_xml_root_standalone ')'
				{
					$$ = makeXmlExpr(IS_XMLROOT, NULL, NIL,
									 list_make3($3, $5, $6), @1);
				}
			| XMLSERIALIZE '(' document_or_content a_expr AS SimpleTypename ')'
				{
					XmlSerialize *n = makeNode(XmlSerialize);
					n->xmloption = $3;
					n->expr = $4;
					n->typeName = $6;
					n->location = @1;
					$$ = (Node *)n;
				}
		;

/*
 * SQL/XML support
 */
xml_root_version: VERSION_P a_expr
				{ $$ = $2; }
			| VERSION_P NO VALUE_P
				{ $$ = makeNullAConst(-1); }
		;

opt_xml_root_standalone: ',' STANDALONE_P YES_P
				{ $$ = makeIntConst(XML_STANDALONE_YES, -1); }
			| ',' STANDALONE_P NO
				{ $$ = makeIntConst(XML_STANDALONE_NO, -1); }
			| ',' STANDALONE_P NO VALUE_P
				{ $$ = makeIntConst(XML_STANDALONE_NO_VALUE, -1); }
			| /*EMPTY*/
				{ $$ = makeIntConst(XML_STANDALONE_OMITTED, -1); }
		;

xml_attributes: XMLATTRIBUTES '(' xml_attribute_list ')'	{ $$ = $3; }
		;

xml_attribute_list:	xml_attribute_el					{ $$ = list_make1($1); }
			| xml_attribute_list ',' xml_attribute_el	{ $$ = lappend($1, $3); }
		;

xml_attribute_el: a_expr AS ColLabel
				{
					$$ = makeNode(ResTarget);
					$$->name = $3;
					$$->indirection = NIL;
					$$->val = (Node *) $1;
					$$->location = @1;
				}
			| a_expr
				{
					$$ = makeNode(ResTarget);
					$$->name = NULL;
					$$->indirection = NIL;
					$$->val = (Node *) $1;
					$$->location = @1;
				}
		;

document_or_content: DOCUMENT_P						{ $$ = XMLOPTION_DOCUMENT; }
			| CONTENT_P								{ $$ = XMLOPTION_CONTENT; }
		;

xml_whitespace_option: PRESERVE WHITESPACE_P		{ $$ = true; }
			| STRIP_P WHITESPACE_P					{ $$ = false; }
			| /*EMPTY*/								{ $$ = false; }
		;

/* We allow several variants for SQL and other compatibility. */
xmlexists_argument:
			PASSING c_expr
				{
					$$ = $2;
				}
			| PASSING c_expr BY REF
				{
					$$ = $2;
				}
			| PASSING BY REF c_expr
				{
					$$ = $4;
				}
			| PASSING BY REF c_expr BY REF
				{
					$$ = $4;
				}
		;


/*
 * Aggregate decoration clauses
 */
within_group_clause:
			WITHIN GROUP_P '(' sort_clause ')'		{ $$ = $4; }
			| /*EMPTY*/								{ $$ = NIL; }
		;

filter_clause:
			FILTER '(' WHERE a_expr ')'				{ $$ = $4; }
			| /*EMPTY*/								{ $$ = NULL; }
		;


/*
 * Window Definitions
 */
window_clause:
			WINDOW window_definition_list			{ $$ = $2; }
			| /*EMPTY*/								{ $$ = NIL; }
		;

window_definition_list:
			window_definition						{ $$ = list_make1($1); }
			| window_definition_list ',' window_definition
													{ $$ = lappend($1, $3); }
		;

window_definition:
			ColId AS window_specification
				{
					WindowDef *n = $3;
					n->name = $1;
					$$ = n;
				}
		;

over_clause: OVER window_specification
				{ $$ = $2; }
			| OVER ColId
				{
					WindowDef *n = makeNode(WindowDef);
					n->name = $2;
					n->refname = NULL;
					n->partitionClause = NIL;
					n->orderClause = NIL;
					n->frameOptions = FRAMEOPTION_DEFAULTS;
					n->startOffset = NULL;
					n->endOffset = NULL;
					n->location = @2;
					$$ = n;
				}
			| /*EMPTY*/
				{ $$ = NULL; }
		;

window_specification: '(' opt_existing_window_name opt_partition_clause
						opt_sort_clause opt_frame_clause ')'
				{
					WindowDef *n = makeNode(WindowDef);
					n->name = NULL;
					n->refname = $2;
					n->partitionClause = $3;
					n->orderClause = $4;
					/* copy relevant fields of opt_frame_clause */
					n->frameOptions = $5->frameOptions;
					n->startOffset = $5->startOffset;
					n->endOffset = $5->endOffset;
					n->location = @1;
					$$ = n;
				}
		;

/*
 * If we see PARTITION, RANGE, ROWS or GROUPS as the first token after the '('
 * of a window_specification, we want the assumption to be that there is
 * no existing_window_name; but those keywords are unreserved and so could
 * be ColIds.  We fix this by making them have the same precedence as IDENT
 * and giving the empty production here a slightly higher precedence, so
 * that the shift/reduce conflict is resolved in favor of reducing the rule.
 * These keywords are thus precluded from being an existing_window_name but
 * are not reserved for any other purpose.
 */
opt_existing_window_name: ColId						{ $$ = $1; }
			| /*EMPTY*/				%prec Op		{ $$ = NULL; }
		;

opt_partition_clause: PARTITION BY expr_list		{ $$ = $3; }
			| /*EMPTY*/								{ $$ = NIL; }
		;

/*
 * For frame clauses, we return a WindowDef, but only some fields are used:
 * frameOptions, startOffset, and endOffset.
 */
opt_frame_clause:
			RANGE frame_extent opt_window_exclusion_clause
				{
					WindowDef *n = $2;
					n->frameOptions |= FRAMEOPTION_NONDEFAULT | FRAMEOPTION_RANGE;
					n->frameOptions |= $3;
					$$ = n;
				}
			| ROWS frame_extent opt_window_exclusion_clause
				{
					WindowDef *n = $2;
					n->frameOptions |= FRAMEOPTION_NONDEFAULT | FRAMEOPTION_ROWS;
					n->frameOptions |= $3;
					$$ = n;
				}
			| GROUPS frame_extent opt_window_exclusion_clause
				{
					WindowDef *n = $2;
					n->frameOptions |= FRAMEOPTION_NONDEFAULT | FRAMEOPTION_GROUPS;
					n->frameOptions |= $3;
					$$ = n;
				}
			| /*EMPTY*/
				{
					WindowDef *n = makeNode(WindowDef);
					n->frameOptions = FRAMEOPTION_DEFAULTS;
					n->startOffset = NULL;
					n->endOffset = NULL;
					$$ = n;
				}
		;

frame_extent: frame_bound
				{
					WindowDef *n = $1;
					/* reject invalid cases */
					if (n->frameOptions & FRAMEOPTION_START_UNBOUNDED_FOLLOWING)
						ereport(ERROR,
								(errcode(ERRCODE_WINDOWING_ERROR),
								 errmsg("frame start cannot be UNBOUNDED FOLLOWING"),
								 parser_errposition(@1)));
					if (n->frameOptions & FRAMEOPTION_START_OFFSET_FOLLOWING)
						ereport(ERROR,
								(errcode(ERRCODE_WINDOWING_ERROR),
								 errmsg("frame starting from following row cannot end with current row"),
								 parser_errposition(@1)));
					n->frameOptions |= FRAMEOPTION_END_CURRENT_ROW;
					$$ = n;
				}
			| BETWEEN frame_bound AND frame_bound
				{
					WindowDef *n1 = $2;
					WindowDef *n2 = $4;
					/* form merged options */
					int		frameOptions = n1->frameOptions;
					/* shift converts START_ options to END_ options */
					frameOptions |= n2->frameOptions << 1;
					frameOptions |= FRAMEOPTION_BETWEEN;
					/* reject invalid cases */
					if (frameOptions & FRAMEOPTION_START_UNBOUNDED_FOLLOWING)
						ereport(ERROR,
								(errcode(ERRCODE_WINDOWING_ERROR),
								 errmsg("frame start cannot be UNBOUNDED FOLLOWING"),
								 parser_errposition(@2)));
					if (frameOptions & FRAMEOPTION_END_UNBOUNDED_PRECEDING)
						ereport(ERROR,
								(errcode(ERRCODE_WINDOWING_ERROR),
								 errmsg("frame end cannot be UNBOUNDED PRECEDING"),
								 parser_errposition(@4)));
					if ((frameOptions & FRAMEOPTION_START_CURRENT_ROW) &&
						(frameOptions & FRAMEOPTION_END_OFFSET_PRECEDING))
						ereport(ERROR,
								(errcode(ERRCODE_WINDOWING_ERROR),
								 errmsg("frame starting from current row cannot have preceding rows"),
								 parser_errposition(@4)));
					if ((frameOptions & FRAMEOPTION_START_OFFSET_FOLLOWING) &&
						(frameOptions & (FRAMEOPTION_END_OFFSET_PRECEDING |
										 FRAMEOPTION_END_CURRENT_ROW)))
						ereport(ERROR,
								(errcode(ERRCODE_WINDOWING_ERROR),
								 errmsg("frame starting from following row cannot have preceding rows"),
								 parser_errposition(@4)));
					n1->frameOptions = frameOptions;
					n1->endOffset = n2->startOffset;
					$$ = n1;
				}
		;

/*
 * This is used for both frame start and frame end, with output set up on
 * the assumption it's frame start; the frame_extent productions must reject
 * invalid cases.
 */
frame_bound:
			UNBOUNDED PRECEDING
				{
					WindowDef *n = makeNode(WindowDef);
					n->frameOptions = FRAMEOPTION_START_UNBOUNDED_PRECEDING;
					n->startOffset = NULL;
					n->endOffset = NULL;
					$$ = n;
				}
			| UNBOUNDED FOLLOWING
				{
					WindowDef *n = makeNode(WindowDef);
					n->frameOptions = FRAMEOPTION_START_UNBOUNDED_FOLLOWING;
					n->startOffset = NULL;
					n->endOffset = NULL;
					$$ = n;
				}
			| CURRENT_P ROW
				{
					WindowDef *n = makeNode(WindowDef);
					n->frameOptions = FRAMEOPTION_START_CURRENT_ROW;
					n->startOffset = NULL;
					n->endOffset = NULL;
					$$ = n;
				}
			| a_expr PRECEDING
				{
					WindowDef *n = makeNode(WindowDef);
					n->frameOptions = FRAMEOPTION_START_OFFSET_PRECEDING;
					n->startOffset = $1;
					n->endOffset = NULL;
					$$ = n;
				}
			| a_expr FOLLOWING
				{
					WindowDef *n = makeNode(WindowDef);
					n->frameOptions = FRAMEOPTION_START_OFFSET_FOLLOWING;
					n->startOffset = $1;
					n->endOffset = NULL;
					$$ = n;
				}
		;

opt_window_exclusion_clause:
			EXCLUDE CURRENT_P ROW	{ $$ = FRAMEOPTION_EXCLUDE_CURRENT_ROW; }
			| EXCLUDE GROUP_P		{ $$ = FRAMEOPTION_EXCLUDE_GROUP; }
			| EXCLUDE TIES			{ $$ = FRAMEOPTION_EXCLUDE_TIES; }
			| EXCLUDE NO OTHERS		{ $$ = 0; }
			| /*EMPTY*/				{ $$ = 0; }
		;


/*
 * Supporting nonterminals for expressions.
 */

/* Explicit row production.
 *
 * SQL99 allows an optional ROW keyword, so we can now do single-element rows
 * without conflicting with the parenthesized a_expr production.  Without the
 * ROW keyword, there must be more than one a_expr inside the parens.
 */
row:		ROW '(' expr_list ')'					{ $$ = $3; }
			| ROW '(' ')'							{ $$ = NIL; }
			| '(' expr_list ',' a_expr ')'			{ $$ = lappend($2, $4); }
		;

explicit_row:	ROW '(' expr_list ')'				{ $$ = $3; }
			| ROW '(' ')'							{ $$ = NIL; }
		;

implicit_row:	'(' expr_list ',' a_expr ')'		{ $$ = lappend($2, $4); }
		;

sub_type:	ANY										{ $$ = ANY_SUBLINK; }
			| SOME									{ $$ = ANY_SUBLINK; }
			| ALL									{ $$ = ALL_SUBLINK; }
		;

all_Op:		Op										{ $$ = $1; }
			| MathOp								{ $$ = $1; }
		;

MathOp:		 '+'									{ $$ = "+"; }
			| '-'									{ $$ = "-"; }
			| '*'									{ $$ = "*"; }
			| '/'									{ $$ = "/"; }
			| '%'									{ $$ = "%"; }
			| '^'									{ $$ = "^"; }
			| '<'									{ $$ = "<"; }
			| '>'									{ $$ = ">"; }
			| '='									{ $$ = "="; }
			| LESS_EQUALS							{ $$ = "<="; }
			| GREATER_EQUALS						{ $$ = ">="; }
			| NOT_EQUALS							{ $$ = "<>"; }
		;

qual_Op:	Op
					{ $$ = list_make1(makeString($1)); }
			| OPERATOR '(' any_operator ')'
					{ $$ = $3; }
		;

qual_all_Op:
			all_Op
					{ $$ = list_make1(makeString($1)); }
			| OPERATOR '(' any_operator ')'
					{ $$ = $3; }
		;

subquery_Op:
			all_Op
					{ $$ = list_make1(makeString($1)); }
			| OPERATOR '(' any_operator ')'
					{ $$ = $3; }
			| LIKE
					{ $$ = list_make1(makeString("~~")); }
			| NOT_LA LIKE
					{ $$ = list_make1(makeString("!~~")); }
			| ILIKE
					{ $$ = list_make1(makeString("~~*")); }
			| NOT_LA ILIKE
					{ $$ = list_make1(makeString("!~~*")); }
/* cannot put SIMILAR TO here, because SIMILAR TO is a hack.
 * the regular expression is preprocessed by a function (similar_escape),
 * and the ~ operator for posix regular expressions is used.
 *        x SIMILAR TO y     ->    x ~ similar_escape(y)
 * this transformation is made on the fly by the parser upwards.
 * however the SubLink structure which handles any/some/all stuff
 * is not ready for such a thing.
 */
			;

expr_list:	a_expr
				{
					$$ = list_make1($1);
				}
			| expr_list ',' a_expr
				{
					$$ = lappend($1, $3);
				}
		;

/* function arguments can have names */
func_arg_list:  func_arg_expr
				{
					$$ = list_make1($1);
				}
			| func_arg_list ',' func_arg_expr
				{
					$$ = lappend($1, $3);
				}
		;

func_arg_expr:  a_expr
				{
					$$ = $1;
				}
			| param_name COLON_EQUALS a_expr
				{
					NamedArgExpr *na = makeNode(NamedArgExpr);
					na->name = $1;
					na->arg = (Expr *) $3;
					na->argnumber = -1;		/* until determined */
					na->location = @1;
					$$ = (Node *) na;
				}
			| param_name EQUALS_GREATER a_expr
				{
					NamedArgExpr *na = makeNode(NamedArgExpr);
					na->name = $1;
					na->arg = (Expr *) $3;
					na->argnumber = -1;		/* until determined */
					na->location = @1;
					$$ = (Node *) na;
				}
		;

type_list:	Typename								{ $$ = list_make1($1); }
			| type_list ',' Typename				{ $$ = lappend($1, $3); }
		;

array_expr: '[' expr_list ']'
				{
					$$ = makeAArrayExpr($2, @1);
				}
			| '[' array_expr_list ']'
				{
					$$ = makeAArrayExpr($2, @1);
				}
			| '[' ']'
				{
					$$ = makeAArrayExpr(NIL, @1);
				}
		;

array_expr_list: array_expr							{ $$ = list_make1($1); }
			| array_expr_list ',' array_expr		{ $$ = lappend($1, $3); }
		;


extract_list:
			extract_arg FROM a_expr
				{
					$$ = list_make2(makeStringConst($1, @1), $3);
				}
			| /*EMPTY*/								{ $$ = NIL; }
		;

/* Allow delimited string Sconst in extract_arg as an SQL extension.
 * - thomas 2001-04-12
 */
extract_arg:
			IDENT									{ $$ = $1; }
			| YEAR_P								{ $$ = "year"; }
			| MONTH_P								{ $$ = "month"; }
			| DAY_P									{ $$ = "day"; }
			| HOUR_P								{ $$ = "hour"; }
			| MINUTE_P								{ $$ = "minute"; }
			| SECOND_P								{ $$ = "second"; }
			| Sconst								{ $$ = $1; }
		;

/* OVERLAY() arguments
 * SQL99 defines the OVERLAY() function:
 * o overlay(text placing text from int for int)
 * o overlay(text placing text from int)
 * and similarly for binary strings
 */
overlay_list:
			a_expr overlay_placing substr_from substr_for
				{
					$$ = list_make4($1, $2, $3, $4);
				}
			| a_expr overlay_placing substr_from
				{
					$$ = list_make3($1, $2, $3);
				}
		;

overlay_placing:
			PLACING a_expr
				{ $$ = $2; }
		;

/* position_list uses b_expr not a_expr to avoid conflict with general IN */

position_list:
			b_expr IN_P b_expr						{ $$ = list_make2($3, $1); }
			| /*EMPTY*/								{ $$ = NIL; }
		;

/* SUBSTRING() arguments
 * SQL9x defines a specific syntax for arguments to SUBSTRING():
 * o substring(text from int for int)
 * o substring(text from int) get entire string from starting point "int"
 * o substring(text for int) get first "int" characters of string
 * o substring(text from pattern) get entire string matching pattern
 * o substring(text from pattern for escape) same with specified escape char
 * We also want to support generic substring functions which accept
 * the usual generic list of arguments. So we will accept both styles
 * here, and convert the SQL9x style to the generic list for further
 * processing. - thomas 2000-11-28
 */
substr_list:
			a_expr substr_from substr_for
				{
					$$ = list_make3($1, $2, $3);
				}
			| a_expr substr_for substr_from
				{
					/* not legal per SQL99, but might as well allow it */
					$$ = list_make3($1, $3, $2);
				}
			| a_expr substr_from
				{
					$$ = list_make2($1, $2);
				}
			| a_expr substr_for
				{
					/*
					 * Since there are no cases where this syntax allows
					 * a textual FOR value, we forcibly cast the argument
					 * to int4.  The possible matches in pg_proc are
					 * substring(text,int4) and substring(text,text),
					 * and we don't want the parser to choose the latter,
					 * which it is likely to do if the second argument
					 * is unknown or doesn't have an implicit cast to int4.
					 */
					$$ = list_make3($1, makeIntConst(1, -1),
									makeTypeCast($2,
												 SystemTypeName("int4"), -1));
				}
			| expr_list
				{
					$$ = $1;
				}
			| /*EMPTY*/
				{ $$ = NIL; }
		;

substr_from:
			FROM a_expr								{ $$ = $2; }
		;

substr_for: FOR a_expr								{ $$ = $2; }
		;

trim_list:	a_expr FROM expr_list					{ $$ = lappend($3, $1); }
			| FROM expr_list						{ $$ = $2; }
			| expr_list								{ $$ = $1; }
		;

in_expr:	select_with_parens
				{
					SubLink *n = makeNode(SubLink);
					n->subselect = $1;
					/* other fields will be filled later */
					$$ = (Node *)n;
				}
			| '(' expr_list ')'						{ $$ = (Node *)$2; }
		;

/*
 * Define SQL-style CASE clause.
 * - Full specification
 *	CASE WHEN a = b THEN c ... ELSE d END
 * - Implicit argument
 *	CASE a WHEN b THEN c ... ELSE d END
 */
case_expr:	CASE case_arg when_clause_list case_default END_P
				{
					CaseExpr *c = makeNode(CaseExpr);
					c->casetype = InvalidOid; /* not analyzed yet */
					c->arg = (Expr *) $2;
					c->args = $3;
					c->defresult = (Expr *) $4;
					c->location = @1;
					$$ = (Node *)c;
				}
		;

when_clause_list:
			/* There must be at least one */
			when_clause								{ $$ = list_make1($1); }
			| when_clause_list when_clause			{ $$ = lappend($1, $2); }
		;

when_clause:
			WHEN a_expr THEN a_expr
				{
					CaseWhen *w = makeNode(CaseWhen);
					w->expr = (Expr *) $2;
					w->result = (Expr *) $4;
					w->location = @1;
					$$ = (Node *)w;
				}
		;

case_default:
			ELSE a_expr								{ $$ = $2; }
			| /*EMPTY*/								{ $$ = NULL; }
		;

case_arg:	a_expr									{ $$ = $1; }
			| /*EMPTY*/								{ $$ = NULL; }
		;

columnref:	ColId
				{
					$$ = makeColumnRef($1, NIL, @1, yyscanner);
				}
			| ColId indirection
				{
					$$ = makeColumnRef($1, $2, @1, yyscanner);
				}
		;

indirection_el:
			'.' attr_name
				{
					$$ = (Node *) makeString($2);
				}
			| '.' '*'
				{
					$$ = (Node *) makeNode(A_Star);
				}
			| '[' a_expr ']'
				{
					A_Indices *ai = makeNode(A_Indices);
					ai->is_slice = false;
					ai->lidx = NULL;
					ai->uidx = $2;
					$$ = (Node *) ai;
				}
			| '[' opt_slice_bound ':' opt_slice_bound ']'
				{
					A_Indices *ai = makeNode(A_Indices);
					ai->is_slice = true;
					ai->lidx = $2;
					ai->uidx = $4;
					$$ = (Node *) ai;
				}
		;

opt_slice_bound:
			a_expr									{ $$ = $1; }
			| /*EMPTY*/								{ $$ = NULL; }
		;

indirection:
			indirection_el							{ $$ = list_make1($1); }
			| indirection indirection_el			{ $$ = lappend($1, $2); }
		;

opt_indirection:
			/*EMPTY*/								{ $$ = NIL; }
			| opt_indirection indirection_el		{ $$ = lappend($1, $2); }
		;

opt_asymmetric: ASYMMETRIC
			| /*EMPTY*/
		;


/*****************************************************************************
 *
 *	target list for SELECT
 *
 *****************************************************************************/

opt_target_list: target_list						{ $$ = $1; }
			| /* EMPTY */							{ $$ = NIL; }
		;

target_list:
			target_el								{ $$ = list_make1($1); }
			| target_list ',' target_el				{ $$ = lappend($1, $3); }
		;

target_el:	a_expr AS ColLabel
				{
					$$ = makeNode(ResTarget);
					$$->name = $3;
					$$->indirection = NIL;
					$$->val = (Node *)$1;
					$$->location = @1;
				}
			/*
			 * We support omitting AS only for column labels that aren't
			 * any known keyword.  There is an ambiguity against postfix
			 * operators: is "a ! b" an infix expression, or a postfix
			 * expression and a column label?  We prefer to resolve this
			 * as an infix expression, which we accomplish by assigning
			 * IDENT a precedence higher than POSTFIXOP.
			 */
			| a_expr IDENT
				{
					$$ = makeNode(ResTarget);
					$$->name = $2;
					$$->indirection = NIL;
					$$->val = (Node *)$1;
					$$->location = @1;
				}
			| a_expr
				{
					$$ = makeNode(ResTarget);
					$$->name = NULL;
					$$->indirection = NIL;
					$$->val = (Node *)$1;
					$$->location = @1;
				}
			| '*'
				{
					ColumnRef *n = makeNode(ColumnRef);
					n->fields = list_make1(makeNode(A_Star));
					n->location = @1;

					$$ = makeNode(ResTarget);
					$$->name = NULL;
					$$->indirection = NIL;
					$$->val = (Node *)n;
					$$->location = @1;
				}
		;


/*****************************************************************************
 *
 *	Names and constants
 *
 *****************************************************************************/

qualified_name_list:
			qualified_name							{ $$ = list_make1($1); }
			| qualified_name_list ',' qualified_name { $$ = lappend($1, $3); }
		;

/*
 * The production for a qualified relation name has to exactly match the
 * production for a qualified func_name, because in a FROM clause we cannot
 * tell which we are parsing until we see what comes after it ('(' for a
 * func_name, something else for a relation). Therefore we allow 'indirection'
 * which may contain subscripts, and reject that case in the C code.
 */
qualified_name:
			ColId
				{
					$$ = makeRangeVar(NULL, $1, @1);
				}
			| ColId indirection
				{
					check_qualified_name($2, yyscanner);
					$$ = makeRangeVar(NULL, NULL, @1);
					switch (list_length($2))
					{
						case 1:
							$$->catalogname = NULL;
							$$->schemaname = $1;
							$$->relname = strVal(linitial($2));
							break;
						case 2:
							$$->catalogname = $1;
							$$->schemaname = strVal(linitial($2));
							$$->relname = strVal(lsecond($2));
							break;
						default:
							ereport(ERROR,
									(errcode(ERRCODE_SYNTAX_ERROR),
									 errmsg("improper qualified name (too many dotted names): %s",
											NameListToString(lcons(makeString($1), $2))),
									 parser_errposition(@1)));
							break;
					}
				}
		;

name_list:	name
					{ $$ = list_make1(makeString($1)); }
			| name_list ',' name
					{ $$ = lappend($1, makeString($3)); }
		;


name:		ColId									{ $$ = $1; };

database_name:
			ColId									{ $$ = $1; };

access_method:
			ColId									{ $$ = $1; };

attr_name:	ColLabel								{ $$ = $1; };

index_name: ColId									{ $$ = $1; };

file_name:	Sconst									{ $$ = $1; };

/*
 * The production for a qualified func_name has to exactly match the
 * production for a qualified columnref, because we cannot tell which we
 * are parsing until we see what comes after it ('(' or Sconst for a func_name,
 * anything else for a columnref).  Therefore we allow 'indirection' which
 * may contain subscripts, and reject that case in the C code.  (If we
 * ever implement SQL99-like methods, such syntax may actually become legal!)
 */
func_name:	type_function_name
					{ $$ = list_make1(makeString($1)); }
			| ColId indirection
					{
						$$ = check_func_name(lcons(makeString($1), $2),
											 yyscanner);
					}
		;


/*
 * Constants
 */
AexprConst: Iconst
				{
					$$ = makeIntConst($1, @1);
				}
			| FCONST
				{
					$$ = makeFloatConst($1, @1);
				}
			| Sconst
				{
					$$ = makeStringConst($1, @1);
				}
			| BCONST
				{
					$$ = makeBitStringConst($1, @1);
				}
			| XCONST
				{
					/* This is a bit constant per SQL99:
					 * Without Feature F511, "BIT data type",
					 * a <general literal> shall not be a
					 * <bit string literal> or a <hex string literal>.
					 */
					$$ = makeBitStringConst($1, @1);
				}
			| func_name Sconst
				{
					/* generic type 'literal' syntax */
					TypeName *t = makeTypeNameFromNameList($1);
					t->location = @1;
					$$ = makeStringConstCast($2, @2, t);
				}
			| func_name '(' func_arg_list opt_sort_clause ')' Sconst
				{
					/* generic syntax with a type modifier */
					TypeName *t = makeTypeNameFromNameList($1);
					ListCell *lc;

					/*
					 * We must use func_arg_list and opt_sort_clause in the
					 * production to avoid reduce/reduce conflicts, but we
					 * don't actually wish to allow NamedArgExpr in this
					 * context, nor ORDER BY.
					 */
					foreach(lc, $3)
					{
						NamedArgExpr *arg = (NamedArgExpr *) lfirst(lc);

						if (IsA(arg, NamedArgExpr))
							ereport(ERROR,
									(errcode(ERRCODE_SYNTAX_ERROR),
									 errmsg("type modifier cannot have parameter name"),
									 parser_errposition(arg->location)));
					}
					if ($4 != NIL)
							ereport(ERROR,
									(errcode(ERRCODE_SYNTAX_ERROR),
									 errmsg("type modifier cannot have ORDER BY"),
									 parser_errposition(@4)));

					t->typmods = $3;
					t->location = @1;
					$$ = makeStringConstCast($6, @6, t);
				}
			| ConstTypename Sconst
				{
					$$ = makeStringConstCast($2, @2, $1);
				}
			| ConstInterval Sconst opt_interval
				{
					TypeName *t = $1;
					t->typmods = $3;
					$$ = makeStringConstCast($2, @2, t);
				}
			| ConstInterval '(' Iconst ')' Sconst
				{
					TypeName *t = $1;
					t->typmods = list_make2(makeIntConst(INTERVAL_FULL_RANGE, -1),
											makeIntConst($3, @3));
					$$ = makeStringConstCast($5, @5, t);
				}
			| TRUE_P
				{
					$$ = makeBoolAConst(true, @1);
				}
			| FALSE_P
				{
					$$ = makeBoolAConst(false, @1);
				}
			| NULL_P
				{
					$$ = makeNullAConst(@1);
				}
		;

Iconst:		ICONST									{ $$ = $1; };
Sconst:		SCONST									{ $$ = $1; };

SignedIconst: Iconst								{ $$ = $1; }
			| '+' Iconst							{ $$ = + $2; }
			| '-' Iconst							{ $$ = - $2; }
		;

/* Role specifications */
RoleId:		RoleSpec
				{
					RoleSpec *spc = (RoleSpec *) $1;
					switch (spc->roletype)
					{
						case ROLESPEC_CSTRING:
							$$ = spc->rolename;
							break;
						case ROLESPEC_PUBLIC:
							ereport(ERROR,
									(errcode(ERRCODE_RESERVED_NAME),
									 errmsg("role name \"%s\" is reserved",
											"public"),
									 parser_errposition(@1)));
						case ROLESPEC_SESSION_USER:
							ereport(ERROR,
									(errcode(ERRCODE_RESERVED_NAME),
									 errmsg("%s cannot be used as a role name here",
											"SESSION_USER"),
									 parser_errposition(@1)));
						case ROLESPEC_CURRENT_USER:
							ereport(ERROR,
									(errcode(ERRCODE_RESERVED_NAME),
									 errmsg("%s cannot be used as a role name here",
											"CURRENT_USER"),
									 parser_errposition(@1)));
					}
				}
			;

RoleSpec:	NonReservedWord
					{
						/*
						 * "public" and "none" are not keywords, but they must
						 * be treated specially here.
						 */
						RoleSpec *n;
						if (strcmp($1, "public") == 0)
						{
							n = (RoleSpec *) makeRoleSpec(ROLESPEC_PUBLIC, @1);
							n->roletype = ROLESPEC_PUBLIC;
						}
						else if (strcmp($1, "none") == 0)
						{
							ereport(ERROR,
									(errcode(ERRCODE_RESERVED_NAME),
									 errmsg("role name \"%s\" is reserved",
											"none"),
									 parser_errposition(@1)));
						}
						else
						{
							n = makeRoleSpec(ROLESPEC_CSTRING, @1);
							n->rolename = pstrdup($1);
						}
						$$ = n;
					}
			| CURRENT_USER
					{
						$$ = makeRoleSpec(ROLESPEC_CURRENT_USER, @1);
					}
			| SESSION_USER
					{
						$$ = makeRoleSpec(ROLESPEC_SESSION_USER, @1);
					}
		;

role_list:	RoleSpec
					{ $$ = list_make1($1); }
			| role_list ',' RoleSpec
					{ $$ = lappend($1, $3); }
		;

/*
 * Name classification hierarchy.
 *
 * IDENT is the lexeme returned by the lexer for identifiers that match
 * no known keyword.  In most cases, we can accept certain keywords as
 * names, not only IDENTs.	We prefer to accept as many such keywords
 * as possible to minimize the impact of "reserved words" on programmers.
 * So, we divide names into several possible classes.  The classification
 * is chosen in part to make keywords acceptable as names wherever possible.
 */

/* Column identifier --- names that can be column, table, etc names.
 */
ColId:		IDENT									{ $$ = $1; }
			| unreserved_keyword					{ $$ = pstrdup($1); }
			| col_name_keyword						{ $$ = pstrdup($1); }
		;

/* Type/function identifier --- names that can be type or function names.
 */
type_function_name:	IDENT							{ $$ = $1; }
			| unreserved_keyword					{ $$ = pstrdup($1); }
			| type_func_name_keyword				{ $$ = pstrdup($1); }
		;

/* Any not-fully-reserved word --- these names can be, eg, role names.
 */
NonReservedWord:	IDENT							{ $$ = $1; }
			| unreserved_keyword					{ $$ = pstrdup($1); }
			| col_name_keyword						{ $$ = pstrdup($1); }
			| type_func_name_keyword				{ $$ = pstrdup($1); }
		;

/* Column label --- allowed labels in "AS" clauses.
 * This presently includes *all* Postgres keywords.
 */
ColLabel:	IDENT									{ $$ = $1; }
			| unreserved_keyword					{ $$ = pstrdup($1); }
			| col_name_keyword						{ $$ = pstrdup($1); }
			| type_func_name_keyword				{ $$ = pstrdup($1); }
			| reserved_keyword						{ $$ = pstrdup($1); }
		;


/*
 * Keyword category lists.  Generally, every keyword present in
 * the Postgres grammar should appear in exactly one of these lists.
 *
 * Put a new keyword into the first list that it can go into without causing
 * shift or reduce conflicts.  The earlier lists define "less reserved"
 * categories of keywords.
 *
 * Make sure that each keyword's category in kwlist.h matches where
 * it is listed here.  (Someday we may be able to generate these lists and
 * kwlist.h's table from a common master list.)
 */

/* "Unreserved" keywords --- available for use as any kind of name.
 */
unreserved_keyword:
			  ABORT_P
			| ABSOLUTE_P
			| ACCESS
			| ACTION
			| ADD_P
			| ADMIN
			| AFTER
			| AGGREGATE
			| ALSO
			| ALTER
			| ALWAYS
			| ASSERTION
			| ASSIGNMENT
			| AT
			| ATTACH
			| ATTRIBUTE
			| BACKWARD
			| BEFORE
			| BEGIN_P
			| BY
			| CACHE
			| CALL
			| CALLED
			| CASCADE
			| CASCADED
			| CATALOG_P
			| CHAIN
			| CHARACTERISTICS
			| CHECKPOINT
			| CLASS
			| CLOSE
			| CLUSTER
			| COLUMNS
			| COMMENT
			| COMMENTS
			| COMMIT
			| COMMITTED
			| CONFIGURATION
			| CONFLICT
			| CONNECTION
			| CONSTRAINTS
			| CONTENT_P
			| CONTINUE_P
			| CONVERSION_P
			| COPY
			| COST
			| CSV
			| CUBE
			| CURRENT_P
			| CURSOR
			| CYCLE
			| DATA_P
			| DATABASE
			| DAY_P
			| DEALLOCATE
			| DECLARE
			| DEFAULTS
			| DEFERRED
			| DEFINER
			| DELETE_P
			| DELIMITER
			| DELIMITERS
			| DEPENDS
			| DETACH
			| DICTIONARY
			| DISABLE_P
			| DISCARD
			| DOCUMENT_P
			| DOMAIN_P
			| DOUBLE_P
			| DROP
			| EACH
			| ENABLE_P
			| ENCODING
			| ENCRYPTED
			| ENUM_P
			| ESCAPE
			| EVENT
			| EXCLUDE
			| EXCLUDING
			| EXCLUSIVE
			| EXECUTE
			| EXPLAIN
			| EXTENSION
			| EXTERNAL
			| FAMILY
			| FILTER
			| FIRST_P
			| FOLLOWING
			| FORCE
			| FORWARD
			| FUNCTION
			| FUNCTIONS
			| GENERATED
			| GLOBAL
			| GRANTED
			| GROUPS
			| HANDLER
			| HEADER_P
			| HOLD
			| HOUR_P
			| IDENTITY_P
			| IF_P
			| IMMEDIATE
			| IMMUTABLE
			| IMPLICIT_P
			| IMPORT_P
			| INCLUDE
			| INCLUDING
			| INCREMENT
			| INDEX
			| INDEXES
			| INHERIT
			| INHERITS
			| INLINE_P
			| INPUT_P
			| INSENSITIVE
			| INSERT
			| INSTEAD
			| INVOKER
			| ISOLATION
			| KEY
			| LABEL
			| LANGUAGE
			| LARGE_P
			| LAST_P
			| LEAKPROOF
			| LEVEL
			| LISTEN
			| LOAD
			| LOCAL
			| LOCATION
			| LOCK_P
			| LOCKED
			| LOGGED
			| MAP
			| MAPPING
			| MATCH
			| MATCHED
			| MATERIALIZED
			| MAXVALUE
			| MERGE
			| METHOD
			| MINUTE_P
			| MINVALUE
			| MODE
			| MONTH_P
			| MOVE
			| NAME_P
			| NAMES
			| NEW
			| NEXT
			| NO
			| NOTHING
			| NOTIFY
			| NOWAIT
			| NULLS_P
			| OBJECT_P
			| OF
			| OFF
			| OIDS
			| OLD
			| OPERATOR
			| OPTION
			| OPTIONS
			| ORDINALITY
			| OTHERS
			| OVER
			| OVERRIDING
			| OWNED
			| OWNER
			| PARALLEL
			| PARSER
			| PARTIAL
			| PARTITION
			| PASSING
			| PASSWORD
			| PLANS
			| POLICY
			| PRECEDING
			| PREPARE
			| PREPARED
			| PRESERVE
			| PRIOR
			| PRIVILEGES
			| PROCEDURAL
			| PROCEDURE
			| PROCEDURES
			| PROGRAM
			| PUBLICATION
			| QUOTE
			| RANGE
			| READ
			| REASSIGN
			| RECHECK
			| RECURSIVE
			| REF
			| REFERENCING
			| REFRESH
			| REINDEX
			| RELATIVE_P
			| RELEASE
			| RENAME
			| REPEATABLE
			| REPLACE
			| REPLICA
			| RESET
			| RESTART
			| RESTRICT
			| RETURNS
			| REVOKE
			| ROLE
			| ROLLBACK
			| ROLLUP
			| ROUTINE
			| ROUTINES
			| ROWS
			| RULE
			| SAVEPOINT
			| SCHEMA
			| SCHEMAS
			| SCROLL
			| SEARCH
			| SECOND_P
			| SECURITY
			| SEQUENCE
			| SEQUENCES
			| SERIALIZABLE
			| SERVER
			| SESSION
			| SET
			| SETS
			| SHARE
			| SHOW
			| SIMPLE
			| SKIP
			| SNAPSHOT
			| SQL_P
			| STABLE
			| STANDALONE_P
			| START
			| STATEMENT
			| STATISTICS
			| STDIN
			| STDOUT
			| STORAGE
			| STRICT_P
			| STRIP_P
			| SUBSCRIPTION
			| SYSID
			| SYSTEM_P
			| TABLES
			| TABLESPACE
			| TEMP
			| TEMPLATE
			| TEMPORARY
			| TEXT_P
			| TIES
			| TRANSACTION
			| TRANSFORM
			| TRIGGER
			| TRUNCATE
			| TRUSTED
			| TYPE_P
			| TYPES_P
			| UNBOUNDED
			| UNCOMMITTED
			| UNENCRYPTED
			| UNKNOWN
			| UNLISTEN
			| UNLOGGED
			| UNTIL
			| UPDATE
			| VACUUM
			| VALID
			| VALIDATE
			| VALIDATOR
			| VALUE_P
			| VARYING
			| VERSION_P
			| VIEW
			| VIEWS
			| VOLATILE
			| WHITESPACE_P
			| WITHIN
			| WITHOUT
			| WORK
			| WRAPPER
			| WRITE
			| XML_P
			| YEAR_P
			| YES_P
			| ZONE
		;

/* Column identifier --- keywords that can be column, table, etc names.
 *
 * Many of these keywords will in fact be recognized as type or function
 * names too; but they have special productions for the purpose, and so
 * can't be treated as "generic" type or function names.
 *
 * The type names appearing here are not usable as function names
 * because they can be followed by '(' in typename productions, which
 * looks too much like a function call for an LR(1) parser.
 */
col_name_keyword:
			  BETWEEN
			| BIGINT
			| BIT
			| BOOLEAN_P
			| CHAR_P
			| CHARACTER
			| COALESCE
			| DEC
			| DECIMAL_P
			| EXISTS
			| EXTRACT
			| FLOAT_P
			| GREATEST
			| GROUPING
			| INOUT
			| INT_P
			| INTEGER
			| INTERVAL
			| LEAST
			| NATIONAL
			| NCHAR
			| NONE
			| NULLIF
			| NUMERIC
			| OUT_P
			| OVERLAY
			| POSITION
			| PRECISION
			| REAL
			| ROW
			| SETOF
			| SMALLINT
			| SUBSTRING
			| TIME
			| TIMESTAMP
			| TREAT
			| TRIM
			| VALUES
			| VARCHAR
			| XMLATTRIBUTES
			| XMLCONCAT
			| XMLELEMENT
			| XMLEXISTS
			| XMLFOREST
			| XMLNAMESPACES
			| XMLPARSE
			| XMLPI
			| XMLROOT
			| XMLSERIALIZE
			| XMLTABLE
		;

/* Type/function identifier --- keywords that can be type or function names.
 *
 * Most of these are keywords that are used as operators in expressions;
 * in general such keywords can't be column names because they would be
 * ambiguous with variables, but they are unambiguous as function identifiers.
 *
 * Do not include POSITION, SUBSTRING, etc here since they have explicit
 * productions in a_expr to support the goofy SQL9x argument syntax.
 * - thomas 2000-11-28
 */
type_func_name_keyword:
			  AUTHORIZATION
			| BINARY
			| COLLATION
			| CONCURRENTLY
			| CROSS
			| CURRENT_SCHEMA
			| FREEZE
			| FULL
			| ILIKE
			| INNER_P
			| IS
			| ISNULL
			| JOIN
			| LEFT
			| LIKE
			| NATURAL
			| NOTNULL
			| OUTER_P
			| OVERLAPS
			| RIGHT
			| SIMILAR
			| TABLESAMPLE
			| VERBOSE
		;

/* Reserved keyword --- these keywords are usable only as a ColLabel.
 *
 * Keywords appear here if they could not be distinguished from variable,
 * type, or function names in some contexts.  Don't put things here unless
 * forced to.
 */
reserved_keyword:
			  ALL
			| ANALYSE
			| ANALYZE
			| AND
			| ANY
			| ARRAY
			| AS
			| ASC
			| ASYMMETRIC
			| BOTH
			| CASE
			| CAST
			| CHECK
			| COLLATE
			| COLUMN
			| CONSTRAINT
			| CREATE
			| CURRENT_CATALOG
			| CURRENT_DATE
			| CURRENT_ROLE
			| CURRENT_TIME
			| CURRENT_TIMESTAMP
			| CURRENT_USER
			| DEFAULT
			| DEFERRABLE
			| DESC
			| DISTINCT
			| DO
			| ELSE
			| END_P
			| EXCEPT
			| FALSE_P
			| FETCH
			| FOR
			| FOREIGN
			| FROM
			| GRANT
			| GROUP_P
			| HAVING
			| IN_P
			| INITIALLY
			| INTERSECT
			| INTO
			| KEEP
			| LATERAL_P
			| LEADING
			| LIMIT
			| LOCALTIME
			| LOCALTIMESTAMP
			| NOT
			| NULL_P
			| OFFSET
			| ON
			| ONLY
			| OR
			| ORDER
			| PLACING
			| PRIMARY
			| REFERENCES
			| RETURNING
			| SELECT
			| SESSION_USER
			| SOME
			| SYMMETRIC
			| TABLE
			| THEN
			| TO
			| TRAILING
			| TRUE_P
			| UNION
			| UNIQUE
			| USER
			| USING
			| VARIADIC
			| WHEN
			| WHERE
			| WINDOW
			| WITH
		;

%%

/*
 * The signature of this function is required by bison.  However, we
 * ignore the passed yylloc and instead use the last token position
 * available from the scanner.
 */
static void
base_yyerror(YYLTYPE *yylloc, core_yyscan_t yyscanner, const char *msg)
{
	parser_yyerror(msg);
}

static RawStmt *
makeRawStmt(Node *stmt, int stmt_location)
{
	RawStmt    *rs = makeNode(RawStmt);

	rs->stmt = stmt;
	rs->stmt_location = stmt_location;
	rs->stmt_len = 0;			/* might get changed later */
	return rs;
}

/* Adjust a RawStmt to reflect that it doesn't run to the end of the string */
static void
updateRawStmtEnd(RawStmt *rs, int end_location)
{
	/*
	 * If we already set the length, don't change it.  This is for situations
	 * like "select foo ;; select bar" where the same statement will be last
	 * in the string for more than one semicolon.
	 */
	if (rs->stmt_len > 0)
		return;

	/* OK, update length of RawStmt */
	rs->stmt_len = end_location - rs->stmt_location;
}

static Node *
makeColumnRef(char *colname, List *indirection,
			  int location, core_yyscan_t yyscanner)
{
	/*
	 * Generate a ColumnRef node, with an A_Indirection node added if there
	 * is any subscripting in the specified indirection list.  However,
	 * any field selection at the start of the indirection list must be
	 * transposed into the "fields" part of the ColumnRef node.
	 */
	ColumnRef  *c = makeNode(ColumnRef);
	int		nfields = 0;
	ListCell *l;

	c->location = location;
	foreach(l, indirection)
	{
		if (IsA(lfirst(l), A_Indices))
		{
			A_Indirection *i = makeNode(A_Indirection);

			if (nfields == 0)
			{
				/* easy case - all indirection goes to A_Indirection */
				c->fields = list_make1(makeString(colname));
				i->indirection = check_indirection(indirection, yyscanner);
			}
			else
			{
				/* got to split the list in two */
				i->indirection = check_indirection(list_copy_tail(indirection,
																  nfields),
												   yyscanner);
				indirection = list_truncate(indirection, nfields);
				c->fields = lcons(makeString(colname), indirection);
			}
			i->arg = (Node *) c;
			return (Node *) i;
		}
		else if (IsA(lfirst(l), A_Star))
		{
			/* We only allow '*' at the end of a ColumnRef */
			if (lnext(l) != NULL)
				parser_yyerror("improper use of \"*\"");
		}
		nfields++;
	}
	/* No subscripting, so all indirection gets added to field list */
	c->fields = lcons(makeString(colname), indirection);
	return (Node *) c;
}

static Node *
makeTypeCast(Node *arg, TypeName *typename, int location)
{
	TypeCast *n = makeNode(TypeCast);
	n->arg = arg;
	n->typeName = typename;
	n->location = location;
	return (Node *) n;
}

static Node *
makeStringConst(char *str, int location)
{
	A_Const *n = makeNode(A_Const);

	n->val.type = T_String;
	n->val.val.str = str;
	n->location = location;

	return (Node *)n;
}

static Node *
makeStringConstCast(char *str, int location, TypeName *typename)
{
	Node *s = makeStringConst(str, location);

	return makeTypeCast(s, typename, -1);
}

static Node *
makeIntConst(int val, int location)
{
	A_Const *n = makeNode(A_Const);

	n->val.type = T_Integer;
	n->val.val.ival = val;
	n->location = location;

	return (Node *)n;
}

static Node *
makeFloatConst(char *str, int location)
{
	A_Const *n = makeNode(A_Const);

	n->val.type = T_Float;
	n->val.val.str = str;
	n->location = location;

	return (Node *)n;
}

static Node *
makeBitStringConst(char *str, int location)
{
	A_Const *n = makeNode(A_Const);

	n->val.type = T_BitString;
	n->val.val.str = str;
	n->location = location;

	return (Node *)n;
}

static Node *
makeNullAConst(int location)
{
	A_Const *n = makeNode(A_Const);

	n->val.type = T_Null;
	n->location = location;

	return (Node *)n;
}

static Node *
makeAConst(Value *v, int location)
{
	Node *n;

	switch (v->type)
	{
		case T_Float:
			n = makeFloatConst(v->val.str, location);
			break;

		case T_Integer:
			n = makeIntConst(v->val.ival, location);
			break;

		case T_String:
		default:
			n = makeStringConst(v->val.str, location);
			break;
	}

	return n;
}

/* makeBoolAConst()
 * Create an A_Const string node and put it inside a boolean cast.
 */
static Node *
makeBoolAConst(bool state, int location)
{
	A_Const *n = makeNode(A_Const);

	n->val.type = T_String;
	n->val.val.str = (state ? "t" : "f");
	n->location = location;

	return makeTypeCast((Node *)n, SystemTypeName("bool"), -1);
}

/* makeRoleSpec
 * Create a RoleSpec with the given type
 */
static RoleSpec *
makeRoleSpec(RoleSpecType type, int location)
{
	RoleSpec *spec = makeNode(RoleSpec);

	spec->roletype = type;
	spec->location = location;

	return spec;
}

/* check_qualified_name --- check the result of qualified_name production
 *
 * It's easiest to let the grammar production for qualified_name allow
 * subscripts and '*', which we then must reject here.
 */
static void
check_qualified_name(List *names, core_yyscan_t yyscanner)
{
	ListCell   *i;

	foreach(i, names)
	{
		if (!IsA(lfirst(i), String))
			parser_yyerror("syntax error");
	}
}

/* check_func_name --- check the result of func_name production
 *
 * It's easiest to let the grammar production for func_name allow subscripts
 * and '*', which we then must reject here.
 */
static List *
check_func_name(List *names, core_yyscan_t yyscanner)
{
	ListCell   *i;

	foreach(i, names)
	{
		if (!IsA(lfirst(i), String))
			parser_yyerror("syntax error");
	}
	return names;
}

/* check_indirection --- check the result of indirection production
 *
 * We only allow '*' at the end of the list, but it's hard to enforce that
 * in the grammar, so do it here.
 */
static List *
check_indirection(List *indirection, core_yyscan_t yyscanner)
{
	ListCell *l;

	foreach(l, indirection)
	{
		if (IsA(lfirst(l), A_Star))
		{
			if (lnext(l) != NULL)
				parser_yyerror("improper use of \"*\"");
		}
	}
	return indirection;
}

/* extractArgTypes()
 * Given a list of FunctionParameter nodes, extract a list of just the
 * argument types (TypeNames) for input parameters only.  This is what
 * is needed to look up an existing function, which is what is wanted by
 * the productions that use this call.
 */
static List *
extractArgTypes(List *parameters)
{
	List	   *result = NIL;
	ListCell   *i;

	foreach(i, parameters)
	{
		FunctionParameter *p = (FunctionParameter *) lfirst(i);

		if (p->mode != FUNC_PARAM_OUT && p->mode != FUNC_PARAM_TABLE)
			result = lappend(result, p->argType);
	}
	return result;
}

/* extractAggrArgTypes()
 * As above, but work from the output of the aggr_args production.
 */
static List *
extractAggrArgTypes(List *aggrargs)
{
	Assert(list_length(aggrargs) == 2);
	return extractArgTypes((List *) linitial(aggrargs));
}

/* makeOrderedSetArgs()
 * Build the result of the aggr_args production (which see the comments for).
 * This handles only the case where both given lists are nonempty, so that
 * we have to deal with multiple VARIADIC arguments.
 */
static List *
makeOrderedSetArgs(List *directargs, List *orderedargs,
				   core_yyscan_t yyscanner)
{
	FunctionParameter *lastd = (FunctionParameter *) llast(directargs);
	int			ndirectargs;

	/* No restriction unless last direct arg is VARIADIC */
	if (lastd->mode == FUNC_PARAM_VARIADIC)
	{
		FunctionParameter *firsto = (FunctionParameter *) linitial(orderedargs);

		/*
		 * We ignore the names, though the aggr_arg production allows them;
		 * it doesn't allow default values, so those need not be checked.
		 */
		if (list_length(orderedargs) != 1 ||
			firsto->mode != FUNC_PARAM_VARIADIC ||
			!equal(lastd->argType, firsto->argType))
			ereport(ERROR,
					(errcode(ERRCODE_FEATURE_NOT_SUPPORTED),
					 errmsg("an ordered-set aggregate with a VARIADIC direct argument must have one VARIADIC aggregated argument of the same data type"),
					 parser_errposition(exprLocation((Node *) firsto))));

		/* OK, drop the duplicate VARIADIC argument from the internal form */
		orderedargs = NIL;
	}

	/* don't merge into the next line, as list_concat changes directargs */
	ndirectargs = list_length(directargs);

	return list_make2(list_concat(directargs, orderedargs),
					  makeInteger(ndirectargs));
}

/* insertSelectOptions()
 * Insert ORDER BY, etc into an already-constructed SelectStmt.
 *
 * This routine is just to avoid duplicating code in SelectStmt productions.
 */
static void
insertSelectOptions(SelectStmt *stmt,
					List *sortClause, List *lockingClause,
					Node *limitOffset, Node *limitCount,
					WithClause *withClause,
					core_yyscan_t yyscanner)
{
	Assert(IsA(stmt, SelectStmt));

	/*
	 * Tests here are to reject constructs like
	 *	(SELECT foo ORDER BY bar) ORDER BY baz
	 */
	if (sortClause)
	{
		if (stmt->sortClause)
			ereport(ERROR,
					(errcode(ERRCODE_SYNTAX_ERROR),
					 errmsg("multiple ORDER BY clauses not allowed"),
					 parser_errposition(exprLocation((Node *) sortClause))));
		stmt->sortClause = sortClause;
	}
	/* We can handle multiple locking clauses, though */
	stmt->lockingClause = list_concat(stmt->lockingClause, lockingClause);
	if (limitOffset)
	{
		if (stmt->limitOffset)
			ereport(ERROR,
					(errcode(ERRCODE_SYNTAX_ERROR),
					 errmsg("multiple OFFSET clauses not allowed"),
					 parser_errposition(exprLocation(limitOffset))));
		stmt->limitOffset = limitOffset;
	}
	if (limitCount)
	{
		if (stmt->limitCount)
			ereport(ERROR,
					(errcode(ERRCODE_SYNTAX_ERROR),
					 errmsg("multiple LIMIT clauses not allowed"),
					 parser_errposition(exprLocation(limitCount))));
		stmt->limitCount = limitCount;
	}
	if (withClause)
	{
		if (stmt->withClause)
			ereport(ERROR,
					(errcode(ERRCODE_SYNTAX_ERROR),
					 errmsg("multiple WITH clauses not allowed"),
					 parser_errposition(exprLocation((Node *) withClause))));
		stmt->withClause = withClause;
	}
}

static Node *
makeSetOp(SetOperation op, bool all, Node *larg, Node *rarg)
{
	SelectStmt *n = makeNode(SelectStmt);

	n->op = op;
	n->all = all;
	n->larg = (SelectStmt *) larg;
	n->rarg = (SelectStmt *) rarg;
	return (Node *) n;
}

/* SystemFuncName()
 * Build a properly-qualified reference to a built-in function.
 */
List *
SystemFuncName(char *name)
{
	return list_make2(makeString("pg_catalog"), makeString(name));
}

/* SystemTypeName()
 * Build a properly-qualified reference to a built-in type.
 *
 * typmod is defaulted, but may be changed afterwards by caller.
 * Likewise for the location.
 */
TypeName *
SystemTypeName(char *name)
{
	return makeTypeNameFromNameList(list_make2(makeString("pg_catalog"),
											   makeString(name)));
}

/* doNegate()
 * Handle negation of a numeric constant.
 *
 * Formerly, we did this here because the optimizer couldn't cope with
 * indexquals that looked like "var = -4" --- it wants "var = const"
 * and a unary minus operator applied to a constant didn't qualify.
 * As of Postgres 7.0, that problem doesn't exist anymore because there
 * is a constant-subexpression simplifier in the optimizer.  However,
 * there's still a good reason for doing this here, which is that we can
 * postpone committing to a particular internal representation for simple
 * negative constants.	It's better to leave "-123.456" in string form
 * until we know what the desired type is.
 */
static Node *
doNegate(Node *n, int location)
{
	if (IsA(n, A_Const))
	{
		A_Const *con = (A_Const *)n;

		/* report the constant's location as that of the '-' sign */
		con->location = location;

		if (con->val.type == T_Integer)
		{
			con->val.val.ival = -con->val.val.ival;
			return n;
		}
		if (con->val.type == T_Float)
		{
			doNegateFloat(&con->val);
			return n;
		}
	}

	return (Node *) makeSimpleA_Expr(AEXPR_OP, "-", NULL, n, location);
}

static void
doNegateFloat(Value *v)
{
	char   *oldval = v->val.str;

	Assert(IsA(v, Float));
	if (*oldval == '+')
		oldval++;
	if (*oldval == '-')
		v->val.str = oldval+1;	/* just strip the '-' */
	else
		v->val.str = psprintf("-%s", oldval);
}

static Node *
makeAndExpr(Node *lexpr, Node *rexpr, int location)
{
	Node	   *lexp = lexpr;

	/* Look through AEXPR_PAREN nodes so they don't affect flattening */
	while (IsA(lexp, A_Expr) &&
		   ((A_Expr *) lexp)->kind == AEXPR_PAREN)
		lexp = ((A_Expr *) lexp)->lexpr;
	/* Flatten "a AND b AND c ..." to a single BoolExpr on sight */
	if (IsA(lexp, BoolExpr))
	{
		BoolExpr *blexpr = (BoolExpr *) lexp;

		if (blexpr->boolop == AND_EXPR)
		{
			blexpr->args = lappend(blexpr->args, rexpr);
			return (Node *) blexpr;
		}
	}
	return (Node *) makeBoolExpr(AND_EXPR, list_make2(lexpr, rexpr), location);
}

static Node *
makeOrExpr(Node *lexpr, Node *rexpr, int location)
{
	Node	   *lexp = lexpr;

	/* Look through AEXPR_PAREN nodes so they don't affect flattening */
	while (IsA(lexp, A_Expr) &&
		   ((A_Expr *) lexp)->kind == AEXPR_PAREN)
		lexp = ((A_Expr *) lexp)->lexpr;
	/* Flatten "a OR b OR c ..." to a single BoolExpr on sight */
	if (IsA(lexp, BoolExpr))
	{
		BoolExpr *blexpr = (BoolExpr *) lexp;

		if (blexpr->boolop == OR_EXPR)
		{
			blexpr->args = lappend(blexpr->args, rexpr);
			return (Node *) blexpr;
		}
	}
	return (Node *) makeBoolExpr(OR_EXPR, list_make2(lexpr, rexpr), location);
}

static Node *
makeNotExpr(Node *expr, int location)
{
	return (Node *) makeBoolExpr(NOT_EXPR, list_make1(expr), location);
}

static Node *
makeAArrayExpr(List *elements, int location)
{
	A_ArrayExpr *n = makeNode(A_ArrayExpr);

	n->elements = elements;
	n->location = location;
	return (Node *) n;
}

static Node *
makeSQLValueFunction(SQLValueFunctionOp op, int32 typmod, int location)
{
	SQLValueFunction *svf = makeNode(SQLValueFunction);

	svf->op = op;
	/* svf->type will be filled during parse analysis */
	svf->typmod = typmod;
	svf->location = location;
	return (Node *) svf;
}

static Node *
makeXmlExpr(XmlExprOp op, char *name, List *named_args, List *args,
			int location)
{
	XmlExpr		*x = makeNode(XmlExpr);

	x->op = op;
	x->name = name;
	/*
	 * named_args is a list of ResTarget; it'll be split apart into separate
	 * expression and name lists in transformXmlExpr().
	 */
	x->named_args = named_args;
	x->arg_names = NIL;
	x->args = args;
	/* xmloption, if relevant, must be filled in by caller */
	/* type and typmod will be filled in during parse analysis */
	x->type = InvalidOid;			/* marks the node as not analyzed */
	x->location = location;
	return (Node *) x;
}

/*
 * Merge the input and output parameters of a table function.
 */
static List *
mergeTableFuncParameters(List *func_args, List *columns)
{
	ListCell   *lc;

	/* Explicit OUT and INOUT parameters shouldn't be used in this syntax */
	foreach(lc, func_args)
	{
		FunctionParameter *p = (FunctionParameter *) lfirst(lc);

		if (p->mode != FUNC_PARAM_IN && p->mode != FUNC_PARAM_VARIADIC)
			ereport(ERROR,
					(errcode(ERRCODE_SYNTAX_ERROR),
					 errmsg("OUT and INOUT arguments aren't allowed in TABLE functions")));
	}

	return list_concat(func_args, columns);
}

/*
 * Determine return type of a TABLE function.  A single result column
 * returns setof that column's type; otherwise return setof record.
 */
static TypeName *
TableFuncTypeName(List *columns)
{
	TypeName *result;

	if (list_length(columns) == 1)
	{
		FunctionParameter *p = (FunctionParameter *) linitial(columns);

		result = copyObject(p->argType);
	}
	else
		result = SystemTypeName("record");

	result->setof = true;

	return result;
}

/*
 * Convert a list of (dotted) names to a RangeVar (like
 * makeRangeVarFromNameList, but with position support).  The
 * "AnyName" refers to the any_name production in the grammar.
 */
static RangeVar *
makeRangeVarFromAnyName(List *names, int position, core_yyscan_t yyscanner)
{
	RangeVar *r = makeNode(RangeVar);

	switch (list_length(names))
	{
		case 1:
			r->catalogname = NULL;
			r->schemaname = NULL;
			r->relname = strVal(linitial(names));
			break;
		case 2:
			r->catalogname = NULL;
			r->schemaname = strVal(linitial(names));
			r->relname = strVal(lsecond(names));
			break;
		case 3:
			r->catalogname = strVal(linitial(names));
			r->schemaname = strVal(lsecond(names));
			r->relname = strVal(lthird(names));
			break;
		default:
			ereport(ERROR,
					(errcode(ERRCODE_SYNTAX_ERROR),
					 errmsg("improper qualified name (too many dotted names): %s",
							NameListToString(names)),
					 parser_errposition(position)));
			break;
	}

	r->relpersistence = RELPERSISTENCE_PERMANENT;
	r->location = position;

	return r;
}

/* Separate Constraint nodes from COLLATE clauses in a ColQualList */
static void
SplitColQualList(List *qualList,
				 List **constraintList, CollateClause **collClause,
				 core_yyscan_t yyscanner)
{
	ListCell   *cell;
	ListCell   *prev;
	ListCell   *next;

	*collClause = NULL;
	prev = NULL;
	for (cell = list_head(qualList); cell; cell = next)
	{
		Node   *n = (Node *) lfirst(cell);

		next = lnext(cell);
		if (IsA(n, Constraint))
		{
			/* keep it in list */
			prev = cell;
			continue;
		}
		if (IsA(n, CollateClause))
		{
			CollateClause *c = (CollateClause *) n;

			if (*collClause)
				ereport(ERROR,
						(errcode(ERRCODE_SYNTAX_ERROR),
						 errmsg("multiple COLLATE clauses not allowed"),
						 parser_errposition(c->location)));
			*collClause = c;
		}
		else
			elog(ERROR, "unexpected node type %d", (int) n->type);
		/* remove non-Constraint nodes from qualList */
		qualList = list_delete_cell(qualList, cell, prev);
	}
	*constraintList = qualList;
}

/*
 * Process result of ConstraintAttributeSpec, and set appropriate bool flags
 * in the output command node.  Pass NULL for any flags the particular
 * command doesn't support.
 */
static void
processCASbits(int cas_bits, int location, const char *constrType,
			   bool *deferrable, bool *initdeferred, bool *not_valid,
			   bool *no_inherit, core_yyscan_t yyscanner)
{
	/* defaults */
	if (deferrable)
		*deferrable = false;
	if (initdeferred)
		*initdeferred = false;
	if (not_valid)
		*not_valid = false;

	if (cas_bits & (CAS_DEFERRABLE | CAS_INITIALLY_DEFERRED))
	{
		if (deferrable)
			*deferrable = true;
		else
			ereport(ERROR,
					(errcode(ERRCODE_FEATURE_NOT_SUPPORTED),
					 /* translator: %s is CHECK, UNIQUE, or similar */
					 errmsg("%s constraints cannot be marked DEFERRABLE",
							constrType),
					 parser_errposition(location)));
	}

	if (cas_bits & CAS_INITIALLY_DEFERRED)
	{
		if (initdeferred)
			*initdeferred = true;
		else
			ereport(ERROR,
					(errcode(ERRCODE_FEATURE_NOT_SUPPORTED),
					 /* translator: %s is CHECK, UNIQUE, or similar */
					 errmsg("%s constraints cannot be marked DEFERRABLE",
							constrType),
					 parser_errposition(location)));
	}

	if (cas_bits & CAS_NOT_VALID)
	{
		if (not_valid)
			*not_valid = true;
		else
			ereport(ERROR,
					(errcode(ERRCODE_FEATURE_NOT_SUPPORTED),
					 /* translator: %s is CHECK, UNIQUE, or similar */
					 errmsg("%s constraints cannot be marked NOT VALID",
							constrType),
					 parser_errposition(location)));
	}

	if (cas_bits & CAS_NO_INHERIT)
	{
		if (no_inherit)
			*no_inherit = true;
		else
			ereport(ERROR,
					(errcode(ERRCODE_FEATURE_NOT_SUPPORTED),
					 /* translator: %s is CHECK, UNIQUE, or similar */
					 errmsg("%s constraints cannot be marked NO INHERIT",
							constrType),
					 parser_errposition(location)));
	}
}

/*----------
 * Recursive view transformation
 *
 * Convert
 *
 *     CREATE RECURSIVE VIEW relname (aliases) AS query
 *
 * to
 *
 *     CREATE VIEW relname (aliases) AS
 *         WITH RECURSIVE relname (aliases) AS (query)
 *         SELECT aliases FROM relname
 *
 * Actually, just the WITH ... part, which is then inserted into the original
 * view definition as the query.
 * ----------
 */
static Node *
makeRecursiveViewSelect(char *relname, List *aliases, Node *query)
{
	SelectStmt *s = makeNode(SelectStmt);
	WithClause *w = makeNode(WithClause);
	CommonTableExpr *cte = makeNode(CommonTableExpr);
	List	   *tl = NIL;
	ListCell   *lc;

	/* create common table expression */
	cte->ctename = relname;
	cte->aliascolnames = aliases;
	cte->ctequery = query;
	cte->location = -1;

	/* create WITH clause and attach CTE */
	w->recursive = true;
	w->ctes = list_make1(cte);
	w->location = -1;

	/* create target list for the new SELECT from the alias list of the
	 * recursive view specification */
	foreach (lc, aliases)
	{
		ResTarget *rt = makeNode(ResTarget);

		rt->name = NULL;
		rt->indirection = NIL;
		rt->val = makeColumnRef(strVal(lfirst(lc)), NIL, -1, 0);
		rt->location = -1;

		tl = lappend(tl, rt);
	}

	/* create new SELECT combining WITH clause, target list, and fake FROM
	 * clause */
	s->withClause = w;
	s->targetList = tl;
	s->fromClause = list_make1(makeRangeVar(NULL, relname, -1));

	return (Node *) s;
}

/* parser_init()
 * Initialize to parse one query string
 */
void
parser_init(base_yy_extra_type *yyext)
{
	yyext->parsetree = NIL;		/* in case grammar forgets to set it */
}<|MERGE_RESOLUTION|>--- conflicted
+++ resolved
@@ -242,11 +242,8 @@
 	PartitionSpec		*partspec;
 	PartitionBoundSpec	*partboundspec;
 	RoleSpec			*rolespec;
-<<<<<<< HEAD
 	DictMapElem			*dmapelem;
-=======
 	MergeWhenClause		*mergewhen;
->>>>>>> 1671c016
 }
 
 %type <node>	stmt schema_stmt
@@ -594,17 +591,13 @@
 %type <list>		hash_partbound partbound_datum_list range_datum_list
 %type <defelt>		hash_partbound_elem
 
-<<<<<<< HEAD
 %type <ival>		dictionary_map_set_expr_operator
 %type <dmapelem>	dictionary_map_dict dictionary_map_command_expr_paren
 					dictionary_config dictionary_map_case
 					dictionary_map_action opt_dictionary_map_case_else
 					dictionary_config_comma
 
-%type <node>	merge_when_clause opt_and_condition
-=======
 %type <node>	merge_when_clause opt_merge_when_and_condition
->>>>>>> 1671c016
 %type <list>	merge_when_list
 
 /*
