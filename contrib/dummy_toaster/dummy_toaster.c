/*-------------------------------------------------------------------------
 *
 * dummy_toaster.c
 *		Dummy toaster utilities.
 *
 * Portions Copyright (c) 2016-2021, PostgreSQL Global Development Group
 * Portions Copyright (c) 1990-1993, Regents of the University of California
 *
 * IDENTIFICATION
 *	  contrib/dummy_toaster/dummy_toaster.c
 *
 *-------------------------------------------------------------------------
 */
#include "postgres.h"
#include "fmgr.h"
#include "access/toasterapi.h"
#include "access/heaptoast.h"
#include "access/htup_details.h"
#include "catalog/pg_toaster.h"
#include "commands/defrem.h"
#include "utils/builtins.h"
#include "utils/syscache.h"
#include "access/toast_compression.h"
#include "access/xact.h"
#include "catalog/binary_upgrade.h"
#include "catalog/catalog.h"
#include "catalog/dependency.h"
#include "catalog/heap.h"
#include "catalog/index.h"
#include "catalog/namespace.h"
#include "catalog/pg_am.h"
#include "catalog/pg_namespace.h"
#include "catalog/pg_opclass.h"
#include "catalog/pg_type.h"
#include "catalog/toasting.h"
#include "miscadmin.h"
#include "nodes/makefuncs.h"
#include "storage/lock.h"
#include "utils/rel.h"
#include "access/relation.h"
#include "access/table.h"
#include "access/toast_internals.h"
#include "access/heapam.h"

PG_MODULE_MAGIC;
PG_FUNCTION_INFO_V1(dummy_toaster_handler);

#define MAX_DUMMY_CHUNK_SIZE 1024

/*
 * Dummy Detoast function, receives single varatt_custom pointer,
 * detoasts it to varlena.
 *
 */
static struct varlena*
dummyDetoast(Datum toast_ptr,
				int offset, int length)
{
	struct varlena *attr = (struct varlena *) DatumGetPointer(toast_ptr);
	struct varlena *result;

	Assert(VARATT_IS_EXTERNAL(attr));
	Assert(VARATT_IS_CUSTOM(attr));

	result = palloc(VARATT_CUSTOM_GET_DATA_RAW_SIZE(attr));
	SET_VARSIZE(result, VARATT_CUSTOM_GET_DATA_RAW_SIZE(attr));
	memcpy(VARDATA(result), VARATT_CUSTOM_GET_DATA(attr),
		   VARATT_CUSTOM_GET_DATA_RAW_SIZE(attr) - VARHDRSZ);

	return result;
}

/*
 * Dummy Toast function, receives varlena pointer, creates single varatt_custom
 * varlena size is limited to 1024 bytes
 */

static struct varlena*
dummyToast(Relation toast_rel,
					Datum value, Datum oldvalue,
					int max_inline_size)
{
<<<<<<< HEAD
	struct varlena *attr = (struct varlena *) DatumGetPointer(value);
=======
	struct varlena			*attr;
	struct varatt_custom	*toast_pointer;
	struct varlena			*result;
	int	len;
>>>>>>> ee265a49

	/* dummy: simplify work as possible */
	attr = pg_detoast_datum((struct varlena*)DatumGetPointer(value));

	if(VARSIZE_ANY_EXHDR(attr) > MAX_DUMMY_CHUNK_SIZE)
	{
		ereport(ERROR,
				(errcode(ERRCODE_DATA_CORRUPTED),
				 errmsg_internal("Data <%d> size exceeds MAX_DUMMY_CHUNK_SIZE <%d>",
								 (((varatt_custom *)(attr))->va_toasterdatalen),
								 MAX_DUMMY_CHUNK_SIZE)));

	}
<<<<<<< HEAD
	PG_RETURN_VOID();
=======

	len = VARATT_CUSTOM_SIZE(VARSIZE_ANY_EXHDR(attr));
	result = palloc(len);
	SET_VARTAG_EXTERNAL(result, VARTAG_CUSTOM);
	Assert(VARATT_IS_EXTERNAL(result));
	Assert(VARATT_IS_CUSTOM(result));

	toast_pointer = VARATT_CUSTOM_GET_TOASTPOINTER(result);
	toast_pointer->va_rawsize = VARSIZE_ANY_EXHDR(attr) + VARHDRSZ;
	toast_pointer->va_toasterdatalen = len;
	toast_pointer->va_toasterid = get_toaster_oid("dummy_toaster", false);
	toast_pointer->va_version = 0xBADC0DED;

	memcpy(toast_pointer->va_toasterdata, VARDATA_ANY(attr),
		   VARSIZE_ANY_EXHDR(attr));

	if ((char*)attr != DatumGetPointer(value))
		pfree(attr);

	return result;
}

static void
dummyToastInit(Relation rel, Datum reloptions, LOCKMODE lockmode,
				 bool check, Oid OIDOldToast)
{
}

static void
dummyDelete(Datum value, bool is_speculative)
{
>>>>>>> ee265a49
}

static bool
dummyToasterValidate(Oid typeoid,  char storage, char compression,
					 Oid amoid, bool false_ok)
{
	bool result = true;
	return result;
}


Datum
dummy_toaster_handler(PG_FUNCTION_ARGS)
{
	TsrRoutine *tsrroutine = makeNode(TsrRoutine);
	tsrroutine->init = dummyToastInit;
	tsrroutine->toast = dummyToast;
	tsrroutine->detoast = dummyDetoast;
	tsrroutine->deltoast = dummyDelete;
	tsrroutine->get_vtable = NULL;
	tsrroutine->toastervalidate = dummyToasterValidate;
	PG_RETURN_POINTER(tsrroutine);
}<|MERGE_RESOLUTION|>--- conflicted
+++ resolved
@@ -80,15 +80,11 @@
 					Datum value, Datum oldvalue,
 					int max_inline_size)
 {
-<<<<<<< HEAD
 	struct varlena *attr = (struct varlena *) DatumGetPointer(value);
-=======
-	struct varlena			*attr;
-	struct varatt_custom	*toast_pointer;
-	struct varlena			*result;
-	int	len;
->>>>>>> ee265a49
-
+	Size len = 0;
+	struct varlena *result;
+	struct varatt_custom *toast_pointer;
+	
 	/* dummy: simplify work as possible */
 	attr = pg_detoast_datum((struct varlena*)DatumGetPointer(value));
 
@@ -101,9 +97,6 @@
 								 MAX_DUMMY_CHUNK_SIZE)));
 
 	}
-<<<<<<< HEAD
-	PG_RETURN_VOID();
-=======
 
 	len = VARATT_CUSTOM_SIZE(VARSIZE_ANY_EXHDR(attr));
 	result = palloc(len);
@@ -135,7 +128,6 @@
 static void
 dummyDelete(Datum value, bool is_speculative)
 {
->>>>>>> ee265a49
 }
 
 static bool
