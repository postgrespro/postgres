--- conflicted
+++ resolved
@@ -109,16 +109,8 @@
 	if (!routine->toast)
 		reportMissingToastMethod("toast()", tsrhandler);
 
-<<<<<<< HEAD
-	if (routine == NULL) // || !IsA(routine, TsrRoutine))
-		ereport(ERROR,
-				(errcode(ERRCODE_UNDEFINED_FUNCTION),
-				 errmsg("toaster handler function %u did not return an \"%s\" struct",
-				 tsrhandler, "TsrRoutine")));
-=======
 	if (!routine->detoast)
 		reportMissingToastMethod("detoast()", tsrhandler);
->>>>>>> afa97b61
 
 	return routine;
 }
